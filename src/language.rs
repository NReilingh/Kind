use std::collections::HashMap;
use hvm::parser as parser;

#[derive(Clone, Debug)]
pub struct Book {
  pub names: Vec<String>,
  pub entrs: HashMap<String, Box<Entry>>,
  pub holes: u64,
}

#[derive(Clone, Debug)]
pub struct Entry {
  pub name: String,
  pub args: Vec<Box<Argument>>,
  pub tipo: Box<Term>,
  pub rules: Vec<Box<Rule>>
}

#[derive(Clone, Debug)]
pub struct Argument {
  pub hide: bool,
  pub eras: bool,
  pub name: String,
  pub tipo: Box<Term>,
}

#[derive(Clone, Debug)]
pub struct Rule {
  pub orig: u64,
  pub name: String,
  pub pats: Vec<Box<Term>>,
  pub body: Box<Term>,
}

#[derive(Copy, Clone, Debug)]
pub enum Oper {
  Add,
  Sub,
  Mul,
  Div,
}

#[derive(Clone, Debug)]
pub enum Term {
  Typ { orig: u64 },
  Var { orig: u64, name: String },
  All { orig: u64, name: String, tipo: Box<Term>, body: Box<Term> },
  Lam { orig: u64, name: String, body: Box<Term> },
  App { orig: u64, func: Box<Term>, argm: Box<Term> },
  Let { orig: u64, name: String, expr: Box<Term>, body: Box<Term> },
  Ann { orig: u64, expr: Box<Term>, tipo: Box<Term> },
  Ctr { orig: u64, name: String, args: Vec<Box<Term>> },
  Fun { orig: u64, name: String, args: Vec<Box<Term>> },
  Hlp { orig: u64 },
  U60 { orig: u64 },
  Num { orig: u64, numb: u64 },
  Op2 { orig: u64, oper: Oper, val0: Box<Term>, val1: Box<Term> },
  Hol { orig: u64, numb: u64 },
}

// Adjuster
// ========

#[derive(Clone, Debug)]
pub struct AdjustError {
  pub orig: u64,
  pub kind: AdjustErrorKind,
}

#[derive(Clone, Debug)]
pub enum AdjustErrorKind {
  IncorrectArity,
  UnboundVariable,
}

pub fn adjust_book(book: &Book) -> Result<Book, AdjustError> {
  let mut names = Vec::new();
  let mut entrs = HashMap::new(); 
  let mut holes = 0;
  for name in &book.names {
    let entry = book.entrs.get(name).unwrap();
    names.push(name.clone());
    entrs.insert(name.clone(), Box::new(adjust_entry(book, &entry, &mut holes)?));
  }
  return Ok(Book { names, entrs, holes });
}

pub fn adjust_entry(book: &Book, entry: &Entry, holes: &mut u64) -> Result<Entry, AdjustError> {
  let name = entry.name.clone();
  let mut args = Vec::new();
  // Adjust the type arguments, return type
  let mut vars = Vec::new();
  for arg in &entry.args {
    vars.push(arg.name.clone());
    args.push(Box::new(adjust_argument(book, arg, holes, &mut vars)?));
  }
  let tipo = Box::new(adjust_term(book, &*entry.tipo, true, holes, &mut vars)?);
  // Adjusts each rule
  let mut rules = Vec::new();
  for rule in &entry.rules {
    let mut vars = Vec::new();
    rules.push(Box::new(adjust_rule(book, &*rule, holes, &mut vars)?));
  }
  return Ok(Entry { name, args, tipo, rules });
}

pub fn adjust_argument(book: &Book, arg: &Argument, holes: &mut u64, vars: &mut Vec<String>) -> Result<Argument, AdjustError> {
  let hide = arg.hide;
  let eras = arg.eras;
  let name = arg.name.clone();
  let tipo = Box::new(adjust_term(book, &*arg.tipo, false, holes, vars)?);
  return Ok(Argument { hide, eras, name, tipo });
}

pub fn adjust_rule(book: &Book, rule: &Rule, holes: &mut u64, vars: &mut Vec<String>) -> Result<Rule, AdjustError> {
  let name = rule.name.clone();
  let orig = rule.orig;
  let arity = match book.entrs.get(&rule.name) {
    Some(entry) => {
      if rule.pats.len() != entry.args.len() {
        return Err(AdjustError { orig, kind: AdjustErrorKind::IncorrectArity });
      }
    }
    // shouldn't happen, because we only parse rules after the type annotation
    None => {
      panic!("Untyped rule.");
    }
  };
  let mut pats = Vec::new();
  for pat in &rule.pats {
    pats.push(Box::new(adjust_term(book, &*pat, false, holes, vars)?));
  }
  let body = Box::new(adjust_term(book, &*rule.body, true, holes, vars)?);
  return Ok(Rule { orig, name, pats, body });
}

// TODO: prevent defining the same name twice
pub fn adjust_term(book: &Book, term: &Term, rhs: bool, holes: &mut u64, vars: &mut Vec<String>) -> Result<Term, AdjustError> {
  match *term {
    Term::Typ { orig } => {
      Ok(Term::Typ { orig })
    },
    Term::Var { ref orig, ref name } => {
      let orig = *orig;
      if rhs && vars.iter().find(|&x| x == name).is_none() {
        return Err(AdjustError { orig, kind: AdjustErrorKind::UnboundVariable });
      } else {
        vars.push(name.clone());
      }
      Ok(Term::Var { orig, name: name.clone() })
    },
    Term::Let { ref orig, ref name, ref expr, ref body } => {
      let orig = *orig;
      let expr = Box::new(adjust_term(book, &*expr, rhs, holes, vars)?);
      vars.push(name.clone());
      let body = Box::new(adjust_term(book, &*body, rhs, holes, vars)?);
      vars.pop();
      Ok(Term::Let { orig, name: name.clone(), expr, body })
    },
    Term::Ann { ref orig, ref expr, ref tipo } => {
      let orig = *orig;
      let expr = Box::new(adjust_term(book, &*expr, rhs, holes, vars)?);
      let tipo = Box::new(adjust_term(book, &*tipo, rhs, holes, vars)?);
      Ok(Term::Ann { orig, expr, tipo })
    },
    Term::All { ref orig, ref name, ref tipo, ref body } => {
      let orig = *orig;
      let tipo = Box::new(adjust_term(book, &*tipo, rhs, holes, vars)?);
      vars.push(name.clone());
      let body = Box::new(adjust_term(book, &*body, rhs, holes, vars)?);
      vars.pop();
      Ok(Term::All { orig, name: name.clone(), tipo, body })
    },
    Term::Lam { ref orig, ref name, ref body } => {
      let orig = *orig;
      vars.push(name.clone());
      let body = Box::new(adjust_term(book, &*body, rhs, holes, vars)?);
      vars.pop();
      Ok(Term::Lam { orig, name: name.clone(), body })
    },
    Term::App { ref orig, ref func, ref argm } => {
      let orig = *orig;
      let func = Box::new(adjust_term(book, &*func, rhs, holes, vars)?);
      let argm = Box::new(adjust_term(book, &*argm, rhs, holes, vars)?);
      Ok(Term::App { orig, func, argm })
    },
    Term::Ctr { ref orig, ref name, ref args } => {
      let orig = *orig;
      if let Some(entry) = book.entrs.get(name) {
        let mut new_args = Vec::new();
        for arg in args {
          new_args.push(Box::new(adjust_term(book, &*arg, rhs, holes, vars)?));
        }
        // Count implicit arguments
        let mut implicits = 0;
        for arg in &entry.args {
          if arg.hide {
            implicits = implicits + 1;
          }
        }
        // Fill implicit arguments
        if rhs && args.len() == entry.args.len() - implicits {
          new_args.reverse();
          let mut aux_args = Vec::new();
          for arg in &entry.args {
            if arg.hide {
              let numb = *holes;
              *holes = *holes + 1;
              aux_args.push(Box::new(Term::Hol { orig, numb }));
            } else {
              aux_args.push(new_args.pop().unwrap());
            }
          }
          new_args = aux_args;
        }
        if new_args.len() != entry.args.len()  {
          Err(AdjustError { orig, kind: AdjustErrorKind::IncorrectArity })
        } else if entry.rules.len() > 0 {
          Ok(Term::Fun { orig, name: name.clone(), args: new_args })
        } else {
          Ok(Term::Ctr { orig, name: name.clone(), args: new_args })
        }
      } else {
        println!("Missing declaration for: '{}'.", name);
        std::process::exit(0);
      }
    },
    Term::Fun { ref orig, ref name, ref args } => {
      panic!("Internal error."); // shouldn't happen since we can't parse Fun{}
    },
    Term::Hol { ref orig, numb: _ } => {
      let orig = *orig;
      let numb = *holes;
      *holes = *holes + 1;
      Ok(Term::Hol { orig, numb })
    },
    Term::Hlp { ref orig } => {
      let orig = *orig;
      Ok(Term::Hlp { orig })
    },
    Term::U60 { ref orig } => {
      let orig = *orig;
      Ok(Term::U60 { orig })
    },
    Term::Num { ref orig, ref numb } => {
      let orig = *orig;
      let numb = *numb;
      Ok(Term::Num { orig, numb })
    },
    Term::Op2 { ref orig, oper, ref val0, ref val1 } => {
      let orig = *orig;
<<<<<<< HEAD
      let val0 = Box::new(adjust_term(book, &*val0, holes)?);
      let val1 = Box::new(adjust_term(book, &*val1, holes)?);
      Ok(Term::Op2 { orig, oper, val0, val1 })
=======
      let val0 = Box::new(adjust_term(book, &*val0, rhs, holes, vars)?);
      let val1 = Box::new(adjust_term(book, &*val1, rhs, holes, vars)?);
      Ok(Term::Op2 { orig, val0, val1 })
>>>>>>> 6c1c5ec9
    },
  }
}

// Parser
// ======

pub fn origin(init: usize, last: usize) -> u64 {
  ((init as u64) & 0xFFFFFF) | (((last as u64) & 0xFFFFFF) << 24)
}

pub fn get_origin_range(origin: u64) -> (usize, usize) {
  ((origin & 0xFFFFFF) as usize, ((origin >> 24) & 0xFFFFFF) as usize)
}

pub fn get_init_index(state: parser::State) -> parser::Answer<usize> {
  let (state, _) = parser::skip(state)?;
  Ok((state, state.index))
}

pub fn get_last_index(state: parser::State) -> parser::Answer<usize> {
  Ok((state, state.index))
}

pub fn is_var_head(head: char) -> bool {
  ('a'..='z').contains(&head) || head == '_' || head == '$'
}

pub fn is_ctr_head(head: char) -> bool {
  ('A'..='Z').contains(&head)
}

pub fn parse_var_name(state: parser::State) -> parser::Answer<String> {
  let (state, name) = parser::name1(state)?;
  if !is_var_head(name.chars().nth(0).unwrap_or(' ')) {
    let state = parser::State { index: state.index - name.len(), code: state.code }; // TODO: improve?
    return parser::expected("lowercase name", name.len(), state);
  } else {
    return Ok((state, name));
  }
}

pub fn parse_ctr_name(state: parser::State) -> parser::Answer<String> {
  let (state, name) = parser::name1(state)?;
  if !is_ctr_head(name.chars().nth(0).unwrap_or(' ')) {
    let state = parser::State { index: state.index - name.len(), code: state.code }; // TODO: improve?
    return parser::expected("uppercase name", name.len(), state);
  } else {
    return Ok((state, name));
  }
}

pub fn parse_var(state: parser::State) -> parser::Answer<Option<Box<Term>>> {
  parser::guard(
    Box::new(|state| {
      let (state, head) = parser::get_char(state)?;
      Ok((state, is_var_head(head)))
    }),
    Box::new(|state| {
      let (state, init) = get_init_index(state)?;
      let (state, name) = parse_var_name(state)?;
      let (state, last) = get_last_index(state)?;
      let orig          = origin(init, last);
      Ok((state, Box::new(Term::Var { orig, name })))
    }),
    state,
  )
}

pub fn parse_num(state: parser::State) -> parser::Answer<Option<Box<Term>>> {
  parser::guard(
    parser::text_parser("#"),
    Box::new(|state| {
      let (state, init) = get_init_index(state)?;
      let (state, _)    = parser::consume("#", state)?;
      let (state, name) = parser::name1(state)?;
      let (state, last) = get_last_index(state)?;
      let orig          = origin(init, last);
      if let Ok(numb) = name.parse::<u64>() {
        Ok((state, Box::new(Term::Num { orig, numb })))
      } else {
        return parser::expected("number literal", name.len(), state);
      }
    }),
    state,
  )
}

pub fn parse_lam(state: parser::State) -> parser::Answer<Option<Box<Term>>> {
  parser::guard(
    parser::text_parser("@"),
    Box::new(move |state| {
      let (state, init) = get_init_index(state)?;
      let (state, _)    = parser::consume("@", state)?;
      let (state, name) = parse_var_name(state)?;
      let (state, body) = parse_term(state)?;
      let (state, last) = get_last_index(state)?;
      let orig          = origin(init, last);
      Ok((state, Box::new(Term::Lam { orig, name, body })))
    }),
    state,
  )
}

pub fn parse_all(state: parser::State) -> parser::Answer<Option<Box<Term>>> {
  parser::guard(
    Box::new(|state| {
      let (state, all0) = parser::text("(", state)?;
      let (state, name) = parser::name(state)?;
      let (state, all1) = parser::text(":", state)?;
      Ok((state, all0 && all1 && name.len() > 0 && is_var_head(name.chars().nth(0).unwrap_or(' '))))
    }),
    Box::new(|state| {
      let (state, init) = get_init_index(state)?;
      let (state, _)    = parser::consume("(", state)?;
      let (state, name) = parse_var_name(state)?;
      let (state, _)    = parser::consume(":", state)?;
      let (state, tipo) = parse_term(state)?;
      let (state, _)    = parser::consume(")", state)?;
      let (state, body) = parse_term(state)?;
      let (state, last) = get_last_index(state)?;
      let orig          = origin(init, last);
      Ok((state, Box::new(Term::All { orig, name, tipo, body })))
    }),
    state,
  )
}

pub fn parse_app(state: parser::State) -> parser::Answer<Option<Box<Term>>> {
  return parser::guard(
    parser::text_parser("("),
    Box::new(|state| {
      let (state, init_index) = get_init_index(state)?;
      parser::list::<(usize, usize, Box<Term>),Box<Term>> (
        parser::text_parser("("),
        parser::text_parser(""),
        parser::text_parser(")"),
        Box::new(|state| {
          let (state, init) = get_init_index(state)?;
          let (state, term) = parse_term(state)?;
          let (state, last) = get_last_index(state)?;
          return Ok((state, (init, last, term)));
        }),
        Box::new(|args| {
          if !args.is_empty() {
            let (app_init_index, app_last_index, func) = &args[0];
            let mut term = func.clone();
            for i in 1 .. args.len() {
              let (argm_init_index, argm_last_index, argm) = &args[i];
              term = Box::new(Term::App {
                orig: origin(*app_init_index, *argm_last_index),
                func: term,
                argm: argm.clone(),
              });
            }
            return term;
          } else {
            // TODO: "()" could make an Unit?
            return Box::new(Term::Var {
              orig: 0,
              name: "?".to_string(),
            });
          }
        }),
        state,
      )
    }),
    state,
  );
}

pub fn parse_let(state: parser::State) -> parser::Answer<Option<Box<Term>>> {
  return parser::guard(
    parser::text_parser("let "),
    Box::new(|state| {
      let (state, init) = get_init_index(state)?;
      let (state, _)    = parser::consume("let ", state)?;
      let (state, name) = parse_var_name(state)?;
      let (state, _)    = parser::consume("=", state)?;
      let (state, expr) = parse_term(state)?;
      let (state, _)    = parser::text(";", state)?;
      let (state, body) = parse_term(state)?;
      let (state, last) = get_last_index(state)?;
      let orig          = origin(init, last);
      Ok((state, Box::new(Term::Let { orig, name, expr, body })))
    }),
    state,
  );
}

pub fn parse_ann(state: parser::State) -> parser::Answer<Option<Box<Term>>> {
  return parser::guard(
    parser::text_parser("{"),
    Box::new(|state| {
      let (state, init) = get_init_index(state)?;
      let (state, _)    = parser::consume("{", state)?;
      let (state, expr) = parse_term(state)?;
      let (state, _)    = parser::text("::", state)?;
      let (state, tipo) = parse_term(state)?;
      let (state, _)    = parser::consume("}", state)?;
      let (state, last) = get_last_index(state)?;
      let orig          = origin(init, last);
      Ok((state, Box::new(Term::Ann { orig, expr, tipo })))
    }),
    state,
  );
}

pub fn parse_op2(state: parser::State) -> parser::Answer<Option<Box<Term>>> {
  fn is_op_char(chr: char) -> bool {
    matches!(chr, '+' | '-' | '*' | '/')
  }

  fn parse_oper(state: parser::State) -> parser::Answer<Oper> {
    fn op<'a>(symbol: &'static str, oper: Oper) -> parser::Parser<'a, Option<Oper>> {
      Box::new(move |state| {
        let (state, done) = parser::text(symbol, state)?;
        Ok((state, if done { Some(oper) } else { None }))
      })
    }

    parser::grammar(
      "Oper",
      &[
        op("+", Oper::Add),
        op("-", Oper::Sub),
        op("*", Oper::Mul),
        op("/", Oper::Div),
      ],
      state,
    )
  }

  parser::guard(
    Box::new(|state| {
      let (state, open) = parser::text("(", state)?;
      let (state, head) = parser::get_char(state)?;
      Ok((state, open && is_op_char(head)))
    }),
    Box::new(|state| {
      let (state, init) = get_init_index(state)?;
      let (state, open) = parser::consume("(", state)?;
      let (state, oper) = parse_oper(state)?;
      let (state, val0) = parse_term(state)?;
      let (state, val1) = parse_term(state)?;
      let (state, open) = parser::consume(")", state)?;
      let (state, last) = get_last_index(state)?;
      let orig          = origin(init, last);
      Ok((state, Box::new(Term::Op2 { orig, oper, val0, val1 })))
    }),
    state,
  )
}

pub fn parse_ctr(state: parser::State) -> parser::Answer<Option<Box<Term>>> {
  parser::guard(
    Box::new(|state| {
      let (state, _)    = parser::text("(", state)?;
      let (state, head) = parser::get_char(state)?;
      Ok((state, is_ctr_head(head)))
    }),
    Box::new(|state| {
      let (state, init) = get_init_index(state)?;
      let (state, open) = parser::text("(", state)?;
      let (state, name) = parse_ctr_name(state)?;
      if name == "Type" {
        let (state, last) = get_last_index(state)?;
        let orig          = origin(init, last);
        Ok((state, Box::new(Term::Typ { orig })))
      } else if name == "U60" {
        let (state, last) = get_last_index(state)?;
        let orig          = origin(init, last);
        Ok((state, Box::new(Term::U60 { orig })))
      } else {
        let (state, args) = if open {
          parser::until(parser::text_parser(")"), Box::new(parse_term), state)?
        } else {
          (state, Vec::new())
        };
        let (state, last) = get_last_index(state)?;
        let orig          = origin(init, last);
        Ok((state, Box::new(Term::Ctr { orig, name, args })))
      }
    }),
    state,
  )
}

pub fn parse_hol(state: parser::State) -> parser::Answer<Option<Box<Term>>> {
  parser::guard(
    parser::text_parser("_"),
    Box::new(|state| {
      let (state, init) = get_init_index(state)?;
      let (state, _)    = parser::consume("_", state)?;
      let (state, last) = get_last_index(state)?;
      let orig          = origin(init, last);
      Ok((state, Box::new(Term::Hol { orig, numb: 0 })))
    }),
    state,
  )
}

pub fn parse_hlp(state: parser::State) -> parser::Answer<Option<Box<Term>>> {
  return parser::guard(
    parser::text_parser("?"),
    Box::new(|state| {
      let (state, init) = get_init_index(state)?;
      let (state, _)    = parser::consume("?", state)?;
      let (state, name) = parser::name_here(state)?;
      let (state, last) = get_last_index(state)?;
      let orig          = origin(init, last);
      Ok((state, Box::new(Term::Hlp { orig })))
    }),
    state,
  );
}

pub fn parse_arr(state: parser::State) -> parser::Answer<Option<Box<dyn Fn(usize, Box<Term>) -> Box<Term>>>> {
  return parser::guard(
    parser::text_parser("->"),
    Box::new(|state| {
      let (state, _)    = parser::consume("->", state)?;
      let (state, body) = parse_term(state)?;
      let (state, last) = get_last_index(state)?;
      Ok((state, Box::new(move |init, tipo| {
        let orig = origin(init, last);
        let name = "_".to_string();
        let tipo = tipo.clone();
        let body = body.clone();
        Box::new(Term::All { orig, name, tipo, body })
      })))
    }),
    state,
  );
}

pub fn parse_lst(state: parser::State) -> parser::Answer<Option<Box<Term>>> {
  parser::guard(
    Box::new(|state| {
      let (state, head) = parser::get_char(state)?;
      Ok((state, head == '['))
    }),
    Box::new(|state| {
      let (state, init)  = get_init_index(state)?;
      let (state, _head) = parser::text("[", state)?;
      let state = state;
      let (state, elems) = parser::until(
        Box::new(|x| parser::text("]", x)),
        Box::new(|x| {
          let (state, term) = parse_term(x)?;
          let (state, _) = parser::maybe(Box::new(|x| parser::text(",", x)), state)?;
          Ok((state, term))
        }),
        state,
      )?;
      let (state, last) = get_last_index(state)?;
      let orig          = origin(init, last);
      let empty = Term::Ctr { orig, name: "List.nil".to_string(), args: Vec::new() };
      let list = Box::new(elems.iter().rfold(empty, |t, h| Term::Ctr {
        orig,
        name: "List.cons".to_string(),
        args: vec![h.clone(), Box::new(t)],
      }));
      Ok((state, list))
    }),
    state,
  )
}

pub fn parse_term_prefix(state: parser::State) -> parser::Answer<Box<Term>> {
  parser::grammar("Term", &[
    Box::new(parse_all), // `(name:`
    Box::new(parse_ctr), // `(Name`
    Box::new(parse_op2), // `(+`
    Box::new(parse_app), // `(`
    Box::new(parse_lst), // `[`
    Box::new(parse_lam), // `@`
    Box::new(parse_let), // `let `
    Box::new(parse_ann), // `{x::`
    Box::new(parse_hlp), // `?`
    Box::new(parse_hol), // `_`
    Box::new(parse_num), // `#`
    Box::new(parse_var), // 
    Box::new(|state| Ok((state, None))),
  ], state)
}

pub fn parse_term_suffix(state: parser::State) -> parser::Answer<Box<dyn Fn(usize,Box<Term>) -> Box<Term>>> {
  parser::grammar("Term", &[
    Box::new(parse_arr),
    Box::new(|state| Ok((state, Some(Box::new(|init, term| term))))),
  ], state)
}

pub fn parse_term(state: parser::State) -> parser::Answer<Box<Term>> {
  let (state, init)   = get_init_index(state)?;
  let (state, prefix) = parse_term_prefix(state)?;
  let (state, suffix) = parse_term_suffix(state)?;
  return Ok((state, suffix(init, prefix)));
}

pub fn parse_entry(state: parser::State) -> parser::Answer<Box<Entry>> {
  let (state, name) = parse_ctr_name(state)?;
  let (state, args) = parser::until(Box::new(|state| {
    let (state, end_0) = parser::dry(Box::new(|state| parser::text(":", state)), state)?;
    let (state, end_1) = parser::dry(Box::new(|state| parser::text("{", state)), state)?;
    return Ok((state, end_0 || end_1));
  }), Box::new(parse_argument), state)?;
  let (state, next) = parser::peek_char(state)?;
  let (state, tipo) = if next == ':' {
    let (state, anno) = parser::consume(":", state)?;
    parse_term(state)?
  } else {
    (state, Box::new(Term::Typ { orig: 0 })) // TODO: return a hole, set orig
  };
  let (state, head) = parser::peek_char(state)?;
  if head == '{' {
    let (state, _)    = parser::consume("{", state)?;
    let (state, body) = parse_term(state)?;
    let (state, _)    = parser::consume("}", state)?;
    let mut pats = vec![];
    for arg in &args {
      pats.push(Box::new(Term::Var { orig: 0, name: arg.name.clone() })); // TODO: set orig
    }
    let rules = vec![Box::new(Rule { orig: 0, name: name.clone(), pats, body })];
    return Ok((state, Box::new(Entry { name, args, tipo, rules })));
  } else {
    let mut rules = Vec::new();
    let rule_prefix = &format!("{} ", name); 
    let mut state = state;
    loop {
      let loop_state = state;
      let (loop_state, init) = get_init_index(state)?;
      let (loop_state, cont) = parser::text(&rule_prefix, loop_state)?;
      if cont {
        let (loop_state, rule) = parse_rule(loop_state, name.clone(), init)?;
        rules.push(rule);
        state = loop_state;
      } else {
        state = loop_state;
        break;
      }
    }
    return Ok((state, Box::new(Entry { name, args, tipo, rules })));
  }
}

pub fn parse_rule(state: parser::State, name: String, init: usize) -> parser::Answer<Box<Rule>> {
  let (state, pats) = parser::until(parser::text_parser("="), Box::new(parse_term), state)?;
  let (state, last) = get_last_index(state)?;
  let orig          = origin(init, last);
  let (state, body) = parse_term(state)?;
  return Ok((state, Box::new(Rule { orig, name, pats, body })));
}

pub fn parse_argument(state: parser::State) -> parser::Answer<Box<Argument>> {
  let (state, eras) = parser::text("-", state)?;
  let (state, keep) = parser::text("+", state)?;
  let (state, next) = parser::peek_char(state)?;
  let (open, close) = if next == '(' { ("(",")") } else { ("<",">") };
  let (state, _)    = parser::consume(open, state)?;
  let (state, name) = parse_var_name(state)?;
  let (state, anno) = parser::text(":", state)?;
  let (state, tipo) = if anno { parse_term(state)? } else { (state, Box::new(Term::Typ { orig: 0 })) };
  let (state, _)    = parser::consume(close, state)?;
  let hide          = open == "<";
  let eras          = if hide { !keep } else { eras };
  return Ok((state, Box::new(Argument { hide, eras, name, tipo })));
}

pub fn parse_book(state: parser::State) -> parser::Answer<Box<Book>> {
  let (state, entry_vec) = parser::until(Box::new(parser::done), Box::new(parse_entry), state)?;
  let mut names = Vec::new();
  let mut entrs = HashMap::new();
  for entry in entry_vec {
    names.push(entry.name.clone());
    entrs.insert(entry.name.clone(), entry);
  }
  return Ok((state, Box::new(Book { holes: 0, names, entrs })));
}

<<<<<<< HEAD
pub fn show_oper(oper: &Oper) -> String {
  match oper {
    Oper::Add => format!("+"),
    Oper::Sub => format!("-"),
    Oper::Mul => format!("*"),
    Oper::Div => format!("/"),
  }
}

pub fn show_term(term: &Term) -> String {
  match term {
    Term::Typ { .. } => {
      format!("Type")
    }
    Term::Var { orig: _, name } => {
      format!("{}", name)
    }
    Term::Lam { orig: _, name, body } => {
      let body = show_term(body);
      format!("@{}({})", name, body)
    }
    Term::App { orig: _, func, argm } => {
      let mut args = vec![argm];
      let mut expr = func;
      while let Term::App { orig: _, func, argm } = &**expr {
        args.push(argm);
        expr = func;
      }
      args.reverse();
      format!("({} {})", show_term(expr), args.iter().map(|x| show_term(x)).collect::<Vec<String>>().join(" "))
    }
    Term::All { orig: _, name, tipo, body } => {
      let body = show_term(body);
      format!("({}: {}) {}", name, show_term(tipo), body)
    }
    Term::Let { orig: _, name, expr, body } => {
      let expr = show_term(expr);
      let body = show_term(body);
      format!("let {} = {}; {}", name, expr, body)
    }
    Term::Ann { orig: _, expr, tipo } => {
      let expr = show_term(expr);
      let tipo = show_term(tipo);
      format!("{{{} :: {}}}", expr, tipo)
    }
    Term::Ctr { orig: _, name, args } => {
      format!("({}{})", name, args.iter().map(|x| format!(" {}",show_term(x))).collect::<String>())
    }
    Term::Fun { orig: _, name, args } => {
      format!("({}{})", name, args.iter().map(|x| format!(" {}",show_term(x))).collect::<String>())
    }
    Term::Hlp { orig: _ } => {
      format!("?")
    }
    Term::U60 { orig: _ } => {
      format!("U60")
    }
    Term::Num { orig: _, numb } => {
      format!("{}", numb)
    }
    Term::Op2 { orig: _, oper, val0, val1 } => {
      let oper = show_oper(oper);
      let val0 = show_term(val0);
      let val1 = show_term(val1);
      format!("({} {} {})", oper, val0, val1)
    }
    Term::Hol { orig: _, numb } => {
      format!("_")
    }
  }
}

pub fn show_rule(rule: &Rule) -> String {
  let name = &rule.name;
  let mut pats = vec![];
  for pat in &rule.pats {
    pats.push(show_term(pat));
  }
  let body = show_term(&rule.body);
  format!("{} {} => {}", name, pats.join(" "), body)
}

pub fn show_entry(entry: &Entry) -> String {
  let name = &entry.name;
  let mut args = vec![];
  for arg in &entry.args {
    args.push(format!(" ({}: {})", arg.name, show_term(&arg.tipo)));
  }
  if entry.rules.len() == 0 {
    format!("{}{} : {}", name, args.join(""), show_term(&entry.tipo))
  } else {
    let mut rules = vec![];
    for rule in &entry.rules {
      rules.push(format!("\n  {}", show_rule(rule)));
    }
    format!("{}{} : {} {{{}\n}}", name, args.join(""), show_term(&entry.tipo), rules.join(""))
  }
}

pub fn show_book(book: &Book) -> String {
  let mut lines = vec![];
  for name in &book.names {
    lines.push(show_entry(book.entrs.get(name).unwrap()));
  }
  lines.join("\n")
}

=======
>>>>>>> 6c1c5ec9
pub fn read_term(code: &str) -> Result<Box<Term>, String> {
  parser::read(Box::new(parse_term), code)
}

pub fn read_book(code: &str) -> Result<Box<Book>, String> {
  parser::read(Box::new(parse_book), code)
}

// Compiler
// ========

pub fn compile_term(term: &Term, quote: bool, lhs: bool) -> String {
  fn hide(orig: &u64, lhs: bool) -> String {
    if lhs {
      "orig".to_string()
    } else {
      format!("{}", orig)
    }
  }
  match term {
    Term::Typ { orig } => {
      format!("(Typ {})", hide(orig,lhs))
    }
    Term::Var { orig, name } => {
      if lhs {
        format!("{}", name)
      } else {
        if quote {
          format!("(SO {} {})", orig, name.clone())
        } else {
          format!("{}", name.clone()) // spaces to align with quoted version
        }
      }
    }
    Term::All { orig, name, tipo, body } => {
      format!("(All {} {} {} λ{} {})", hide(orig,lhs), name_to_u64(name), compile_term(tipo, quote, lhs), name, compile_term(body, quote, lhs))
    }
    Term::Lam { orig, name, body } => {
      format!("(Lam {} {} λ{} {})", hide(orig,lhs), name_to_u64(name), name, compile_term(body, quote, lhs))
    }
    Term::App { orig, func, argm } => {
      format!("({} {} {} {})", if quote { "App" } else { "APP" }, hide(orig,lhs), compile_term(func, quote, lhs), compile_term(argm, quote, lhs))
    }
    Term::Let { orig, name, expr, body } => {
      format!("({} {} {} {} λ{} {})", if quote { "Let" } else { "LET" }, hide(orig,lhs), name_to_u64(name), compile_term(expr, quote, lhs), name, compile_term(body, quote, lhs))
    }
    Term::Ann { orig, expr, tipo } => {
      format!("({} {} {} {})", if quote { "Ann" } else { "ANN" }, hide(orig,lhs), compile_term(expr, quote, lhs), compile_term(tipo, quote, lhs))
    }
    Term::Ctr { orig, name, args } => {
      let mut args_strs : Vec<String> = Vec::new();
      for arg in args {
        args_strs.push(format!(" {}", compile_term(arg, quote, lhs)));
      }
      format!("(Ct{} {}. {}{})", args.len(), name, hide(orig,lhs), args_strs.join(""))
    }
    Term::Fun { orig, name, args } => {
      let mut args_strs : Vec<String> = Vec::new();
      for arg in args {
        args_strs.push(format!(" {}", compile_term(arg, quote, lhs)));
      }
      format!("({}{} {}. {}{})", if quote { "Fn" } else { "FN" }, args.len(), name, hide(orig,lhs), args_strs.join(""))
    }
    Term::Hlp { orig } => {
      format!("(Hlp {})", hide(orig,lhs))
    }
    Term::U60 { orig } => {
      format!("(U60 {})", hide(orig,lhs))
    }
    Term::Num { orig, numb } => {
      format!("(Num {} {})", hide(orig,lhs), numb)
    }
    Term::Op2 { orig, oper, val0, val1 } => {
      // TODO: Add operator
      format!("({} {} {} {})", if quote { "Op2" } else { "OP2" }, hide(orig,lhs), compile_term(val0, quote, lhs), compile_term(val1, quote, lhs))
    }
    Term::Hol { orig, numb } => {
      format!("(Hol {} {})", orig, numb)
    }
  }
}

pub fn compile_entry(entry: &Entry) -> String {
  fn compile_type(args: &Vec<Box<Argument>>, tipo: &Box<Term>, index: usize) -> String {
    if index < args.len() {
      let arg = &args[index];
      format!("(All {} {} {} λ{} {})", 0, name_to_u64(&arg.name), compile_term(&arg.tipo, false, false), arg.name, compile_type(args, tipo, index + 1))
    } else {
      compile_term(tipo, false, false)
    }
  }

  fn compile_rule(rule: &Rule) -> String {
    let mut pats = vec![];
    for pat in &rule.pats {
      pats.push(format!(" {}", compile_term(pat, false, true)));
    }
    let body_rhs = compile_term(&rule.body, true, false);
    let rule_rhs = compile_term(&rule.body, false, false);
    let mut text = String::new();
    text.push_str(&format!("(QT{} {}. orig{}) = {}\n", rule.pats.len(), rule.name, pats.join(""), body_rhs));
    text.push_str(&format!("(FN{} {}. orig{}) = {}\n", rule.pats.len(), rule.name, pats.join(""), rule_rhs));
    return text;
  }

  fn compile_rule_chk(rule: &Rule, index: usize, vars: &mut u64, args: &mut Vec<String>) -> String {
    if index < rule.pats.len() {
      let (inp_patt_str, var_patt_str) = compile_patt_chk(&rule.pats[index], vars);
      args.push(var_patt_str);
      let head = inp_patt_str;
      let tail = compile_rule_chk(rule, index + 1, vars, args);
      return format!("(LHS {} {})", head, tail);
    } else {
      return format!("(RHS (QT{} {}. 0{}))", index, rule.name, args.iter().map(|x| format!(" {}", x)).collect::<Vec<String>>().join(""));
    }
  }

  fn compile_patt_chk(patt: &Term, vars: &mut u64) -> (String, String) {
    // FIXME: remove redundancy
    match patt {
      Term::Var { orig, name } => {
        let inp = format!("(Var {} {} {})", orig, name_to_u64(name), vars);
        let var = format!("(Var {} {} {})", orig, name_to_u64(name), vars);
        *vars += 1;
        return (inp, var);
      }
      Term::Ctr { orig, name, args } => {
        let mut inp_args_str = String::new();
        let mut var_args_str = String::new();
        for arg in args {
          let (inp_arg_str, var_arg_str) = compile_patt_chk(arg, vars);
          inp_args_str.push_str(&format!(" {}", inp_arg_str));
          var_args_str.push_str(&format!(" {}", var_arg_str));
        }
        let inp_str = format!("(Ct{} {}. {}{})", args.len(), name, orig, inp_args_str);
        let var_str = format!("(Ct{} {}. {}{})", args.len(), name, orig, var_args_str);
        return (inp_str, var_str);
      }
      _ => {
        panic!("Invalid left-hand side pattern: {}", show_term(patt));
      }
    }
  }

  let mut result = String::new();
  result.push_str(&format!("(NameOf {}.) = \"{}\"\n", entry.name, entry.name));
  result.push_str(&format!("(HashOf {}.) = %{}\n", entry.name, entry.name));
  result.push_str(&format!("(TypeOf {}.) = {}\n", entry.name, compile_type(&entry.args, &entry.tipo, 0)));
  for rule in &entry.rules {
    result.push_str(&compile_rule(&rule));
  }
  result.push_str(&format!("(Verify {}.) =", entry.name));
  for rule in &entry.rules {
    result.push_str(&format!(" (Cons {}", compile_rule_chk(&rule, 0, &mut 0, &mut vec![]))); 
  }
  result.push_str(&format!(" Nil{}", ")".repeat(entry.rules.len())));
  return result;
}

pub fn compile_book(book: &Book) -> String {
  let mut result = String::new();
  result.push_str(&format!("\nFunctions =\n"));
  result.push_str(&format!("  let fns = Nil\n"));
  for name in &book.names {
    let entry = book.entrs.get(name).unwrap();
    result.push_str(&format!("  let fns = (Cons {}. fns)\n", entry.    name));
  }
  result.push_str(&format!("  fns\n\n"));
  for name in &book.names {
    let entry = book.entrs.get(name).unwrap();
    result.push_str(&format!("\n// {}", name));
    result.push_str(&format!("\n// {}\n", "-".repeat(name.len())));
    result.push_str(&format!("\n"));
    result.push_str(&compile_entry(&entry));
    result.push_str(&format!("\n"));
  }
  result.push_str(&format!("\n// Default Cases"));
  result.push_str(&format!("\n// -------------\n\n"));
  for size in 0 .. 9 {
    let mut vars = vec![];
    for idx in 0 .. size {
      vars.push(format!(" x{}", idx));
    }
    result.push_str(&format!("(QT{} name orig{}) = (Fn{} name orig{})\n", size, vars.join(""), size, vars.join("")));
    result.push_str(&format!("(FN{} name orig{}) = (Fn{} name orig{})\n", size, vars.join(""), size, vars.join("")));
  }

  return result;
}

// Stringification
// ===============

pub fn show_term(term: &Term) -> String {
  match term {
    Term::Typ { .. } => {
      format!("Type")
    }
    Term::Var { orig: _, name } => {
      format!("{}", name)
    }
    Term::Lam { orig: _, name, body } => {
      let body = show_term(body);
      format!("@{}({})", name, body)
    }
    Term::App { orig: _, func, argm } => {
      let mut args = vec![argm];
      let mut expr = func;
      while let Term::App { orig: _, func, argm } = &**expr {
        args.push(argm);
        expr = func;
      }
      args.reverse();
      format!("({} {})", show_term(expr), args.iter().map(|x| show_term(x)).collect::<Vec<String>>().join(" "))
    }
    Term::All { orig: _, name, tipo, body } => {
      let body = show_term(body);
      format!("({}: {}) {}", name, show_term(tipo), body)
    }
    Term::Let { orig: _, name, expr, body } => {
      let expr = show_term(expr);
      let body = show_term(body);
      format!("let {} = {}; {}", name, expr, body)
    }
    Term::Ann { orig: _, expr, tipo } => {
      let expr = show_term(expr);
      let tipo = show_term(tipo);
      format!("{{{} :: {}}}", expr, tipo)
    }
    Term::Ctr { orig: _, name, args } => {
      format!("({}{})", name, args.iter().map(|x| format!(" {}",show_term(x))).collect::<String>())
    }
    Term::Fun { orig: _, name, args } => {
      format!("({}{})", name, args.iter().map(|x| format!(" {}",show_term(x))).collect::<String>())
    }
    Term::Hlp { orig: _ } => {
      format!("?")
    }
    Term::U60 { orig: _ } => {
      format!("U60")
    }
    Term::Num { orig: _, numb } => {
      format!("{}", numb)
    }
    Term::Op2 { orig: _, val0, val1 } => {
      let val0 = show_term(val0);
      let val1 = show_term(val1);
      format!("(+ {} {})", val0, val1)
    }
    Term::Hol { orig: _, numb } => {
      format!("_")
    }
  }
}

pub fn show_rule(rule: &Rule) -> String {
  let name = &rule.name;
  let mut pats = vec![];
  for pat in &rule.pats {
    pats.push(" ".to_string());
    pats.push(show_term(pat));
  }
  let body = show_term(&rule.body);
  format!("{}{} => {}", name, pats.join(""), body)
}

pub fn show_entry(entry: &Entry) -> String {
  let name = &entry.name;
  let mut args = vec![];
  for arg in &entry.args {
    args.push(format!(" {}({}: {})", if arg.eras { "-" } else { "" }, arg.name, show_term(&arg.tipo)));
  }
  if entry.rules.len() == 0 {
    format!("{}{} : {}", name, args.join(""), show_term(&entry.tipo))
  } else {
    let mut rules = vec![];
    for rule in &entry.rules {
      rules.push(format!("\n  {}", show_rule(rule)));
    }
    format!("{}{} : {} {{{}\n}}", name, args.join(""), show_term(&entry.tipo), rules.join(""))
  }
}

pub fn show_book(book: &Book) -> String {
  let mut lines = vec![];
  for name in &book.names {
    lines.push(show_entry(book.entrs.get(name).unwrap()));
  }
  lines.join("\n\n")
}

// Utils
// =====

/// Converts a name to a number, using the following table:
pub fn name_to_u64(name: &str) -> u64 {
  let mut num: u64 = 0;
  for (i, chr) in name.chars().enumerate() {
    if i < 10 {
      num = (num << 6) + char_to_u64(chr);
    }
  }
  return num;
}

pub const fn char_to_u64(chr: char) -> u64 {
  match chr {
    '.'       =>  0,
    '0'..='9' =>  1 + chr as u64 - '0' as u64,
    'A'..='Z' => 11 + chr as u64 - 'A' as u64,
    'a'..='z' => 37 + chr as u64 - 'a' as u64,
    '_'       => 63,
    _         => panic!("Invalid name character."),
  }
}

/// Inverse of `name_to_u64`
pub fn u64_to_name(num: u64) -> String {
  let mut name = String::new();
  let mut num = num;
  while num > 0 {
    let chr = (num % 64) as u8;
    let chr =
        match chr {
            0         => '.',
            1  ..= 10 => (chr -  1 + b'0') as char,
            11 ..= 36 => (chr - 11 + b'A') as char,
            37 ..= 62 => (chr - 37 + b'a') as char,
            63        => '_',
            64 ..     => panic!("impossible character value")
        };
    name.push(chr);
    num = num / 64;
  }
  name.chars().rev().collect()
}<|MERGE_RESOLUTION|>--- conflicted
+++ resolved
@@ -38,6 +38,18 @@
   Sub,
   Mul,
   Div,
+  Mod,
+  And,
+  Or,
+  Xor,
+  Shl,
+  Shr,
+  Lte,
+  Ltn,
+  Eql,
+  Gte,
+  Gtn,
+  Neq,
 }
 
 #[derive(Clone, Debug)]
@@ -247,17 +259,12 @@
       let numb = *numb;
       Ok(Term::Num { orig, numb })
     },
-    Term::Op2 { ref orig, oper, ref val0, ref val1 } => {
+    Term::Op2 { ref orig, ref oper, ref val0, ref val1 } => {
       let orig = *orig;
-<<<<<<< HEAD
-      let val0 = Box::new(adjust_term(book, &*val0, holes)?);
-      let val1 = Box::new(adjust_term(book, &*val1, holes)?);
-      Ok(Term::Op2 { orig, oper, val0, val1 })
-=======
+      let oper = *oper;
       let val0 = Box::new(adjust_term(book, &*val0, rhs, holes, vars)?);
       let val1 = Box::new(adjust_term(book, &*val1, rhs, holes, vars)?);
-      Ok(Term::Op2 { orig, val0, val1 })
->>>>>>> 6c1c5ec9
+      Ok(Term::Op2 { orig, oper, val0, val1 })
     },
   }
 }
@@ -468,9 +475,8 @@
 
 pub fn parse_op2(state: parser::State) -> parser::Answer<Option<Box<Term>>> {
   fn is_op_char(chr: char) -> bool {
-    matches!(chr, '+' | '-' | '*' | '/')
-  }
-
+    matches!(chr, '+' | '-' | '*' | '/' | '%' | '&' | '|' | '^' | '<' | '>' | '=' | '!')
+  }
   fn parse_oper(state: parser::State) -> parser::Answer<Oper> {
     fn op<'a>(symbol: &'static str, oper: Oper) -> parser::Parser<'a, Option<Oper>> {
       Box::new(move |state| {
@@ -478,19 +484,29 @@
         Ok((state, if done { Some(oper) } else { None }))
       })
     }
-
     parser::grammar(
       "Oper",
       &[
-        op("+", Oper::Add),
-        op("-", Oper::Sub),
-        op("*", Oper::Mul),
-        op("/", Oper::Div),
+        op("+"  , Oper::Add),
+        op("-"  , Oper::Sub),
+        op("*"  , Oper::Mul),
+        op("/"  , Oper::Div),
+        op("%"  , Oper::Mod),
+        op("&"  , Oper::And),
+        op("|"  , Oper::Or ),
+        op("^"  , Oper::Xor),
+        op("<<" , Oper::Shl),
+        op(">>" , Oper::Shr),
+        op("<=" , Oper::Lte),
+        op("<"  , Oper::Ltn),
+        op("==" , Oper::Eql),
+        op(">=" , Oper::Gte),
+        op(">"  , Oper::Gtn),
+        op("!=" , Oper::Neq),
       ],
       state,
     )
   }
-
   parser::guard(
     Box::new(|state| {
       let (state, open) = parser::text("(", state)?;
@@ -739,116 +755,6 @@
   return Ok((state, Box::new(Book { holes: 0, names, entrs })));
 }
 
-<<<<<<< HEAD
-pub fn show_oper(oper: &Oper) -> String {
-  match oper {
-    Oper::Add => format!("+"),
-    Oper::Sub => format!("-"),
-    Oper::Mul => format!("*"),
-    Oper::Div => format!("/"),
-  }
-}
-
-pub fn show_term(term: &Term) -> String {
-  match term {
-    Term::Typ { .. } => {
-      format!("Type")
-    }
-    Term::Var { orig: _, name } => {
-      format!("{}", name)
-    }
-    Term::Lam { orig: _, name, body } => {
-      let body = show_term(body);
-      format!("@{}({})", name, body)
-    }
-    Term::App { orig: _, func, argm } => {
-      let mut args = vec![argm];
-      let mut expr = func;
-      while let Term::App { orig: _, func, argm } = &**expr {
-        args.push(argm);
-        expr = func;
-      }
-      args.reverse();
-      format!("({} {})", show_term(expr), args.iter().map(|x| show_term(x)).collect::<Vec<String>>().join(" "))
-    }
-    Term::All { orig: _, name, tipo, body } => {
-      let body = show_term(body);
-      format!("({}: {}) {}", name, show_term(tipo), body)
-    }
-    Term::Let { orig: _, name, expr, body } => {
-      let expr = show_term(expr);
-      let body = show_term(body);
-      format!("let {} = {}; {}", name, expr, body)
-    }
-    Term::Ann { orig: _, expr, tipo } => {
-      let expr = show_term(expr);
-      let tipo = show_term(tipo);
-      format!("{{{} :: {}}}", expr, tipo)
-    }
-    Term::Ctr { orig: _, name, args } => {
-      format!("({}{})", name, args.iter().map(|x| format!(" {}",show_term(x))).collect::<String>())
-    }
-    Term::Fun { orig: _, name, args } => {
-      format!("({}{})", name, args.iter().map(|x| format!(" {}",show_term(x))).collect::<String>())
-    }
-    Term::Hlp { orig: _ } => {
-      format!("?")
-    }
-    Term::U60 { orig: _ } => {
-      format!("U60")
-    }
-    Term::Num { orig: _, numb } => {
-      format!("{}", numb)
-    }
-    Term::Op2 { orig: _, oper, val0, val1 } => {
-      let oper = show_oper(oper);
-      let val0 = show_term(val0);
-      let val1 = show_term(val1);
-      format!("({} {} {})", oper, val0, val1)
-    }
-    Term::Hol { orig: _, numb } => {
-      format!("_")
-    }
-  }
-}
-
-pub fn show_rule(rule: &Rule) -> String {
-  let name = &rule.name;
-  let mut pats = vec![];
-  for pat in &rule.pats {
-    pats.push(show_term(pat));
-  }
-  let body = show_term(&rule.body);
-  format!("{} {} => {}", name, pats.join(" "), body)
-}
-
-pub fn show_entry(entry: &Entry) -> String {
-  let name = &entry.name;
-  let mut args = vec![];
-  for arg in &entry.args {
-    args.push(format!(" ({}: {})", arg.name, show_term(&arg.tipo)));
-  }
-  if entry.rules.len() == 0 {
-    format!("{}{} : {}", name, args.join(""), show_term(&entry.tipo))
-  } else {
-    let mut rules = vec![];
-    for rule in &entry.rules {
-      rules.push(format!("\n  {}", show_rule(rule)));
-    }
-    format!("{}{} : {} {{{}\n}}", name, args.join(""), show_term(&entry.tipo), rules.join(""))
-  }
-}
-
-pub fn show_book(book: &Book) -> String {
-  let mut lines = vec![];
-  for name in &book.names {
-    lines.push(show_entry(book.entrs.get(name).unwrap()));
-  }
-  lines.join("\n")
-}
-
-=======
->>>>>>> 6c1c5ec9
 pub fn read_term(code: &str) -> Result<Box<Term>, String> {
   parser::read(Box::new(parse_term), code)
 }
@@ -1093,14 +999,36 @@
     Term::Num { orig: _, numb } => {
       format!("{}", numb)
     }
-    Term::Op2 { orig: _, val0, val1 } => {
+    Term::Op2 { orig: _, oper, val0, val1 } => {
+      let oper = show_oper(oper);
       let val0 = show_term(val0);
       let val1 = show_term(val1);
-      format!("(+ {} {})", val0, val1)
+      format!("({} {} {})", oper, val0, val1)
     }
     Term::Hol { orig: _, numb } => {
       format!("_")
     }
+  }
+}
+
+pub fn show_oper(oper: &Oper) -> String {
+  match oper {
+    Oper::Add => format!("+"),
+    Oper::Sub => format!("-"),
+    Oper::Mul => format!("*"),
+    Oper::Div => format!("/"),
+    Oper::Mod => format!("%"),
+    Oper::And => format!("&"),
+    Oper::Or  => format!("|"),
+    Oper::Xor => format!("^"),
+    Oper::Shl => format!("<<"),
+    Oper::Shr => format!(">>"),
+    Oper::Lte => format!("<="),
+    Oper::Ltn => format!("<"),
+    Oper::Eql => format!("=="),
+    Oper::Gte => format!(">="),
+    Oper::Gtn => format!(">"),
+    Oper::Neq => format!("!="),
   }
 }
 
