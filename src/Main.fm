--- conflicted
+++ resolved
@@ -1,14 +1,9 @@
-<<<<<<< HEAD
-// double_negation(b: Bool): Bool.not(Bool.not(b)) == b
-//   ?a
+Main: IO(Unit)
+  do IO {
+    IO.put_string("Hello, world!")
+  }
 
 // Main: IO(Unit)
 //   do IO {
 //     IO.print("Hello, world!");
-//   }
-=======
-Main: IO(Unit)
-  do IO {
-    IO.put_string("Hello, world!")
-  }
->>>>>>> 5a7b2f5e
+//   }