use kind_span::{Range, Span};
use kind_tree::concrete::{self, Telescope};
use kind_tree::desugared::{self, ExprKind};
use kind_tree::symbol::QualifiedIdent;

use crate::errors::{PassError, Sugar};

use super::DesugarState;

/// States if a given expression is a type constructor
/// of the inductive type family definition only sintatically.
/// TODO: It does not work wit HIT (We will probably have to change it in the future).
/// NOTE: Does not work with Pi types.
pub fn is_data_constructor_of(expr: concrete::expr::Expr, type_name: &str) -> bool {
    match expr.data {
        concrete::ExprKind::Var(name) => name.to_string().as_str() == type_name,
        concrete::ExprKind::App(head, _) => {
            if let concrete::expr::Expr {
                data: concrete::ExprKind::Var(name),
                ..
            } = *head
            {
                name.to_string().as_str() == type_name
            } else {
                false
            }
        }
        _ => false,
    }
}

impl<'a> DesugarState<'a> {
    pub fn desugar_argument(&mut self, argument: &concrete::Argument) -> desugared::Argument {
        let typ = match &argument.typ {
            None => desugared::Expr::typ(argument.range),
            Some(ty) => self.desugar_expr(ty),
        };

        desugared::Argument {
            hidden: argument.hidden,
            erased: argument.erased,
            name: argument.name.clone(),
            typ,
            span: argument.range,
        }
    }

    pub fn desugar_sum_type(&mut self, sum_type: &concrete::SumTypeDecl) {
        let params = sum_type.parameters.clone();
        let indices = sum_type.indices.clone();

        let desugared_params = params.map(|arg| self.desugar_argument(arg));
        let desugared_indices = indices.map(|arg| self.desugar_argument(arg));

        let type_constructor = desugared::Entry {
            name: sum_type.name.clone(),
            args: desugared_params.extend(&desugared_indices).to_vec(),
            typ: desugared::Expr::generate_expr(desugared::ExprKind::Typ),
            rules: Vec::new(),
            span: Span::Locatable(sum_type.name.range),
            attrs: self.desugar_attributes(&sum_type.attrs),
        };

        self.new_book
            .entrs
            .insert(sum_type.name.to_string(), Box::new(type_constructor));

        let irrelevant_params: Vec<desugared::Argument> =
            desugared_params.map(|x| x.to_irrelevant()).to_vec();

        let irelevant_indices: Vec<desugared::Argument> = indices
            .map(|arg| self.desugar_argument(arg).to_irrelevant())
            .to_vec();

        for cons in &sum_type.constructors {
            let cons_ident = sum_type.name.add_segment(cons.name.to_str());

            let pre_indices = if cons.typ.is_none() {
                irelevant_indices.as_slice()
            } else {
                &[]
            };

            let typ = match cons.typ.clone() {
                Some(expr) => {
                    let res = self.desugar_expr(&expr);
                    match &res.data {
                        ExprKind::Ctr(name, spine)
                            if name.to_string() == sum_type.name.to_string() =>
                        {
                            for (i, parameter) in sum_type.parameters.iter().enumerate() {
                                match &spine[i].data {
                                    ExprKind::Var(name)
                                        if name.to_string() == parameter.name.to_string() => {}
                                    _ => {
                                        self.send_err(PassError::ShouldBeAParameter(
                                            spine[i].span,
                                            parameter.range,
                                        ));
                                    }
                                }
                            }
                        }
                        _ => self.send_err(PassError::NotATypeConstructor(
                            expr.range,
                            sum_type.name.range,
                        )),
                    }
                    res
                }
                None => {
                    let args = [irrelevant_params.as_slice(), pre_indices]
                        .concat()
                        .iter()
                        .map(|x| desugared::Expr::var(x.name.clone()))
                        .collect::<Vec<Box<desugared::Expr>>>();

                    desugared::Expr::ctr(cons.name.range, sum_type.name.clone(), args)
                }
            };

            let data_constructor = desugared::Entry {
                name: cons_ident.clone(),
                args: [
                    irrelevant_params.as_slice(),
                    pre_indices,
                    cons.args.map(|arg| self.desugar_argument(arg)).as_slice(),
                ]
                .concat(),
                typ,
                rules: Vec::new(),
                attrs: Vec::new(),
                span: Span::Locatable(cons.name.range),
            };

            self.new_book
                .entrs
                .insert(cons_ident.to_string(), Box::new(data_constructor));
        }
    }

    pub fn desugar_record_type(&mut self, rec_type: &concrete::RecordDecl) {
        let params = rec_type.parameters.clone();

        let desugared_params = params.map(|arg| self.desugar_argument(arg));

        let type_constructor = desugared::Entry {
            name: rec_type.name.clone(),
            args: desugared_params.clone().to_vec(),
            typ: desugared::Expr::generate_expr(desugared::ExprKind::Typ),
            rules: Vec::new(),
            span: Span::Locatable(rec_type.name.range),
            attrs: self.desugar_attributes(&rec_type.attrs),
        };

        self.new_book
            .entrs
            .insert(rec_type.name.to_string(), Box::new(type_constructor));

        let irrelevant_params = desugared_params.map(|x| x.to_irrelevant());

        let args = [irrelevant_params.as_slice()]
            .concat()
            .iter()
            .map(|x| {
                Box::new(desugared::Expr {
                    data: desugared::ExprKind::Var(x.name.clone()),
                    span: Span::Generated,
                })
            })
            .collect::<Vec<Box<desugared::Expr>>>();

        let typ = Box::new(desugared::Expr {
            data: desugared::ExprKind::Ctr(rec_type.name.clone(), args),
            span: Span::Generated,
        });

        let cons_ident = rec_type.name.add_segment(rec_type.constructor.to_str());

        let data_constructor = desugared::Entry {
            name: cons_ident.clone(),
            args: [
                irrelevant_params.as_slice(),
                rec_type
                    .fields
                    .iter()
                    .map(|(ident, _docs, ty)| {
                        desugared::Argument::from_field(
                            ident,
                            self.desugar_expr(ty),
                            ident.range.mix(ty.range),
                        )
                    })
                    .collect::<Vec<desugared::Argument>>()
                    .as_slice(),
            ]
            .concat(),
            typ,
            rules: Vec::new(),
            span: Span::Locatable(rec_type.constructor.range),
            attrs: Vec::new(),
        };

        self.new_book
            .entrs
            .insert(cons_ident.to_string(), Box::new(data_constructor));
    }

    pub fn desugar_pair_pat(
        &mut self,
        range: Range,
        fst: &concrete::pat::Pat,
        snd: &concrete::pat::Pat,
    ) -> Box<desugared::Expr> {
        let sigma_new = QualifiedIdent::new_static("Sigma", Some("new".to_string()), range);

        let entry = self.old_book.entries.get(sigma_new.to_string().as_str());
        if entry.is_none() {
            self.send_err(PassError::NeedToImplementMethods(range, Sugar::Pair));
            return desugared::Expr::err(range);
        }

        let spine = vec![self.desugar_pat(fst), self.desugar_pat(snd)];

        self.mk_desugared_ctr(range, sigma_new, spine, true)
    }

    pub fn desugar_list_pat(
        &mut self,
        range: Range,
        expr: &[concrete::pat::Pat],
    ) -> Box<desugared::Expr> {
        let list_ident = QualifiedIdent::new_static("List", None, range);
        let cons_ident = list_ident.add_segment("cons");
        let nil_ident = list_ident.add_segment("nil");

        let list = self.old_book.entries.get(list_ident.to_string().as_str());
        let nil = self.old_book.entries.get(cons_ident.to_string().as_str());
        let cons = self.old_book.entries.get(nil_ident.to_string().as_str());

        if list.is_none() || nil.is_none() || cons.is_none() {
            self.send_err(PassError::NeedToImplementMethods(range, Sugar::List));
            return desugared::Expr::err(range);
        }

        expr.iter().rfold(
            self.mk_desugared_ctr(range, nil_ident, Vec::new(), true),
            |res, elem| {
                let spine = vec![self.desugar_pat(elem), res];
                self.mk_desugared_ctr(range, cons_ident.clone(), spine, true)
            },
        )
    }

    pub fn desugar_pat(&mut self, pat: &concrete::pat::Pat) -> Box<desugared::Expr> {
        match &pat.data {
            concrete::pat::PatKind::App(head, spine) => {
                let entry = self
                    .old_book
                    .count
                    .get(head.to_string().as_str())
                    .expect("Internal Error: Cannot find definition");

                if !entry.is_ctr {
                    // TODO: Check if only data constructors declared inside
                    // inductive types can be used in patterns.
                }

                let (hidden, _erased) = entry.arguments.count_implicits();

                let fill_hidden = spine.len() == entry.arguments.len() - hidden;

                let mut new_spine = Vec::new();

                if fill_hidden {
                    let mut count = 0;
                    for i in 0..entry.arguments.len() {
                        if entry.arguments[i].hidden {
                            let name = self.gen_name(entry.arguments[i].range);
                            new_spine.push(desugared::Expr::var(name))
                        } else {
                            new_spine.push(self.desugar_pat(&spine[count]));
                            count += 1;
                        }
                    }
                } else if entry.arguments.len() != spine.len() {
                    println!("{}", pat);
                    self.send_err(PassError::IncorrectArity(
                        head.range,
                        spine.iter().map(|x| x.range).collect(),
                        entry.arguments.len(),
                        hidden,
                    ));
                    return desugared::Expr::err(pat.range);
                } else {
                    for arg in spine {
                        new_spine.push(self.desugar_pat(arg));
                    }
                }
                desugared::Expr::ctr(pat.range, head.clone(), new_spine)
            }
            concrete::pat::PatKind::Hole => {
                let name = self.gen_name(pat.range);
                desugared::Expr::var(name)
            }
            concrete::pat::PatKind::Var(ident) => desugared::Expr::var(ident.0.clone()),
<<<<<<< HEAD
            // TODO: Add u120 pattern literals
            concrete::pat::PatKind::Num(n) => desugared::Expr::num60(pat.range, *n),
            concrete::pat::PatKind::Hole => desugared::Expr::hole(pat.range, self.gen_hole()),
=======
            concrete::pat::PatKind::Num(n) => desugared::Expr::num(pat.range, *n),
>>>>>>> 135b1fda
            concrete::pat::PatKind::Pair(fst, snd) => self.desugar_pair_pat(pat.range, fst, snd),
            concrete::pat::PatKind::List(ls) => self.desugar_list_pat(pat.range, ls),
            concrete::pat::PatKind::Str(string) => {
                desugared::Expr::str(pat.range, string.to_owned())
            }
        }
    }

    pub fn desugar_rule(
        &mut self,
        args: &Telescope<concrete::Argument>,
        rule: &concrete::Rule,
    ) -> desugared::Rule {
        let pats = rule
            .pats
            .iter()
            .map(|x| self.desugar_pat(x))
            .collect::<Vec<Box<desugared::Expr>>>();

        let (hidden, _) = args.count_implicits();

        if pats.len() == args.len() {
            desugared::Rule {
                name: rule.name.clone(),
                pats,
                body: self.desugar_expr(&rule.body),
                span: Span::Locatable(rule.range),
            }
        } else if pats.len() == args.len() - hidden {
            let mut res_pats = Vec::new();
            let mut pat_iter = pats.iter();
            for arg in args.iter() {
                if arg.hidden {
                    res_pats.push(desugared::Expr::var(self.gen_name(arg.range)))
                } else {
                    res_pats.push(pat_iter.next().unwrap().to_owned());
                }
            }
            desugared::Rule {
                name: rule.name.clone(),
                pats: res_pats,
                body: self.desugar_expr(&rule.body),
                span: Span::Locatable(rule.range),
            }
        } else {
            self.send_err(PassError::RuleWithIncorrectArity(
                rule.range,
                pats.len(),
                args.len(),
                hidden,
            ));
            // TODO: Probably we should just a sentinel rule?
            desugared::Rule {
                name: rule.name.clone(),
                pats,
                body: self.desugar_expr(&rule.body),
                span: Span::Locatable(rule.range),
            }
        }
    }

    pub fn desugar_entry(&mut self, entry: &concrete::Entry) {
        self.name_count = 0;

        let rules = entry
            .rules
            .iter()
            .map(|x| self.desugar_rule(&entry.args, x))
            .collect();

        let res_entry = desugared::Entry {
            name: entry.name.clone(),
            args: entry.args.map(|x| self.desugar_argument(x)).to_vec(),
            typ: self.desugar_expr(&entry.typ),
            span: entry.range.to_span(),
            attrs: self.desugar_attributes(&entry.attrs),
            rules,
        };

        let rule_numbers = entry
            .rules
            .iter()
            .map(|x| (x.range, x.pats.len()))
            .collect::<Vec<(Range, usize)>>();

        let diff = rule_numbers.iter().filter(|x| rule_numbers[0].1 != x.1);

        if !rule_numbers.is_empty() && diff.clone().count() >= 1 {
            self.send_err(PassError::RulesWithInconsistentArity(
                diff.cloned().collect(),
            ));
        }

        self.new_book
            .entrs
            .insert(res_entry.name.to_string(), Box::new(res_entry));
    }

    pub fn desugar_top_level(&mut self, top_level: &concrete::TopLevel) {
        match top_level {
            concrete::TopLevel::SumType(sum) => self.desugar_sum_type(sum),
            concrete::TopLevel::RecordType(rec) => self.desugar_record_type(rec),
            concrete::TopLevel::Entry(entry) => self.desugar_entry(entry),
        }
    }
}<|MERGE_RESOLUTION|>--- conflicted
+++ resolved
@@ -304,13 +304,8 @@
                 desugared::Expr::var(name)
             }
             concrete::pat::PatKind::Var(ident) => desugared::Expr::var(ident.0.clone()),
-<<<<<<< HEAD
             // TODO: Add u120 pattern literals
             concrete::pat::PatKind::Num(n) => desugared::Expr::num60(pat.range, *n),
-            concrete::pat::PatKind::Hole => desugared::Expr::hole(pat.range, self.gen_hole()),
-=======
-            concrete::pat::PatKind::Num(n) => desugared::Expr::num(pat.range, *n),
->>>>>>> 135b1fda
             concrete::pat::PatKind::Pair(fst, snd) => self.desugar_pair_pat(pat.range, fst, snd),
             concrete::pat::PatKind::List(ls) => self.desugar_list_pat(pat.range, ls),
             concrete::pat::PatKind::Str(string) => {
