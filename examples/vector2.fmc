// ::::::::::
// :: Vec2 ::
// ::::::::::

// vec2_add
// | Receives two 2D vectors and adds them
// : {a : [Num,Num]}
//   {b : [Num,Num]}
//   [Num,Num]
def vec2_add: {a b}
  get [ax,ay] = a
  get [bx,by] = b
  [|ax + bx|, |ay + by|]

// vec2_scale
def vec2_scale: {a s}
  get [ax,ay] = a
  [|ax * s|, |ay * s|]

// vec2_neg
// | Negates a 2D vector
// : {a : [Num,Num]}
//   [Num,Num]
def vec2_neg: {a}
  get [ax,ay] = a
  [|0 - ax|, |0 - ay|]

// vec2_cpy
// | Copies a 2D vector
// : {a : [Num,Num]}
//   {b : [Num,Num]}
//   [[Num,Num], [Num,Num]]
def vec2_cpy: {a}
  get [ax,ay] = a
  cpy ax      = ax
  cpy ay      = ay
  [[ax,ay], [ax,ay]]

// vec2_sqr_dist
// : {a : [Num,Num]}
//   {b : [Num,Num]}
//   Num
def vec2_sqr_dist: {a b}
  get [ax,ay] = a
  get [bx,by] = b
  cpy dx = |(num_dif ax bx) ** 2|
  cpy dy = |(num_dif ay by) ** 2|
  |dx + dy|

// vec2_dist
// : {a : [Num,Num]}
//   {b : [Num,Num]}
//   Num
def vec2_dist: {a b}
  (sqrt (vec2_sqr_dist a b))

// vec2_line
// | Up to `max_len`, given a length `len`, a center pos `pos`, and a displacement
// | vector `dxy`, returns vectors from `pos`, incrementing by `dxy`, `len` times.
// : {max_len : Nat}
//   {-P      : Type}
//   {cons    : ! {x : [Num,Num]} {xs : P} P}
// ! {len     : Num}
//   {pos     : [Num,Num]}
//   {dxy     : [Num,Num]}
//   {nil     : P}
//   P
def vec2_line: {max_len} {cons}
  dup cons = cons
  dup fold = (max_len #{list len pos dxy}
    get [ax,ay] = pos
    get [dx,dy] = dxy
    cpy len = len
    cpy ax  = ax
    cpy ay  = ay
    cpy dx  = dx
    cpy dy  = dy
    (if |len == 0|
      then: {list} (list 0 [0,0] [0,0])
      else: {list} (cons [ax,ay] (list |len - 1| [|ax + dx|,|ay + dy|] [dx,dy]))
      list))
  # {len pos dxy nil}
    (fold {len pos dxy}nil len pos dxy)

// vec2_area
// : {mlen : Nat}
<<<<<<< HEAD
//   {-P   : Type}
//   {size : [Num,Num]}
=======
//   {size : [Num,Num]}
//   {-P   : Type}
>>>>>>> 056c82bd
//   {cond : ! {x : [Num,Num]} Num}
//   {cons : ! {x : [Num,Num]} {xs : P} P}
// ! {pos  : [Num,Num]}
//   {siz  : [Num,Num]}
//   {nil  : P}
//   P
def vec2_area: {mlen size cond} {cons}
  dup cons = cons
  dup size = size
  dup cond = cond
  dup fold = (mlen #{list pos idx}
    get [cx,cy] = pos
    get [sx,sy] = size
    cpy sx = sx
    cpy sy = sy
    cpy cx = cx
    cpy cy = cy
    cpy ix = idx
    cpy px = ||cx + |ix % sx|| - |sx / 2||
    cpy py = ||cy + |ix / sx|| - |sy / 2||
    let fn = (if (cond [cx,cy] [sx,sy] [px,py]) [(cons [px,py]),{x}x])
    let xs = (list [cx,cy] |ix + 1|)
    (fn xs))
  # {pos nil}
    (fold {pos idx}nil pos 0)

<<<<<<< HEAD
// vec2_rect
// : {mlen : Nat}
//   {-P   : Type}
//   {size : [Num,Num]}
//   {cons : ! {x : [Num,Num]} {xs : P} P}
// ! {pos  : [Num,Num]}
//   {siz  : [Num,Num]}
//   {nil  : P}
=======
// vec2_area
// : {max_len : Nat}
//   {-P      : Type}
//   {cons    : ! {x : [Num,Num]} {xs : P} P}
// ! {pos     : [Num,Num]}
//   {siz     : [Num,Num]}
//   {nil     : P}
>>>>>>> 056c82bd
//   P
def vec2_rect: {mlen size}
  (vec2_area mlen size #{cen siz pos}1)

<<<<<<< HEAD
def vec2_rect_example: {cons}
  dup cons = cons
  dup area = (vec2_rect ~16 #[4,4] #cons)
  # (area [100,100])

//vec2_circle
// : {mlen : Nat}
//   {-P   : Type}
//   {srad : Num} -- squared radius
//   {cons : ! {x : [Num,Num]} {xs : P} P}
// ! {pos  : [Num,Num]}
//   {siz  : [Num,Num]}
//   {nil  : P}
//   P
=======
//vec2_circle
>>>>>>> 056c82bd
def vec2_circle: {mlen srad cons}
  dup cons = cons
  dup srad = srad
  let isin = {cen siz pos} |(vec2_sqr_dist cen pos) < srad|
  dup size = #||(sqrt srad) * 2| + 1|
  dup area = (vec2_area mlen #[size,size] #isin #cons)
  # {pos} (area pos)

<<<<<<< HEAD
// . . .
// . x .
// . . .
def vec2_circle_a: (vec2_circle ~1 #1)

// . . . . .
// . . x . .
// . x x x .
// . . x . .
// . . . . .
def vec2_circle_b: (vec2_circle ~9 #2)

// . . . . .
// . x x x .
// . x x x .
// . x x x .
// . . . . .
def vec2_circle_c: (vec2_circle ~9 #3)

// . . . . . . .
// . . . x . . .
// . . x x x . .
// . x x x x x .
// . . x x x . .
// . . . x . . .
// . . . . . . .
def vec2_circle_d: (vec2_circle ~25 #5)

// . . . . . . .
// . . x x x . .
// . x x x x x .
// . x x x x x .
// . x x x x x .
// . . x x x . .
// . . . . . . .
def vec2_circle_e: (vec2_circle ~25 #6)

// . . . . . . .
// . x x x x x .
// . x x x x x .
// . x x x x x .
// . x x x x x .
// . x x x x x .
// . . . . . . .
def vec2_circle_f: (vec2_circle ~25 #9)

// . . . . . . . . .
// . . . . x . . . .
// . . x x x x x . .
// . . x x x x x . .
// . x x x x x x x .
// . . x x x x x . .
// . . x x x x x . .
// . . . . x . . . .
// . . . . . . . . .
def vec2_circle_g: (vec2_circle ~49 #10)

// . . . . . . . . .
// . . . x x x . . .
// . . x x x x x . .
// . x x x x x x x .
// . x x x x x x x .
// . x x x x x x x .
// . . x x x x x . .
// . . . x x x . . .
// . . . . . . . . .
def vec2_circle_h: (vec2_circle ~49 #11)

// . . . . . . . . .
// . . x x x x x . .
// . x x x x x x x .
// . x x x x x x x .
// . x x x x x x x .
// . x x x x x x x .
// . x x x x x x x .
// . . x x x x x . .
// . . . . . . . . .
def vec2_circle_i: (vec2_circle ~49 #14)

// . . . . . . . . . . .
// . . . . . x . . . . .
// . . . x x x x x . . .
// . . x x x x x x x . .
// . . x x x x x x x . .
// . x x x x x x x x x .
// . . x x x x x x x . .
// . . x x x x x x x . .
// . . . x x x x x . . .
// . . . . . x . . . . .
// . . . . . . . . . . .
def vec2_circle_j: (vec2_circle ~81 #17)

def vec2_circle_example: {cons}
  dup cons = cons
  dup circ = (vec2_circle_j #cons)
  # (circ [100,100])
=======
def vector2: {cons}
  dup cons = cons
  dup circ = (vec2_circle ~256 #16 #cons)
  # (circ [16,16])
>>>>>>> 056c82bd

// vec2_wave
// | Given a list of widths, returns vectors filling a wave from from `pos` pointing to `dir`.
// : {widths : {-P : Type} {cons : ! {w : Num} {ws : P} P} ! {nil : P} P}
//   {-P     : Type}
//   {cons   : ! {pos : [Num,Num]} {res : P} P}
// ! {pos    : [Num,Num]}
//   {dxy    : [Num,Num]}
//   {nil    : P}
//   P
def vec2_wave: {widths} {cons}
  dup cons = cons
  dup line = (vec2_line ~7 #cons)
  dup fold = (widths #{w ws pos dxy}
    get [ax,ay] = pos
    get [dx,dy] = dxy
    cpy w  = w
    cpy ax = ax
    cpy ay = ay
    cpy dx = dx
    cpy dy = dy
    cpy nx = dy
    cpy ny = |0 - dx|
    let ix = |ax - |nx * |w / 2||| 
    let iy = |ay - |ny * |w / 2|||
    let t  = (ws [|ax + dx|,|ay + dy|] [dx,dy])
    (line w [ix,iy] [nx,ny] t))
  # {pos dxy nil}
    (fold {pos dxy}nil pos dxy)

// vec2_wave_out
// : {widths : {-P : Type} {cons : ! {w : Num} {ws : P} P} ! {nil : P} P}
//   {-P     : Type}
//   {cons   : ! {pos : [Num,Num]} {dir : [Num,Num]} {res : P} P}
// ! {pos    : [Num,Num]}
//   {dxy    : [Num,Num]}
//   {nil    : P}
//   P
def vec2_wave_out: {widths} {cons} 
  dup cons = cons
  dup wave = (vec2_wave widths #{pos rest dxy}
    get [dxy0,dxy1] = (vec2_cpy dxy)
    (cons pos dxy0 (rest dxy1)))
  # {pos dxy nil}
    get [dxy0,dxy1] = (vec2_cpy dxy)
    (wave pos dxy0 {dxy}nil dxy1)

// vec2_wave_in
// : {widths : {-P : Type} {cons : ! {w : Num} {ws : P} P} ! {nil : P} P}
//   {-P     : Type}
//   {cons   : ! {pos : [Num,Num]} {dir : [Num,Num]} {res : P} P}
// ! {pos    : [Num,Num]}
//   {dxy    : [Num,Num]}
//   {nil    : P}
//   P
def vec2_wave_in: {widths} {cons} 
  dup cons = cons
  dup wave = (vec2_wave widths #{pos rest res dxy}
    get [dxy0,dxy1] = (vec2_cpy dxy)
    (rest (cons pos dxy0 res) dxy1))
  # {pos dxy nil}
    get [dxy0,dxy1] = (vec2_cpy dxy)
    (wave pos dxy0 {res dxy}res nil (vec2_neg dxy1))<|MERGE_RESOLUTION|>--- conflicted
+++ resolved
@@ -84,13 +84,8 @@
 
 // vec2_area
 // : {mlen : Nat}
-<<<<<<< HEAD
 //   {-P   : Type}
 //   {size : [Num,Num]}
-=======
-//   {size : [Num,Num]}
-//   {-P   : Type}
->>>>>>> 056c82bd
 //   {cond : ! {x : [Num,Num]} Num}
 //   {cons : ! {x : [Num,Num]} {xs : P} P}
 // ! {pos  : [Num,Num]}
@@ -117,7 +112,6 @@
   # {pos nil}
     (fold {pos idx}nil pos 0)
 
-<<<<<<< HEAD
 // vec2_rect
 // : {mlen : Nat}
 //   {-P   : Type}
@@ -126,20 +120,10 @@
 // ! {pos  : [Num,Num]}
 //   {siz  : [Num,Num]}
 //   {nil  : P}
-=======
-// vec2_area
-// : {max_len : Nat}
-//   {-P      : Type}
-//   {cons    : ! {x : [Num,Num]} {xs : P} P}
-// ! {pos     : [Num,Num]}
-//   {siz     : [Num,Num]}
-//   {nil     : P}
->>>>>>> 056c82bd
 //   P
 def vec2_rect: {mlen size}
   (vec2_area mlen size #{cen siz pos}1)
 
-<<<<<<< HEAD
 def vec2_rect_example: {cons}
   dup cons = cons
   dup area = (vec2_rect ~16 #[4,4] #cons)
@@ -154,9 +138,6 @@
 //   {siz  : [Num,Num]}
 //   {nil  : P}
 //   P
-=======
-//vec2_circle
->>>>>>> 056c82bd
 def vec2_circle: {mlen srad cons}
   dup cons = cons
   dup srad = srad
@@ -165,7 +146,6 @@
   dup area = (vec2_area mlen #[size,size] #isin #cons)
   # {pos} (area pos)
 
-<<<<<<< HEAD
 // . . .
 // . x .
 // . . .
@@ -260,14 +240,8 @@
 
 def vec2_circle_example: {cons}
   dup cons = cons
-  dup circ = (vec2_circle_j #cons)
+  dup circ = (vec2_circle_d #cons)
   # (circ [100,100])
-=======
-def vector2: {cons}
-  dup cons = cons
-  dup circ = (vec2_circle ~256 #16 #cons)
-  # (circ [16,16])
->>>>>>> 056c82bd
 
 // vec2_wave
 // | Given a list of widths, returns vectors filling a wave from from `pos` pointing to `dir`.
