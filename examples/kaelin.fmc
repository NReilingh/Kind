--- conflicted
+++ resolved
@@ -315,10 +315,12 @@
   let case_wall   = (to_chars " W")
   let case_cliff  = (to_chars " C")
   let case_throne = {side} (to_chars " T")
-<<<<<<< HEAD
   let case_unit   = {side hp flies} (concat (to_chars " ") (side_to_icon side))
   (thing case_air case_wall case_cliff case_throne case_unit)
 
+"a" and "b" are side positions. The function checks if they can swap their position, that is, simulate a walk, and returns:
+// - The same position: if they can't interact with each other.
+// - Inverted position: the elements interacted and one now occupies the position of the other.
 def a_step_to_b: {a b}
   let case_a_air      = {b} [Air, b]
   let case_a_wall     = {b} [Wall, b]
@@ -328,24 +330,6 @@
     let case_b_air    = {a_side a_hp a_flies}
       let a_val       = (Unit a_side a_hp a_flies)
       let b_val       = Air
-=======
-  let case_hero   = {side flies} (concat (to_chars " ") (side_to_icon side))
-  (thing case_air case_wall case_cliff case_throne case_hero)
-
-// "a" and "b" are adjacent positions. The function checks if they can swap their position, that is, simulate a walk, and returns:
-// - The same position: if they can't interact with each other. 
-//   E.g: an air can't change the position with a unit, but a unit can change it with an air 
-// - Inverted position: the elements interacted and one now occupies the position of the other.
-def step_both: {a b}
-  let case_air    = {b} [Air, b]
-  let case_wall   = {b} [Wall, b]
-  let case_cliff  = {b} [Cliff, b]
-  let case_throne = {a_side b} [(Throne a_side), b]
-  let case_unit   = {a_side a_flies b}
-    let case_air    = {a_side a_flies}
-      let a_val     = (Unit a_side a_flies)
-      let b_val     = Air
->>>>>>> 145e7c9c
       [b_val, a_val]
     let case_b_wall   = {a_side a_hp a_flies}
       let a_val       = (Unit a_side a_hp a_flies)
@@ -359,7 +343,6 @@
       let a_val       = (Unit a_side a_hp a_flies)
       let b_val       = (Throne b_side)
       [a_val, b_val]
-<<<<<<< HEAD
     let case_b_unit   = {b_side b_hp b_flies} {a_side a_hp a_flies}
       cpy a_side      = a_side
       cpy b_side      = b_side
@@ -370,21 +353,6 @@
       (if can_pass then_swap a_val b_val)
     (b case_b_air case_b_wall case_b_cliff case_b_throne case_b_unit a_side a_hp a_flies)
   (a case_a_air case_a_wall case_a_cliff case_a_throne case_a_unit b)
-=======
-    let case_unit   = {b_side b_flies a_side a_flies}
-      cpy a_side    = a_side
-      cpy b_side    = b_side
-      let a_val     = (Unit a_side a_flies)
-      let b_val     = (Unit b_side b_flies)
-      // If they are from equal sides, they can swap positions
-      let can_pass  = (eql_side a_side b_side)
-      let then_swap = [{a b}[a,b],{a b}[b,a]]
-      (if can_pass then_swap a_val b_val)
-      // Check if "a" can swap with type "b"
-    (b case_air case_wall case_cliff case_throne case_unit a_side a_flies)
-  // Check the cases for "a" perfom the swap
-  (a case_air case_wall case_cliff case_throne case_unit b)
->>>>>>> 145e7c9c
 
 // :::::::::
 // :: Map ::
@@ -493,54 +461,17 @@
 // Given a position and a direction to step forward, move the element (if is possible) and return the updated map
 def step:
   dup inter = kmap_interact
-<<<<<<< HEAD
   # {a_pos a_dxy map}
     get [a_pos0,a_pos1] = (vec2_cpy a_pos)
     let b_pos           = (vec2_add a_pos0 a_dxy)
     (inter a_pos1 b_pos a_step_to_b map)
-=======
-  # {pos dir map}
-    // pos: current position
-    get [pos,pos1] = (vec_cpy pos)
-    // n_pos: new position
-    let n_pos       = (vec_add pos1 (dir_to_vec dir))
-    (inter pos n_pos step_both map)
->>>>>>> 145e7c9c
 
 // [Tophoro]
 def earth_pull:
   dup step = step
-<<<<<<< HEAD
   let form = (ConsF #1 (ConsF #3 (ConsF #5 NilF)))
   let hits = {pos dxy map} (step pos dxy map)
   (vec_wave_in form #hits)
-=======
-  # {pos dir map}
-    cpy dir = dir
-    get [ax,ay] = pos
-    get [dx,dy] = (dir_to_vec dir)
-    cpy ax = ax
-    cpy ay = ay
-    cpy dx = dx
-    cpy dy = dy
-    cpy nx = dy
-    cpy ny = |0 - dx|
-    // Set each position (x,y) where Eart Pull can interact with 
-    let p0 = [||ax + |dx * 1|| + |nx *  0||, ||ay + |dy * 1|| + |nx *  0||]
-    let p1 = [||ax + |dx * 2|| + |nx *  1||, ||ay + |dy * 2|| + |nx *  1||]
-    let p2 = [||ax + |dx * 2|| + |nx *  0||, ||ay + |dy * 2|| + |nx *  0||]
-    let p3 = [||ax + |dx * 2|| + |nx * -1||, ||ay + |dy * 2|| + |nx * -1||]
-    let p4 = [||ax + |dx * 3|| + |nx *  2||, ||ay + |dy * 3|| + |nx *  2||]
-    let p5 = [||ax + |dx * 3|| + |nx *  1||, ||ay + |dy * 3|| + |nx *  1||]
-    let p6 = [||ax + |dx * 3|| + |nx *  0||, ||ay + |dy * 3|| + |nx *  0||]
-    let p7 = [||ax + |dx * 3|| + |nx * -1||, ||ay + |dy * 3|| + |nx * -1||]
-    let p8 = [||ax + |dx * 3|| + |nx * -2||, ||ay + |dy * 3|| + |nx * -2||]
-    // Calculus to get the inverse direction of "dir"
-    // "% 4" means that we can have 4 positions (right, left, up and down)
-    let inv_dir = ||dir + 2| % 4|
-    let fn = {pos map} (step pos inv_dir map)
-    (fn p8 (fn p7 (fn p6 (fn p5 (fn p4 (fn p3 (fn p2 (fn p1 (fn p0 map)))))))))
->>>>>>> 145e7c9c
 
 def moves:
   let m00 = wait
