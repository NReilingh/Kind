// # Kaelin 
// 
// A simple MOBA-like boardgame and a showcase for Formality-Core
// 
// It aims to be blockchain-compatible. That means real-time Kaelin matches can
// take place inside smart-contract platforms like Ethereum or Tezos. That's
// because turns have 10-20 seconds, and moves are made in a commit-reveal
// scheme, allowing the game state to be computed by players directly, without
// a central server (aka state-channels). In the case of a dispute (such as a
// player stopping to respond), the blockchain can be consulted and resolve the
// conflict in an acceptable time (about 1 minute).
// 
// Kaelin aims to preserve many of the fun characteristics of a MOBA such as
// map control, micro and macro decisions, team-work, and essentially answer
// the question: how do you dodge a skillshot in a turn-based boardgame?
// 
// ## Heroes
// 
// Name    | Role       | Description    | MOV | HP  | References & Inspiration
// ------- | ---------- | -------------- | --- | --- | -------------------------------------------------
// Tophoro | Tank       | Terrain Bender |   2 | 120 | Toph (Avatar TLA), Totoro (Studio Ghibli)
// Gonk    | Tank       | Warrior        |   2 |  90 | Gon (Hunter X Hunter), Goku (Gradon Ball Z)
// ?       | Tank       | ?              |   ? |   ? | ?
// ?       | Tank       | ?              |   ? |   ? | ?
// ?       | Tank       | ?              |   ? |   ? | ?
// ?       | Tank       | ?              |   ? |   ? | ?
// Erkos   | Ranged     | Fire Mage      |   3 |  40 | Erk (Fire Emblem), Harry Potter (Harry Potter)
// Croni   | Ranged     | Dark Mage      |   3 |  40 | Chromie (Blizzard), Raven (Teen Titans)
// Snarch  | Ranged     | Archer         |   3 |  60 | Zk-Snarks (crypto)
// ?       | Ranged     | ?              |   ? |   ? | ?
// ?       | Ranged     | ?              |   ? |   ? | ?
// ?       | Ranged     | ?              |   ? |   ? | ?
// Sirpix  | Melee      | Thief          |   3 |  60 | Dev
// Kenlua  | Melee      | Swordsman      |   4 |  60 | Killua (Hunter X Hunter), Kenshin (Rurouni Kenshin)
// Flina   | Melee      | Pegasus Knight |   4 |  60 | Florina (Fire Emblem), Link (The Legend of Zelda)
// ?       | Melee      | ?              |   ? |   ? | ?
// ?       | Melee      | ?              |   ? |   ? | ?
// ?       | Melee      | ?              |   ? |   ? | ?
// Stanci  | Support    | Healer         |   3 |  40 | Dev
// ?       | Support    | ?              |   ? |   ? | ?
// ?       | Support    | ?              |   ? |   ? | ?
// ?       | Support    | ?              |   ? |   ? | ?
// ?       | Support    | ?              |   ? |   ? | ?
// ?       | Support    | ?              |   ? |   ? | ?
// Zagatur | Influencer | Summoner       |   0 |  10 | Zagara, Abathur (Blizzard)
// Agdris  | Influencer | Silencer       |   1 |  20 | Agda, Idris (programming language)
// Mewru   | Influencer | Psychic        |   0 |  20 | Mewtwo (Pokémon), Meruem (Hunter X Hunter)
// ?       | Influencer | ?              |   ? |   ? | ?
// ?       | ?          | ?              |   ? |   ? | ?
// ?       | ?          | ?              |   ? |   ? | ?
// ?       | ?          | ?              |   ? |   ? | ?
// ?       | ?          | ?              |   ? |   ? | ?
//
// ## Moves
// 
// - Tophoro
//   - Earth Lock : selects an enemy in a 5x5 (circle) around. Stuns him/her. Can't use Earth Lock on next turn.
//   - Earth Pull : pulls enemies in a 1-3-5 (wave) ahead.
//   - Earth Wall : creates up to 3 earth walls in a 5x5 (circle) around.
//   - Earth Slam : slams enemies in a 3x3 (square) around, stunning him/her.
//   - Earth Root : self-roots for 3 turns, gaining massive shield and heal.
// 
// - Gonk
//   - Endure  : can't die on this turn, staying at 1 HP minimum. Can't attack on this turn. Can't use for more than 3 consecutive turns.
//   - Breath  : heals 9 HP. Can't move on this turn. 
//   - Empathy : allies in a 5x5 range can't take damage during this turn. Gonk takes all damage they would take.
//   - Counter : select an enemy up to 5 range. If he/she damages Gonk directly during this turn, he/she takes the damage instead.
//   - Shatter : select an enemy up to 1 range. Deals an amount of damage inversely proportional to remaining HP.
//
// - Erkos
//   - Flame Ball : hits a 5x5 (circle) up to 4 range.
//   - Flame Wave : hits a 1-3-3-5-5 (wave) ahead. Deals 5 damage.
//   - Flame Rage : on the next turn, attacks deal +2 dmg. Stacks. Can't attack on this turn.
//   - Flame Soul : selects an enemy up to 1 range. Deals massive damage (20?).
//   - Flame Nova : loses 30 HP. Deals massive damage in a 11x11 circle (20?).
// 
// - Croni
//   - Shadow Doll : places a doll in empty tile for up to 8 range, blocking the way until the end of the turn.
//   - Shadow Ball : launches a ball that travels up to 8 tiles ahead, dealing high damage to first enemy hit.
//   - Shadow Flux : after a delay, hits a 3x3 (square) in up to 8 range for high damage.
//   - Shadow Trap : places a trap in a secret position; activate to reveal and stun in a 3x3 (circle).
//   - Shadow Bond : loses half hp. Can't attack on this turn. Can't use on next turn. If Croni dies on this turn, takes the killer with her.
//
// - Snarch
//   - Quick Shot      : hits a selected enemy up to 5 range.
//   - Piercing Bolt   : hits all enemies in a 5x1 (line) ahead.
//   - Explosive Arrow : hits up to 2 3x3 (circles) up to 5 range.
//   - Ballista        : mounts/dismounts from a ballista. Can't attack on this turn. While mounted, can't move and attacks range increase to 12.
// 
// - Sirpix
//   - Stealth Clone : creates a stealth in up to 3 range. If already created, moves it 3 steps. 
//   - Stealth Swap  : reveals your stealth clone's position. If it is an empty tile, swaps with it.
//   - Killing Edge  : hits a 3x3 (square) around.
// 
// - Kenlua
//   - Dodge : select 4 tiles up to 32 range. Prevent all damage from enemies standing on those tiles during this turn.
//   - Slice : hits a 3x3 (square) around, dealing damage. 
//   - Haste : moves 4 steps. 
//   - Slash : hits a 1x1 (point) up to 1 range. Deals massive damage. If the hit lands, returns to the position you were at the beginning of the turn.
// 
// - Flina
//   - Fly     : Select an position to pick an ally. Moves 4 steps, passing through enemies and cliffs. Afterwards, ally is moved to behind Flina.
//   - Lance   : hits a selected enemy up to 2 range.
//   - Ocarina : ...
// 
// - Stanci
//   - Heal    : selects an ally up to 4 range. Heals him/her.
//   - Shield  : selects an ally up to 4 range. Gives him/her armor.
//   - Restore : hits a 5x5 (circle) up to 4 range, healing allies inside.
//   - Light   : selects an enemy up to 4 range to deal damage.
// 
// - Zagatur
//   - Summon : selects an empty tile up to 4 range. Spawns a clone of Zagatur on it.
//   - Needle : Hits a 3x1 (line) ahead, dealing damage.
//   - Spikes : Hits a 3x3 (circle) around, dealing damage.
// 
// - Agdris
//   - Silence : selects up to two enemies up to 12 range. They can't attack on this turn.
//   ? Protect : selects up to two allies up to 12 range. Grants him/her 10 armor.
//   - Memento : dies. Enemies can't move or attack on this turn.
// 
// - Mewru
//   - Psychock    : hits a 3x3 (circle) up to 5 range, dealing damage.
//   - Telekinesis : pushes enemies in a 1-3-5 (wave) ahead.
//   - Teleport    : selects an empty location on the map. Moves to that location. 
//   - Absorb      : selects an enemy unit. During this turn, damage dealt by this unit to Mewru heals instead.
// 
// ## Move Priority
// 
// <<Instant: 0>>
// - Croni Shadow Trap (activate)
// - Agdris Silence
// - Agdris Memento
//
// <<SelfCast: 16>>
// - Sirpix Stealth Clone
// - Snarch Ballista
// - Erkos Flame Rage
// - Gonk Endure
// - Gonk Breath
// - Gonk Counter
// - Gonk Empathy 
// - Tophoro Earth Root
// - Mewru Absorb
// - Croni Shadow Bond
// 
// <<PointAndClick: 64>>
// - Tophoro Earth Lock
// - Stanci Shield
// - Stanci Heal
// - Kenlua Haste
// - Kenlua Slice
// - Sirpix Stealth Swap
// - SirPix Killing Edge
// - Stanci Light
// - Snarch Quick Shot
// - Flina Lance
// - Erkos Flame Soul
// - Gonk Shatter
//
// <<TerrainControl: 112>>
// - Tophoro Earth Wall
// - Croni Shadow Doll
//
// - <<Walk: 128>>
// - Kenlua Walk
// - Sirpix Walk
// - Flina Walk
// - Snarch Walk
// - Erkos Walk
// - Stanci Walk
// - Croni Walk
// - Gonk Walk
// - Tophoro Walk
// - Agdris Walk
// - Mewru Walk
// - Zagatur Walk
//
// <<Post-Walk: 160>>
// - Flina Fly
// - Mewru Teleport
// - Kenlua Dodge
// 
// <<Skillshot: 176>>
// - Tophoro Earth Pull
// - Tophoro Earth Slam
// - Kenlua Slash
// - Snarch Piercing Bolt
// - Snarch Explosive Arrow
// - Erkos Flame Wave
// - Erkos Flame Ball
// - Erkos Flame Nova
// - Zagatur Needles
// - Zagatur Spikes
// - Mewru Telekinesis
// - Mewru Psychock
// - Croni Shadow Flux
// - Croni Shadow Ball
// - Stanci Restore
//
// <<EndTurn: 224>>
// - Croni Shadow Trap (place)
// - Zagatur Summon

// Testing pull action
def kaelin:
  dup casts_write = (write ~8)
  dup board_write = (write ~10)
  dup step        = step
  dup earth_pull  = earth_pull
  dup flame_wave  = flame_wave
  dup print_board = print_board
  dup board_inter = board_interact
<<<<<<< HEAD
  dup exec_turn   = exec_turn
  let casts       = empty_casts

  # let board = new_board

    // Move Croni to below Tophoro
    let board = (step [29,1] [0,1] board)
    let board = (step [29,2] [0,1] board)
    let board = (step [29,3] [1,0] board)

    // Deals damage to Erkos and Gonk
    let board = (board_inter [1,30] [2,30] {a b}[(damage 5 b), (damage 5 a)] board)

    // Performs an example turn where Tophoro performs Earth Pull down
    let casts = (casts_write EARTH_PULL [[30,1], {t}(t [0,1])] casts)
    get [board, anims] = (exec_turn casts board)

    [(print_board board), anims]
=======
  dup flame_ball  = flame_ball
  dup flame_soul  = flame_soul
  dup flame_nova  = flame_nova

  # let board = new_board
    let board = (step [1,30] [0,-1] board)
    let board = (step [1,29] [0,-1] board)
    let board = (step [1,28] [0,-1] board)
    let board = (step [1,27] [0,-1] board)
    let board = (step [1,26] [0,-1] board)
    let board = (step [1,25] [0,-1] board)
    let board = (step [1,24] [0,-1] board)

    let board = (step [2,30] [0,-1] board)
    let board = (step [2,29] [0,-1] board)
    let board = (step [2,28] [0,-1] board)
    let board = (step [2,27] [0,-1] board)
    let board = (step [2,26] [0,-1] board)
    let board = (step [2,25] [0,-1] board)
    let board = (step [2,24] [0,-1] board)

    let board = (step [4,30] [0,-1] board)
    let board = (step [4,29] [0,-1] board)
    let board = (step [4,28] [0,-1] board)
    let board = (step [4,27] [0,-1] board)
    let board = (step [4,26] [0,-1] board)
    let board = (step [4,25] [0,-1] board)
    let board = (step [4,24] [0,-1] board)

    let board = (step [5,30] [0,-1] board)
    let board = (step [5,29] [0,-1] board)
    let board = (step [5,28] [0,-1] board)
    let board = (step [5,27] [0,-1] board)
    let board = (step [5,26] [0,-1] board)
    let board = (step [5,25] [0,-1] board)
    let board = (step [5,24] [0,-1] board)

    let board = (earth_pull [4,23] [-1,0] board)
    let board = (earth_pull [5,23] [-1,0] board)
    let board = (earth_pull [5,23] [-1,0] board)

    //let board = (board_inter [29,1] [30,1] {a b}[(damage 10 b), (damage 10 a)] board)
    //let board   = (flame_wave [3, 23] [1,0] board)
    //let board = (flame_ball [4,23] board)
    //let board = (flame_soul [6, 23] board)
    let board = (flame_nova [8, 23] board)

    (print_board board)
>>>>>>> 519546a0

// Change the occurrence of a 
def damage_visual_effect: {dmg piece}
  let case_air    = Cliff
  let case_wall   = Wall
  let case_cliff  = Cliff
  let case_throne = {side} (Throne side)
  let case_unit   = {side hero hp} (Unit side hero |hp - dmg|)
  (piece case_air case_wall case_cliff case_throne case_unit)


// TODO: 
// - check if the life of "piece" is bigger than the damage
def damage: {dmg piece}
  let case_air    = Air
  let case_wall   = Wall
  let case_cliff  = Cliff
  let case_throne = {side} (Throne side)
  let case_unit   = {side hero hp} (Unit side hero |hp - dmg|)
  (piece case_air case_wall case_cliff case_throne case_unit)

// :::::::::::::::
// :: Direction ::
// :::::::::::::::

def RIGHT : 0 //  1
def DOWN  : 1 //  0
def LEFT  : 2 // -1
def UP    : 3 //  0

// Transforms a direction [RIGHT, LEFT, UP, DOWN] into a vector that represents that position
def dir_to_vec: {a}
  cpy a = a
  if |a < 2|
  then:
    if |a == 0|
    then: [ 1,  0]
    else: [ 0,  1]
  else:
    if |a == 2|
    then: [-1,  0]
    else: [ 0, -1]

// ::::::::::
// :: Side ::
// ::::::::::

def WHITE : 0
def BLACK : 1
def BOARD : 2

def eql_side: {a b}
  |a == b|

def side_to_icon: {side}
  cpy side = side
  if |side == WHITE|
  then: (to_chars "O")
  else: if |side == BLACK|
    then: (to_chars "X")
    else: (to_chars "B")

// ::::::::::::
// :: Heroes ::
// ::::::::::::

def TOPHORO : 0
def GONK    : 1
def ERKOS   : 6
def CRONI   : 7
def SNARCH  : 8
def SIRPIX  : 12
def KENLUA  : 13
def FLINA   : 14
def STANCI  : 18
def ZAGATUR : 24
def AGDRIS  : 25
def MEWRU   : 26

def Tophoro : {side} (Unit side TOPHORO 120)
def Gonk    : {side} (Unit side GONK     90)
def Erkos   : {side} (Unit side ERKOS    40)
def Croni   : {side} (Unit side CRONI    40)
def Snarch  : {side} (Unit side SNARCH   60)
def Sirpix  : {side} (Unit side SIRPIX   60)
def Kenlua  : {side} (Unit side KENLUA   60)
def Flina   : {side} (Unit side FLINA    60)
def Stanci  : {side} (Unit side STANCI   40)
def Zagatur : {side} (Unit side ZAGATUR  10)
def Agdris  : {side} (Unit side AGDRIS   20)
def Mewru   : {side} (Unit side MEWRU    20)

def hero_name:
  let hero00 = (to_chars "Tophoro ")
  let hero01 = (to_chars "Gonk    ")
  let hero02 = (to_chars "Missna  ")
  let hero03 = (to_chars "Missna  ")
  let hero04 = (to_chars "Missna  ")
  let hero05 = (to_chars "Missna  ")
  let hero06 = (to_chars "Erkos   ")
  let hero07 = (to_chars "Croni   ")
  let hero08 = (to_chars "Snarch  ")
  let hero09 = (to_chars "Missna  ")
  let hero10 = (to_chars "Missna  ")
  let hero11 = (to_chars "Missna  ")
  let hero12 = (to_chars "Sirpix  ")
  let hero13 = (to_chars "Kenlua  ")
  let hero14 = (to_chars "Flina   ")
  let hero15 = (to_chars "Missna  ")
  let hero16 = (to_chars "Missna  ")
  let hero17 = (to_chars "Missna  ")
  let hero18 = (to_chars "Stanci  ")
  let hero19 = (to_chars "Missna  ")
  let hero20 = (to_chars "Missna  ")
  let hero21 = (to_chars "Missna  ")
  let hero22 = (to_chars "Missna  ")
  let hero23 = (to_chars "Missna  ")
  let hero24 = (to_chars "Zagatur ")
  let hero25 = (to_chars "Agdris  ")
  let hero26 = (to_chars "Mewru   ")
  let hero27 = (to_chars "Missna  ")
  let hero28 = (to_chars "Missna  ")
  let hero29 = (to_chars "Missna  ")
  let hero30 = (to_chars "Missna  ")
  let hero31 = (to_chars "Missna  ")
  let quad00 = [[[hero00,hero01],[hero02,hero03]],[[hero04,hero05],[hero06,hero07]]]
  let quad01 = [[[hero08,hero09],[hero10,hero11]],[[hero12,hero13],[hero14,hero15]]]
  let quad02 = [[[hero16,hero17],[hero18,hero19]],[[hero20,hero21],[hero22,hero23]]]
  let quad03 = [[[hero24,hero25],[hero26,hero27]],[[hero28,hero29],[hero30,hero31]]]
  let heroes = [[quad00,quad01],[quad02,quad03]]
  dup take   = (take ~5)
  # {hero} snd (take hero NilF heroes)

def hero_icon:
  let hero00 = (to_chars "To")
  let hero01 = (to_chars "Go")
  let hero02 = (to_chars "??")
  let hero03 = (to_chars "??")
  let hero04 = (to_chars "??")
  let hero05 = (to_chars "??")
  let hero06 = (to_chars "Er")
  let hero07 = (to_chars "Cr")
  let hero08 = (to_chars "Sn")
  let hero09 = (to_chars "??")
  let hero10 = (to_chars "??")
  let hero11 = (to_chars "??")
  let hero12 = (to_chars "Sr")
  let hero13 = (to_chars "Kl")
  let hero14 = (to_chars "Fl")
  let hero15 = (to_chars "??")
  let hero16 = (to_chars "??")
  let hero17 = (to_chars "??")
  let hero18 = (to_chars "St")
  let hero19 = (to_chars "??")
  let hero20 = (to_chars "??")
  let hero21 = (to_chars "??")
  let hero22 = (to_chars "??")
  let hero23 = (to_chars "??")
  let hero24 = (to_chars "Za")
  let hero25 = (to_chars "Ag")
  let hero26 = (to_chars "Me")
  let hero27 = (to_chars "??")
  let hero28 = (to_chars "??")
  let hero29 = (to_chars "??")
  let hero30 = (to_chars "??")
  let hero31 = (to_chars "??")
  let quad00 = [[[hero00,hero01],[hero02,hero03]],[[hero04,hero05],[hero06,hero07]]]
  let quad01 = [[[hero08,hero09],[hero10,hero11]],[[hero12,hero13],[hero14,hero15]]]
  let quad02 = [[[hero16,hero17],[hero18,hero19]],[[hero20,hero21],[hero22,hero23]]]
  let quad03 = [[[hero24,hero25],[hero26,hero27]],[[hero28,hero29],[hero30,hero31]]]
  let heroes = [[quad00,quad01],[quad02,quad03]]
  dup take   = (take ~5)
  # {hero} snd (take hero NilF heroes)

// :::::::::::
// :: Piece ::
// :::::::::::

def Air:
  {Air Wall Cliff Throne Unit}
  Air

def Wall:
  {Air Wall Cliff Throne Unit}
  Wall

def Cliff:
  {Air Wall Cliff Throne Unit}
  Cliff

def Throne: {side}
  {Air Wall Cliff Throne Unit}
  (Throne side)

def Unit: {hero side hp}
  {Air Wall Cliff Throne Unit}
  (Unit hero side hp)

def piece_icon:
  dup hero_icon = hero_icon
  # {piece}
    let case_air    = (to_chars " .")
    let case_wall   = (to_chars " W")
    let case_cliff  = (to_chars " C")
    let case_throne = {side} (to_chars " T")
    let case_unit   = {side hero hp} (hero_icon hero)
    (piece case_air case_wall case_cliff case_throne case_unit)

def piece_info:
  dup hero_name = hero_name
  # {piece}
    let case_air    = [Air, NilF]
    let case_wall   = [Wall, NilF]
    let case_cliff  = [Cliff, NilF]
    let case_throne = {side} [(Throne side), NilF]
    let case_unit   = {side hero hp}
      cpy hero = hero
      cpy hp   = hp
      cpy side = side
      let val  = (Unit side hero hp)
      let info =
        (concat (hero_name hero) // Hero name
        (concat (to_chars ": ")
        (concat (ConsF (box_byte (num_to_char ||hp / 100| % 10|)) NilF) // HP
        (concat (ConsF (box_byte (num_to_char ||hp /  10| % 10|)) NilF) // HP
        (concat (ConsF (box_byte (num_to_char ||hp /   1| % 10|)) NilF) // HP
        (concat (to_chars " hp -- ")
        (concat (if side [(to_chars "black"),(to_chars "white")])
                (ConsF #10 NilF))))))))
      [val, info]
    (piece case_air case_wall case_cliff case_throne case_unit)

def piece_cpy_with: {fn piece}
  let case_air    = {fn} [Air, (fn Air)]
  let case_wall   = {fn} [Wall, (fn Wall)]
  let case_cliff  = {fn} [Cliff, (fn Cliff)]
  let case_throne = {side} {fn}
    cpy side = side
    [(Throne side), (fn (Throne side))]
  let case_unit = {side hero hp} {fn}
    cpy side = side
    cpy hero = hero
    cpy hp   = hp
    [(Unit side hero hp), (fn (Unit side hero hp))]
  (piece case_air case_wall case_cliff case_throne case_unit fn)

def piece_is_hero: {hero piece}
  let case_air    = 0
  let case_wall   = 0
  let case_cliff  = 0
  let case_throne = {a_side} 0
  let case_unit   = {a_side a_hero a_hp} |a_hero == hero|
  (piece case_air case_wall case_cliff case_throne case_unit)

// "a" and "b" are side positions. The function checks if they can swap their position, that is, simulate a walk, and returns:
// - The same position: if they can't interact with each other.
// - Inverted position: the elements interacted and one now occupies the position of the other.
def a_step_to_b: {a b}
  let case_a_air      = {b} [Air, b]
  let case_a_wall     = {b} [Wall, b]
  let case_a_cliff    = {b} [Cliff, b]
  let case_a_throne   = {a_side} {b} [(Throne a_side), b]
  let case_a_unit     = {a_side a_hero a_hp} {b}
    let case_b_air    = {a_side a_hero a_hp}
      let a_val       = (Unit a_side a_hero a_hp)
      let b_val       = Air
      [b_val, a_val]
    let case_b_wall   = {a_side a_hero a_hp}
      let a_val       = (Unit a_side a_hero a_hp)
      let b_val       = Wall
      [a_val, b_val]
    let case_b_cliff  = {a_side a_hero a_hp}
      let a_val       = (Unit a_side a_hero a_hp)
      let b_val       = Cliff
      [a_val, b_val]
    let case_b_throne = {b_side} {a_side a_hero a_hp}
      let a_val       = (Unit a_side a_hero a_hp)
      let b_val       = (Throne b_side)
      [a_val, b_val]
    let case_b_unit   = {b_side b_hero b_hp} {a_side a_hero a_hp}
      cpy a_side      = a_side
      cpy b_side      = b_side
      let a_val       = (Unit a_side a_hero a_hp)
      let b_val       = (Unit b_side b_hero b_hp)
      let can_pass    = (eql_side a_side b_side)
      let then_swap   = [{a b}[b,a],{a b}[a,b]]
      (if can_pass then_swap a_val b_val)
    (b case_b_air case_b_wall case_b_cliff case_b_throne case_b_unit a_side a_hero a_hp)
  (a case_a_air case_a_wall case_a_cliff case_a_throne case_a_unit b)

// :::::::::::
// :: Board ::
// :::::::::::

def new_board:
  let O   = Air
  let a   = (Gonk WHITE)
  let b   = (Erkos WHITE)
  let c   = (Kenlua WHITE)
  let d   = (Mewru WHITE)
  let e   = (Tophoro BLACK)
  let f   = (Croni BLACK)
  let g   = (Stanci BLACK)
  let h   = (Flina BLACK)
  let W   = Wall
  let C   = Cliff
  let x   = (Throne WHITE)
  let y   = (Throne BLACK)
  let r00 = [[[[[W,W],[W,W]],[[W,W],[W,O]]],[[[O,W],[W,O]],[[O,O],[O,W]]]],[[[[W,O],[O,O]],[[O,W],[W,O]]],[[[O,W],[W,W]],[[y,W],[W,W]]]]]
  let r01 = [[[[[W,O],[O,W]],[[O,O],[W,O]]],[[[O,O],[O,O]],[[O,O],[O,O]]]],[[[[O,O],[O,O]],[[O,O],[O,O]]],[[[O,W],[h,g]],[[O,f],[e,W]]]]]
  let r02 = [[[[[W,W],[W,W]],[[W,O],[W,O]]],[[[O,O],[O,O]],[[O,O],[O,O]]]],[[[[O,O],[O,O]],[[O,O],[O,O]]],[[[O,C],[O,O]],[[O,O],[O,W]]]]]
  let r03 = [[[[[W,O],[O,W]],[[O,O],[W,O]]],[[[O,O],[O,O]],[[O,O],[O,O]]]],[[[[O,O],[O,O]],[[O,O],[O,O]]],[[[O,W],[O,O]],[[O,O],[O,W]]]]]
  let r04 = [[[[[W,O],[W,W]],[[W,W],[W,O]]],[[[O,O],[O,O]],[[O,O],[O,O]]]],[[[[O,O],[O,O]],[[O,O],[O,O]]],[[[O,C],[O,O]],[[O,O],[O,W]]]]]
  let r05 = [[[[[W,O],[O,W]],[[O,O],[O,O]]],[[[O,O],[O,O]],[[O,O],[O,O]]]],[[[[O,O],[O,O]],[[O,O],[O,O]]],[[[O,W],[O,O]],[[O,O],[O,W]]]]]
  let r06 = [[[[[W,W],[W,W]],[[W,O],[W,O]]],[[[O,O],[O,O]],[[O,O],[O,O]]]],[[[[O,O],[O,O]],[[O,O],[O,O]]],[[[O,W],[W,O]],[[O,O],[W,W]]]]]
  let r07 = [[[[[O,O],[O,O]],[[O,O],[O,O]]],[[[O,O],[O,O]],[[O,O],[O,O]]]],[[[[O,O],[O,O]],[[O,O],[O,O]]],[[[O,O],[O,O]],[[O,O],[O,O]]]]]

  let r08 = [[[[[O,O],[O,O]],[[O,O],[O,O]]],[[[O,O],[O,O]],[[O,O],[O,O]]]],[[[[O,O],[O,O]],[[O,O],[O,O]]],[[[O,O],[O,O]],[[O,O],[O,O]]]]]
  let r09 = [[[[[W,O],[O,O]],[[O,O],[O,O]]],[[[O,O],[O,O]],[[O,O],[O,O]]]],[[[[O,O],[O,O]],[[O,O],[O,O]]],[[[O,O],[O,O]],[[O,O],[O,W]]]]]
  let r10 = [[[[[W,O],[O,O]],[[O,O],[O,O]]],[[[O,O],[O,O]],[[O,O],[O,O]]]],[[[[O,O],[O,O]],[[O,O],[O,O]]],[[[O,O],[O,O]],[[O,O],[O,W]]]]]
  let r11 = [[[[[W,O],[O,O]],[[O,O],[O,O]]],[[[O,O],[O,O]],[[O,O],[O,O]]]],[[[[O,O],[O,O]],[[O,O],[O,O]]],[[[O,O],[O,O]],[[O,O],[O,W]]]]]
  let r12 = [[[[[O,O],[O,O]],[[O,O],[O,O]]],[[[O,O],[O,O]],[[O,O],[O,O]]]],[[[[O,O],[O,O]],[[O,O],[O,O]]],[[[O,O],[O,O]],[[O,O],[O,O]]]]]
  let r13 = [[[[[O,O],[O,O]],[[O,O],[O,O]]],[[[O,O],[O,O]],[[O,O],[O,O]]]],[[[[O,O],[O,O]],[[O,O],[O,O]]],[[[O,O],[O,O]],[[O,O],[O,O]]]]]
  let r14 = [[[[[O,O],[O,O]],[[O,O],[O,O]]],[[[O,O],[O,O]],[[O,O],[O,O]]]],[[[[O,O],[O,O]],[[O,O],[O,O]]],[[[O,O],[O,O]],[[O,O],[O,O]]]]]
  let r15 = [[[[[C,C],[C,C]],[[C,C],[C,O]]],[[[O,O],[O,O]],[[O,O],[O,O]]]],[[[[O,O],[O,O]],[[O,O],[O,O]]],[[[C,C],[C,C]],[[C,C],[C,C]]]]] // MID

  let r16 = [[[[[C,C],[C,C]],[[C,C],[C,O]]],[[[O,O],[O,O]],[[O,O],[O,O]]]],[[[[O,O],[O,O]],[[O,O],[O,O]]],[[[C,C],[C,C]],[[C,C],[C,C]]]]] // MID
  let r17 = [[[[[O,O],[O,O]],[[O,O],[O,O]]],[[[O,O],[O,O]],[[O,O],[O,O]]]],[[[[O,O],[O,O]],[[O,O],[O,O]]],[[[O,O],[O,O]],[[O,O],[O,O]]]]]
  let r18 = [[[[[O,O],[O,O]],[[O,O],[O,O]]],[[[O,O],[O,O]],[[O,O],[O,O]]]],[[[[O,O],[O,O]],[[O,O],[O,O]]],[[[O,O],[O,O]],[[O,O],[O,O]]]]]
  let r19 = [[[[[O,O],[O,O]],[[O,O],[O,O]]],[[[O,O],[O,O]],[[O,O],[O,O]]]],[[[[O,O],[O,O]],[[O,O],[O,O]]],[[[O,O],[O,O]],[[O,O],[O,O]]]]]
  let r20 = [[[[[W,O],[O,O]],[[O,O],[O,O]]],[[[O,O],[O,O]],[[O,O],[O,O]]]],[[[[O,O],[O,O]],[[O,O],[O,O]]],[[[O,O],[O,O]],[[O,O],[O,W]]]]]
  let r21 = [[[[[W,O],[O,O]],[[O,O],[O,O]]],[[[O,O],[O,O]],[[O,O],[O,O]]]],[[[[O,O],[O,O]],[[O,O],[O,O]]],[[[O,O],[O,O]],[[O,O],[O,W]]]]]
  let r22 = [[[[[W,O],[O,O]],[[O,O],[O,O]]],[[[O,O],[O,O]],[[O,O],[O,O]]]],[[[[O,O],[O,O]],[[O,O],[O,O]]],[[[O,O],[O,O]],[[O,O],[O,W]]]]]
  let r23 = [[[[[O,O],[O,O]],[[O,O],[O,O]]],[[[O,O],[O,O]],[[O,O],[O,O]]]],[[[[O,O],[O,O]],[[O,O],[O,O]]],[[[O,O],[O,O]],[[O,O],[O,O]]]]]

  let r24 = [[[[[O,O],[O,O]],[[O,O],[O,O]]],[[[O,O],[O,O]],[[O,O],[O,O]]]],[[[[O,O],[O,O]],[[O,O],[O,O]]],[[[O,O],[O,O]],[[O,O],[O,O]]]]]
  let r25 = [[[[[W,W],[O,O]],[[O,W],[W,O]]],[[[O,O],[O,O]],[[O,O],[O,O]]]],[[[[O,O],[O,O]],[[O,O],[O,O]]],[[[O,W],[W,W]],[[W,W],[W,W]]]]]
  let r26 = [[[[[W,O],[O,O]],[[O,O],[W,O]]],[[[O,O],[O,O]],[[O,O],[O,O]]]],[[[[O,O],[O,O]],[[O,O],[O,O]]],[[[O,W],[O,O]],[[O,O],[O,W]]]]]
  let r27 = [[[[[W,O],[O,O]],[[O,O],[C,O]]],[[[O,O],[O,O]],[[O,O],[O,O]]]],[[[[O,O],[O,O]],[[O,O],[O,O]]],[[[O,W],[O,W]],[[W,W],[W,W]]]]]
  let r28 = [[[[[W,O],[O,O]],[[O,O],[W,O]]],[[[O,O],[O,O]],[[O,O],[O,O]]]],[[[[O,O],[O,O]],[[O,O],[O,O]]],[[[O,W],[O,W]],[[O,O],[O,W]]]]]
  let r29 = [[[[[W,O],[O,O]],[[O,O],[C,O]]],[[[O,O],[O,O]],[[O,O],[O,O]]]],[[[[O,O],[O,O]],[[O,O],[O,O]]],[[[O,W],[O,W]],[[O,W],[W,W]]]]]
  let r30 = [[[[[W,a],[b,O]],[[c,d],[W,O]]],[[[O,O],[O,O]],[[O,O],[O,O]]]],[[[[O,O],[O,O]],[[O,O],[O,O]]],[[[O,W],[O,W]],[[O,W],[O,W]]]]]
  let r31 = [[[[[W,W],[W,x]],[[W,W],[W,O]]],[[[O,W],[W,O]],[[O,O],[O,W]]]],[[[[W,O],[O,O]],[[O,W],[W,O]]],[[[O,W],[W,W]],[[W,W],[W,W]]]]]
  [[[[[r00,r01],[r02,r03]],[[r04,r05],[r06,r07]]],[[[r08,r09],[r10,r11]],[[r12,r13],[r14,r15]]]],
   [[[[r16,r17],[r18,r19]],[[r20,r21],[r22,r23]]],[[[r24,r25],[r26,r27]],[[r28,r29],[r30,r31]]]]]

// Simulates an index in an array of 1024 elements (32x32 map).
// x: column
// y: line 
def board_index: {pos}
  get [x,y] = pos
  ||y * 32| + x|

def board_interact:
  dup write = (write ~10)
  dup take  = (take ~10)
  # {a_pos b_pos fun board}
    cpy a_idx         = (board_index a_pos)
    cpy b_idx         = (board_index b_pos)
    get [board,a_val] = (take a_idx Air board)
    get [board,b_val] = (take b_idx Air board)
    get [a_val,b_val] = (fun a_val b_val)
    let board         = (write a_idx a_val board)
    let board         = (write b_idx b_val board)
   board 

// Apply a function to a board piece
def board_apply:
  dup write = (write ~10)
  dup take  = (take ~10)
  # {pos fun board}
    cpy p_idx       = (index pos)
    get [board,val] = (take p_idx Air board)
    let p_update    = (fun val)
    let board       = (write p_idx p_update board)
  board

def print_board:
  dup fold = (fold_array ~10)
  dup piece_info = #piece_info
  dup piece_icon = #piece_icon
  # {board}
    dup piece_info = piece_info
    dup piece_icon = piece_icon
    let fold_node = {lft rgt}
      get [lft_info, lft_board] = lft
      get [rgt_info, rgt_board] = rgt
      [(concat lft_info rgt_info), (concat lft_board rgt_board)]
    let fold_leaf = {piece}
      get [piece, info] = (piece_info piece)
      [info, (piece_icon piece)]
    get [info, board] = (fold board #fold_node #fold_leaf)
    let board = (cons-every #64 #10 board)
<<<<<<< HEAD
    (from_chars (concat (ConsF 10 NilF) (concat info (concat board (ConsF 10 NilF)))))
=======
    (from_chars (concat (ConsF 10 NilF) (concat info board)))

// Read the map as a binary tree with deep of 10 (that is 2^10 elements = 1024)  
def kmap_take:
  (take ~10)

// :::::::::::
// :: Moves ::
// :::::::::::
>>>>>>> 519546a0

// :::::::::::::
// :: Effects ::
// :::::::::::::

// Given a position and a direction to step forward, move the element (if is possible) and return the updated map
def step:
  dup inter = board_interact
  # {a_pos a_dxy board}
    get [a_pos0,a_pos1] = (vec2_cpy a_pos)
    let b_pos           = (vec2_add a_pos0 a_dxy)
    (inter a_pos1 b_pos a_step_to_b board)

def earth_pull:
  dup step = step
  let form = (vec2_wave_in (ConsF #1 (ConsF #3 (ConsF #5 NilF))))
  let hits = {pos dxy board} (step pos dxy board)
  (form #hits)

// [Erkos]
// Hits a 1-3-3-5-5 (wave). Deals 5 damage.
def flame_wave:
  let form  = (vec2_wave (ConsF #1 (ConsF #3 (ConsF #3 (ConsF #5 (ConsF #5 NilF))))))
  let hits  = {pos board} (board_apply pos (damage 5) board)  
  (form #hits)

// Hits a 5x5 (circle). Deals 5 damage.
def flame_ball:
  let hits   = {pos board} (board_apply pos (damage 5) board)
  let visual = {pos board} (board_apply pos (damage_visual_effect 5) board)
  (vec2_circle_e #visual)

// Deals massive damage (20?)
def flame_soul:
  let hits   = {pos board} (board_apply pos (damage 20) board)
  let visual = {pos board} (board_apply pos (damage_visual_effect 20) board)
  visual

// Deals massive damage in a 11x11 circle (20?)
def flame_nova:
  let hits   = {pos board} (board_apply pos (damage 20) board)
  let visual = {pos board} (board_apply pos (damage_visual_effect 20) board)
  (vec2_circle_j #visual)

// :::::::::::
// :: Moves ::
// :::::::::::

def PASS       : 0
def EARTH_PULL : 176

// TODO: we need an array init function that doesn't add 2 levels
def empty_casts:
  let a = [0,0]
  let b = [a,a]
  let c = [b,b]
  let d = [c,c]
  let e = [d,d]
  let f = [e,e]
  let g = [f,f]
  let h = [g,g]
  [h,h]

def exec_turn:
  // Config
  dup casts_take  = (take ~8)
  dup casts_write = (write ~8)
  dup board_take  = (take ~10)
  dup board_write = (write ~10)

  // Function
  # {casts board}

    // Utils
    let get_cast  = {skill casts} (casts_take skill 0 casts)
    let get_piece = {pos board} (board_take (board_index pos) Air board)

    // Animations
    let anims = Nil

    // EARTH_PULL
    // TODO: abstract this logic in a single `hero_use_skill` function
    get [casts,cast]  = (get_cast EARTH_PULL casts)
    get [pos,args]    = cast
    get [pos,pos0]    = (vec2_cpy pos)
    get [board,piece] = (get_piece pos0 board)
    get [piece,allow] = (piece_cpy_with (piece_is_hero TOPHORO) piece)
    get [pos,pos0]    = (vec2_cpy pos)
    get [board,anims] = 
      ( if allow
        then: {board anims}
          let board = (args (earth_pull pos0) board)
          let anims = (Cons "Tophoro used Earth Pull." anims)
          [board, anims]
        else: {board anims}
          [board, (Cons "Invalid use of Earth Pull." anims)]
        board anims)
    let board = (board_write (board_index pos) piece board)

    // Result
    [board, anims]

//W W W W W W W . . W W . . . . W W . . . . W W . . W W W T W W W
//W . . W . . W . . . . . . . . . . . . . . . . . . W X X . X X W
//W W W W W . W . . . . . . . . . . . . . . . . . . C . . . . . W
//W . . W . . W . . . . . . . . . . . . . . . . . . W . . . . . W
//W . W W W W W . . . . . . . . . . . . . . . X . . C . . . . . W
//W . . W . . . . . . . . . . . . . . . . X X X X X W . . . . . W
//W W W W W . W . . . . . . . . . . . . X X X X X X W W . . . W W
//. . . . . . . . . . . . . X X . . . X X X X X X X X X . . . . .
//. . . . . . . . . . . X X X X . . . X X X X X X X X X . . . . .
//W . . . . . . . . E X X X X X . . X X X X X T X X X X X . . . W
//W . . . . . . . . . . X X X X . . . X X X X X X X X X . . . . W
//W . . . . . . . . . . . . X X . . . X X X X X X X X X . . . . W
//. . . . . . . . . . . . . . . . . . . X X X X X X X . . . . . .
//. . . . . . . . . . . . . . . . C . . . X X X X X . . . . . . .
//. . . . . . . . . . . . . . X X S . . . . . X . . . . . . . . .
//C C C C C C C . . . . . . X X X X X . . . . . . C C C C C C C C
//C C C C C C C . . . . E . X X T X X . . . . . . C C C C C C C C
//. . . . . . . . . . . . . X X X X X . . . . . . . . . . . . . .
//. . . . . . . . . . . . . . X X X . . . . . . . . . . . . . . .
//. . . . . . . . . . . . . . . . . . . . . X X X . . . . . . . .
//W . . . . . . . . . . . . . . . . . . . . X T X . . . . . . . W
//W . . . . . . . . . . K . . . . . X . . . X X X . . . . . . . W
//W . . . . . . . . . . . . . . . X X . . . . . . . . . . . . . W
//. . . . O O . . . . . . . . T X X X . . . . . . . . . . . . . .
//. . . . . . . . . . . . . . . . X X . . . . . . . . . . . . . .
//W W . . . W W . . . . . . . . . . X . . . . . . . W W W W W W W
//W . . . . . W . . . . . . . . . . . . . . . . . . W . . . . . W
//W . . . . . C . . . . . . . . . . . . . . . . . . W . W W W W W
//W . . . . . W . . . . . . . . . . . . . . . . . . W . W . . . W
//W . . . . . C . . . . . . . . . . . . . . . . . . W . W . W W W
//W O . K . O W . . . . . . . . . . . . . . . . . . W . W . W . W
//W W W T W W W . . W W . . . . W W . . . . W W . . W W W W W W W"

//W W W W W W W . . W W . . . . W W . . . . W W . . W W W T W W W
//W . . W . . W . . . . . . . M . . . . . . . . . . W X X . X X W
//W W W W W . W . . . . . . M M M . . . . . . . . . C . . . . . W
//W . . W . . W . . . . . M M M M M . . . . . . . . W . . . . . W
//W . W W W W W . . . . M M M M M M M . . . . . . . C . . . . . W
//W . . W . . . . . . M M M M O M M M M . . . . . . W . . . . . W
//W W W W W . W . . M M M M O O O M M M M . . . . . W W . . . W W
//. . . . . . . . M M M M O O O O O M M M M . . . . . . . . . . .
//. . . . . . . M M M M O O O O O O O M M M M . . . . . X . . . .
//W . . . . . M M M M O O O O 4 O O O O M M M M . . . X X X . . W
//W . . . . M M M M O O O O 4 4 4 O O O O M M M M . . . X . . . W
//W . . . M M M M O O O O 4 4 4 4 4 O O O O M M M M . . . . . . W
//. . . M M M M O O O O 4 4 4 4 4 4 4 O O O O M M M M . . . . . .
//. . M M M M O O O O 4 4 4 4 C 4 4 4 4 O O O O M M M M . . . . .
//. . . M M M M O O O O 4 4 4 4 4 4 4 O O O O M M M M . . . . . .
//C C C C C C C M O O O O 4 4 4 4 4 O O O O M M M C C C C C C C C
//C C C C C C C M M O O O O 4 4 4 O O O O M M M M C C C C C C C C
//. . . . . . M M M M O O O O 4 O O O O M M M M . . . . . . . . .
//. . . . . . . M M M M O O O O O O O M M M M . . . . . . . . . .
//. . . . . . . . M M M M O O O O O M M M M . . . . . . . . . . .
//W . . . . . . . . M M M M O O O M M M M . . . . . . . . . . . W
//W . . . . . . . . . M M M M O M M M M . . . C . . . . . . . . W
//W . . . . . . . . . . M M M M M M M . . . . 4 . . . . . . . . W
//. . . . O O . . . . . . M M M M M . . . . . 4 . . . . . . . . .
//. . . . . . . . . . . . . M M M . . . . . . 4 . . . . . . . . .
//W W . . . W W . . . . . . . M . . . . . . . 4 . . W W W W W W W
//W . . . . . W . . . . . . . . . . . . . . . O . . W . . . . . W
//W . . . . . C . . . . . . . . . . . . . . . O . . W . W W W W W
//W . . . . . W . . . . . . . . . . . . . . . O . . W . W . . . W
//W . . . . . C . . . . . . . . . . . . . . . O . . W . W . W W W
//W O . . . O W . . . . . . . . . . . . . . . . . . W . W . W . W
//W W W T W W W . . W W . . . . W W . . . . W W . . W W W W W W W"<|MERGE_RESOLUTION|>--- conflicted
+++ resolved
@@ -211,7 +211,9 @@
   dup flame_wave  = flame_wave
   dup print_board = print_board
   dup board_inter = board_interact
-<<<<<<< HEAD
+  dup flame_ball  = flame_ball
+  dup flame_soul  = flame_soul
+  dup flame_nova  = flame_nova
   dup exec_turn   = exec_turn
   let casts       = empty_casts
 
@@ -230,66 +232,14 @@
     get [board, anims] = (exec_turn casts board)
 
     [(print_board board), anims]
-=======
-  dup flame_ball  = flame_ball
-  dup flame_soul  = flame_soul
-  dup flame_nova  = flame_nova
-
-  # let board = new_board
-    let board = (step [1,30] [0,-1] board)
-    let board = (step [1,29] [0,-1] board)
-    let board = (step [1,28] [0,-1] board)
-    let board = (step [1,27] [0,-1] board)
-    let board = (step [1,26] [0,-1] board)
-    let board = (step [1,25] [0,-1] board)
-    let board = (step [1,24] [0,-1] board)
-
-    let board = (step [2,30] [0,-1] board)
-    let board = (step [2,29] [0,-1] board)
-    let board = (step [2,28] [0,-1] board)
-    let board = (step [2,27] [0,-1] board)
-    let board = (step [2,26] [0,-1] board)
-    let board = (step [2,25] [0,-1] board)
-    let board = (step [2,24] [0,-1] board)
-
-    let board = (step [4,30] [0,-1] board)
-    let board = (step [4,29] [0,-1] board)
-    let board = (step [4,28] [0,-1] board)
-    let board = (step [4,27] [0,-1] board)
-    let board = (step [4,26] [0,-1] board)
-    let board = (step [4,25] [0,-1] board)
-    let board = (step [4,24] [0,-1] board)
-
-    let board = (step [5,30] [0,-1] board)
-    let board = (step [5,29] [0,-1] board)
-    let board = (step [5,28] [0,-1] board)
-    let board = (step [5,27] [0,-1] board)
-    let board = (step [5,26] [0,-1] board)
-    let board = (step [5,25] [0,-1] board)
-    let board = (step [5,24] [0,-1] board)
-
-    let board = (earth_pull [4,23] [-1,0] board)
-    let board = (earth_pull [5,23] [-1,0] board)
-    let board = (earth_pull [5,23] [-1,0] board)
-
-    //let board = (board_inter [29,1] [30,1] {a b}[(damage 10 b), (damage 10 a)] board)
-    //let board   = (flame_wave [3, 23] [1,0] board)
-    //let board = (flame_ball [4,23] board)
-    //let board = (flame_soul [6, 23] board)
-    let board = (flame_nova [8, 23] board)
-
-    (print_board board)
->>>>>>> 519546a0
-
-// Change the occurrence of a 
+
 def damage_visual_effect: {dmg piece}
   let case_air    = Cliff
   let case_wall   = Wall
+  let case_throne = {side} (Throne side)
   let case_cliff  = Cliff
-  let case_throne = {side} (Throne side)
   let case_unit   = {side hero hp} (Unit side hero |hp - dmg|)
   (piece case_air case_wall case_cliff case_throne case_unit)
-
 
 // TODO: 
 // - check if the life of "piece" is bigger than the damage
@@ -651,7 +601,7 @@
   dup write = (write ~10)
   dup take  = (take ~10)
   # {pos fun board}
-    cpy p_idx       = (index pos)
+    cpy p_idx       = (board_index pos)
     get [board,val] = (take p_idx Air board)
     let p_update    = (fun val)
     let board       = (write p_idx p_update board)
@@ -673,19 +623,7 @@
       [info, (piece_icon piece)]
     get [info, board] = (fold board #fold_node #fold_leaf)
     let board = (cons-every #64 #10 board)
-<<<<<<< HEAD
     (from_chars (concat (ConsF 10 NilF) (concat info (concat board (ConsF 10 NilF)))))
-=======
-    (from_chars (concat (ConsF 10 NilF) (concat info board)))
-
-// Read the map as a binary tree with deep of 10 (that is 2^10 elements = 1024)  
-def kmap_take:
-  (take ~10)
-
-// :::::::::::
-// :: Moves ::
-// :::::::::::
->>>>>>> 519546a0
 
 // :::::::::::::
 // :: Effects ::
@@ -705,13 +643,12 @@
   let hits = {pos dxy board} (step pos dxy board)
   (form #hits)
 
-// [Erkos]
 // Hits a 1-3-3-5-5 (wave). Deals 5 damage.
 def flame_wave:
   let form  = (vec2_wave (ConsF #1 (ConsF #3 (ConsF #3 (ConsF #5 (ConsF #5 NilF))))))
   let hits  = {pos board} (board_apply pos (damage 5) board)  
   (form #hits)
-
+  
 // Hits a 5x5 (circle). Deals 5 damage.
 def flame_ball:
   let hits   = {pos board} (board_apply pos (damage 5) board)
