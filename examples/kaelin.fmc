// # Kaelin 
// 
// A simple MOBA-like boardgame and a showcase for Formality-Core
// 
// It aims to be blockchain-compatible. That means real-time Kaelin matches can
// take place inside smart-contract platforms like Ethereum or Tezos. That's
// because turns have 10-20 seconds, and moves are made in a commit-reveal
// scheme, allowing the game state to be computed by players directly, without
// a central server (aka state-channels). In the case of a dispute (such as a
// player stopping to respond), the blockchain can be consulted and resolve the
// conflict in an acceptable time (about 1 minute).
// 
// Kaelin aims to preserve many of the fun characteristics of a MOBA such as
// map control, micro and macro decisions, team-work, and essentially answer
// the question: how do you dodge a skillshot in a turn-based boardgame?
// 
// ## Heroes
// 
// Name    | Role       | Description    | MOV | HP  | References & Inspiration
// ------- | ---------- | -------------- | --- | --- | -------------------------------------------------
// Tophoro | Tank       | Terrain Bender |   2 | 120 | Toph (Avatar TLA), Totoro (Studio Ghibli)
// Gonk    | Tank       | Warrior        |   2 |  90 | Gon (Hunter X Hunter), Goku (Gradon Ball Z)
// ?       | Tank       | ?              |   ? |   ? | ?
// ?       | Tank       | ?              |   ? |   ? | ?
// ?       | Tank       | ?              |   ? |   ? | ?
// ?       | Tank       | ?              |   ? |   ? | ?
// Erkos   | Ranged     | Fire Mage      |   3 |  40 | Erk (Fire Emblem), Harry Potter (Harry Potter)
// Croni   | Ranged     | Dark Mage      |   3 |  40 | Chromie (Blizzard), Raven (Teen Titans)
// Snarch  | Ranged     | Archer         |   3 |  60 | Zk-Snarks (crypto)
// ?       | Ranged     | ?              |   ? |   ? | ?
// ?       | Ranged     | ?              |   ? |   ? | ?
// ?       | Ranged     | ?              |   ? |   ? | ?
// Sirpix  | Melee      | Thief          |   3 |  60 | Dev
// Kenlua  | Melee      | Swordsman      |   4 |  60 | Killua (Hunter X Hunter), Kenshin (Rurouni Kenshin)
// Flina   | Melee      | Pegasus Knight |   4 |  60 | Florina (Fire Emblem), Link (The Legend of Zelda)
// ?       | Melee      | ?              |   ? |   ? | ?
// ?       | Melee      | ?              |   ? |   ? | ?
// ?       | Melee      | ?              |   ? |   ? | ?
// Stanci  | Support    | Healer         |   3 |  40 | Dev
// ?       | Support    | ?              |   ? |   ? | ?
// ?       | Support    | ?              |   ? |   ? | ?
// ?       | Support    | ?              |   ? |   ? | ?
// ?       | Support    | ?              |   ? |   ? | ?
// ?       | Support    | ?              |   ? |   ? | ?
// Zagatur | Influencer | Summoner       |   0 |  10 | Zagara, Abathur (Blizzard)
// Agdris  | Influencer | Silencer       |   1 |  20 | Agda, Idris (programming language)
// Mewru   | Influencer | Psychic        |   0 |  20 | Mewtwo (Pokémon), Meruem (Hunter X Hunter)
// ?       | Influencer | ?              |   ? |   ? | ?
// ?       | ?          | ?              |   ? |   ? | ?
// ?       | ?          | ?              |   ? |   ? | ?
// ?       | ?          | ?              |   ? |   ? | ?
// ?       | ?          | ?              |   ? |   ? | ?
//
// ## Moves
// 
// - Tophoro
//   - Earth Lock : selects an enemy in a 5x5 (circle) around. Stuns him/her. Can't use Earth Lock on next turn.
//   - Earth Pull : pulls enemies in a 1-3-5 (wave) ahead.
//   - Earth Wall : creates up to 3 earth walls in a 5x5 (circle) around.
//   - Earth Slam : slams enemies in a 3x3 (square) around, stunning him/her.
//   - Earth Root : self-roots for 3 turns, gaining massive shield and heal.
// 
// - Gonk
//   - Endure  : can't die on this turn, staying at 1 HP minimum. Can't attack on this turn. Can't use for more than 3 consecutive turns.
//   - Breath  : heals 9 HP. Can't move on this turn. 
//   - Empathy : allies in a 5x5 range can't take damage during this turn. Gonk takes all damage they would take.
//   - Counter : select an enemy up to 5 range. If he/she damages Gonk directly during this turn, he/she takes the damage instead.
//   - Shatter : select an enemy up to 1 range. Deals an amount of damage inversely proportional to remaining HP.
//
// - Erkos
//   - Flame Ball : hits a 5x5 (circle) up to 4 range.
//   - Flame Wave : hits a 3-3-5-5 (wave) ahead.
//   - Flame Rage : on the next turn, attacks deal +2 dmg. Stacks. Can't attack on this turn.
//   - Flame Soul : selects an enemy up to 1 range. Deals massive damage (20?).
//   - Flame Nova : loses 30 HP. Deals massive damage in a 11x11 circle (20?).
// 
// - Croni
//   - Shadow Doll : places a doll in empty tile for up to 8 range, blocking the way until the end of the turn.
//   - Shadow Ball : launches a ball that travels up to 8 tiles ahead, dealing high damage to first enemy hit.
//   - Shadow Flux : after a delay, hits a 3x3 (square) in up to 8 range for high damage.
//   - Shadow Trap : places a trap in a secret position; activate to reveal and stun in a 3x3 (circle).
//   - Shadow Bond : loses half hp. Can't attack on this turn. Can't use on next turn. If Croni dies on this turn, takes the killer with her.
//
// - Snarch
//   - Quick Shot      : hits a selected enemy up to 5 range.
//   - Piercing Bolt   : hits all enemies in a 5x1 (line) ahead.
//   - Explosive Arrow : hits up to 2 3x3 (circles) up to 5 range.
//   - Ballista        : mounts/dismounts from a ballista. Can't attack on this turn. While mounted, can't move and attacks range increase to 12.
// 
// - Sirpix
//   - Stealth Clone : creates a stealth in up to 3 range. If already created, moves it 3 steps. 
//   - Stealth Swap  : reveals your stealth clone's position. If it is an empty tile, swaps with it.
//   - Killing Edge  : hits a 3x3 (square) around.
// 
// - Kenlua
//   - Dodge : select 4 tiles up to 32 range. Prevent all damage from enemies standing on those tiles during this turn.
//   - Whirl : hits a 3x3 (square) around, dealing damage. 
//   - Haste : moves 4 steps. 
//   - Slash : hits a 1x1 (point) up to 1 range. Deals massive damage. If the hit lands, returns to the position you were at the beginning of the turn.
// 
// - Flina
//   - Fly     : Select an position to pick an ally. Moves 4 steps, passing through enemies and cliffs. Afterwards, ally is moved to behind Flina.
//   - Lance   : hits a selected enemy up to 2 range.
//   - Ocarina : ...
// 
// - Stanci
//   - Heal    : selects an ally up to 4 range. Heals him/her.
//   - Shield  : selects an ally up to 4 range. Gives him/her armor.
//   - Restore : hits a 5x5 (circle) up to 4 range, healing allies inside.
//   - Light   : selects an enemy up to 4 range to deal damage.
// 
// - Zagatur
//   - Summon : selects an empty tile up to 4 range. Spawns a clone of Zagatur on it.
//   - Needle : Hits a 3x1 (line) ahead, dealing damage.
//   - Spikes : Hits a 3x3 (circle) around, dealing damage.
// 
// - Agdris
//   - Silence : selects up to two enemies up to 12 range. They can't attack on this turn.
//   ? Protect : selects up to two allies up to 12 range. Grants him/her 10 armor.
//   - Memento : dies. Enemies can't move or attack on this turn.
// 
// - Mewru
//   - Psychock    : hits a 3x3 (circle) up to 5 range, dealing damage.
//   - Telekinesis : pushes enemies in a 1-3-5 (wave) ahead.
//   - Teleport    : selects an empty location on the map. Moves to that location. 
//   - Absorb      : selects an enemy unit. During this turn, damage dealt by this unit to Mewru heals instead.
// 
// ## Move Priority
// 
// - Croni Shadow Trap (activate)
// - 
// - Agdris Silence
// - Agdris Memento
// - 
// - Sirpix Stealth Clone
// - Snarch Ballista
// - Erkos Flame Rage
// - Gonk Endure
// - Gonk Breath
// - Gonk Counter
// - Gonk Empathy 
// - Tophoro Earth Root
// - Mewru Absorb
// - Croni Shadow Bond
// - 
// - Tophoro Earth Lock
// - Stanci Shield
// - Stanci Heal
// - Kenlua Haste
// - Kenlua Whirl
// - Sirpix Stealth Swap
// - SirPix Killing Edge
// - Stanci Light
// - Snarch Quick Shot
// - Flina Lance
// - Erkos Flame Soul
// - Gonk Shatter
// - 
// - Tophoro Earth Wall
// - Croni Shadow Doll
// -
// - Kenlua Walk
// - Sirpix Walk
// - Flina Walk
// - Snarch Walk
// - Erkos Walk
// - Stanci Walk
// - Croni Walk
// - Gonk Walk
// - Tophoro Walk
// - Agdris Walk
// - Mewru Walk
// - Zagatur Walk
// -
// - Flina Fly
// - Mewru Teleport
// -
// - Kenlua Dodge
// - 
// - Tophoro Earth Pull
// - Tophoro Earth Slam
// - 
// - Kenlua Slash
// - Snarch Piercing Bolt
// - Snarch Explosive Arrow
// - Erkos Flame Wave
// - Erkos Flame Ball
// - Erkos Flame Nova
// - Zagatur Needles
// - Zagatur Spikes
// - Mewru Telekinesis
// - Mewru Psychock
// - Croni Shadow Flux
// - Croni Shadow Ball
// - Stanci Restore
// 
// - Croni Shadow Trap (place)
// - Zagatur Summon

// Testing pull action
def kaelin:
  dup write       = board_write
  dup step        = step
  dup earth_pull  = earth_pull
  dup print_board = print_board

  # let board = new_board
    let board = (step [1,30] [0,-1] board)
    let board = (step [1,29] [0,-1] board)
    let board = (step [1,28] [0,-1] board)
    let board = (step [1,27] [0,-1] board)
    let board = (step [1,26] [0,-1] board)
    let board = (step [1,25] [0,-1] board)
    let board = (step [1,24] [0,-1] board)

    let board = (step [2,30] [0,-1] board)
    let board = (step [2,29] [0,-1] board)
    let board = (step [2,28] [0,-1] board)
    let board = (step [2,27] [0,-1] board)
    let board = (step [2,26] [0,-1] board)
    let board = (step [2,25] [0,-1] board)
    let board = (step [2,24] [0,-1] board)

    let board = (step [4,30] [0,-1] board)
    let board = (step [4,29] [0,-1] board)
    let board = (step [4,28] [0,-1] board)
    let board = (step [4,27] [0,-1] board)
    let board = (step [4,26] [0,-1] board)
    let board = (step [4,25] [0,-1] board)
    let board = (step [4,24] [0,-1] board)

    let board = (step [5,30] [0,-1] board)
    let board = (step [5,29] [0,-1] board)
    let board = (step [5,28] [0,-1] board)
    let board = (step [5,27] [0,-1] board)
    let board = (step [5,26] [0,-1] board)
    let board = (step [5,25] [0,-1] board)
    let board = (step [5,24] [0,-1] board)

    let board = (earth_pull [4,23] [-1,0] board)
    let board = (earth_pull [5,23] [-1,0] board)
    let board = (earth_pull [5,23] [-1,0] board)

    (print_board board)
    
// :::::::::::::::
// :: Direction ::
// :::::::::::::::

def RIGHT : 0 //  1
def DOWN  : 1 //  0
def LEFT  : 2 // -1
def UP    : 3 //  0

// Transforms a direction [RIGHT, LEFT, UP, DOWN] into a vector that represents that position
def dir_to_vec: {a}
  cpy a = a
  if |a < 2|
  then:
    if |a == 0|
    then: [ 1,  0]
    else: [ 0,  1]
  else:
    if |a == 2|
    then: [-1,  0]
    else: [ 0, -1]

// ::::::::::
// :: Side ::
// ::::::::::

def WHITE : 0
def BLACK : 1
def BOARD : 2

def eql_side: {a b}
  |a == b|

def side_to_icon: {side}
  cpy side = side
  if |side == WHITE|
  then: (to_chars "O")
  else: if |side == BLACK|
    then: (to_chars "X")
    else: (to_chars "B")

// ::::::::::::
// :: Heroes ::
// ::::::::::::

def TOPHORO : 0
def GONK    : 1
def ERKOS   : 6
def CRONI   : 7
def SNARCH  : 8
def SIRPIX  : 12
def KENLUA  : 13
def FLINA   : 14
def STANCI  : 18
def ZAGATUR : 24
def AGDRIS  : 25
def MEWRU   : 26

def Tophoro : {side} (Unit side TOPHORO 120 0)
def Gonk    : {side} (Unit side GONK     90 0)
def Erkos   : {side} (Unit side ERKOS    40 0)
def Croni   : {side} (Unit side CRONI    40 0)
def Snarch  : {side} (Unit side SNARCH   60 0)
def Sirpix  : {side} (Unit side SIRPIX   60 0)
def Kenlua  : {side} (Unit side KENLUA   60 0)
def Flina   : {side} (Unit side FLINA    60 0)
def Stanci  : {side} (Unit side STANCI   40 0)
def Zagatur : {side} (Unit side ZAGATUR  10 0)
def Agdris  : {side} (Unit side AGDRIS   20 0)
def Mewru   : {side} (Unit side MEWRU    20 0)

def hero_name:
  let hero00 = (to_chars "Tophoro ")
  let hero01 = (to_chars "Gonk    ")
  let hero02 = (to_chars "Missna  ")
  let hero03 = (to_chars "Missna  ")
  let hero04 = (to_chars "Missna  ")
  let hero05 = (to_chars "Missna  ")
  let hero06 = (to_chars "Erkos   ")
  let hero07 = (to_chars "Croni   ")
  let hero08 = (to_chars "Snarch  ")
  let hero09 = (to_chars "Missna  ")
  let hero10 = (to_chars "Missna  ")
  let hero11 = (to_chars "Missna  ")
  let hero12 = (to_chars "Sirpix  ")
  let hero13 = (to_chars "Kenlua  ")
  let hero14 = (to_chars "Flina   ")
  let hero15 = (to_chars "Missna  ")
  let hero16 = (to_chars "Missna  ")
  let hero17 = (to_chars "Missna  ")
  let hero18 = (to_chars "Stanci  ")
  let hero19 = (to_chars "Missna  ")
  let hero20 = (to_chars "Missna  ")
  let hero21 = (to_chars "Missna  ")
  let hero22 = (to_chars "Missna  ")
  let hero23 = (to_chars "Missna  ")
  let hero24 = (to_chars "Zagatur ")
  let hero25 = (to_chars "Agdris  ")
  let hero26 = (to_chars "Mewru   ")
  let hero27 = (to_chars "Missna  ")
  let hero28 = (to_chars "Missna  ")
  let hero29 = (to_chars "Missna  ")
  let hero30 = (to_chars "Missna  ")
  let hero31 = (to_chars "Missna  ")
  let quad00 = [[[hero00,hero01],[hero02,hero03]],[[hero04,hero05],[hero06,hero07]]]
  let quad01 = [[[hero08,hero09],[hero10,hero11]],[[hero12,hero13],[hero14,hero15]]]
  let quad02 = [[[hero16,hero17],[hero18,hero19]],[[hero20,hero21],[hero22,hero23]]]
  let quad03 = [[[hero24,hero25],[hero26,hero27]],[[hero28,hero29],[hero30,hero31]]]
  let heroes = [[quad00,quad01],[quad02,quad03]]
  dup take   = (take ~5)
  # {hero} snd (take hero NilF heroes)

def hero_icon:
  let hero00 = (to_chars "To")
  let hero01 = (to_chars "Go")
  let hero02 = (to_chars "??")
  let hero03 = (to_chars "??")
  let hero04 = (to_chars "??")
  let hero05 = (to_chars "??")
  let hero06 = (to_chars "Er")
  let hero07 = (to_chars "Cr")
  let hero08 = (to_chars "Sn")
  let hero09 = (to_chars "??")
  let hero10 = (to_chars "??")
  let hero11 = (to_chars "??")
  let hero12 = (to_chars "Sr")
  let hero13 = (to_chars "Kl")
  let hero14 = (to_chars "Fl")
  let hero15 = (to_chars "??")
  let hero16 = (to_chars "??")
  let hero17 = (to_chars "??")
  let hero18 = (to_chars "St")
  let hero19 = (to_chars "??")
  let hero20 = (to_chars "??")
  let hero21 = (to_chars "??")
  let hero22 = (to_chars "??")
  let hero23 = (to_chars "??")
  let hero24 = (to_chars "Za")
  let hero25 = (to_chars "Ag")
  let hero26 = (to_chars "Me")
  let hero27 = (to_chars "??")
  let hero28 = (to_chars "??")
  let hero29 = (to_chars "??")
  let hero30 = (to_chars "??")
  let hero31 = (to_chars "??")
  let quad00 = [[[hero00,hero01],[hero02,hero03]],[[hero04,hero05],[hero06,hero07]]]
  let quad01 = [[[hero08,hero09],[hero10,hero11]],[[hero12,hero13],[hero14,hero15]]]
  let quad02 = [[[hero16,hero17],[hero18,hero19]],[[hero20,hero21],[hero22,hero23]]]
  let quad03 = [[[hero24,hero25],[hero26,hero27]],[[hero28,hero29],[hero30,hero31]]]
  let heroes = [[quad00,quad01],[quad02,quad03]]
  dup take   = (take ~5)
  # {hero} snd (take hero NilF heroes)

// :::::::::::
// :: Piece ::
// :::::::::::

def Air:
  {Air Wall Cliff Throne Unit}
  Air

def Wall:
  {Air Wall Cliff Throne Unit}
  Wall

def Cliff:
  {Air Wall Cliff Throne Unit}
  Cliff

def Throne: {side}
  {Air Wall Cliff Throne Unit}
  (Throne side)

def Unit: {hero side hp flies}
  {Air Wall Cliff Throne Unit}
  (Unit hero side hp flies)

def piece_icon:
  dup hero_icon = hero_icon
  # {piece}
    let case_air    = (to_chars " .")
    let case_wall   = (to_chars " W")
    let case_cliff  = (to_chars " C")
    let case_throne = {side} (to_chars " T")
    let case_unit   = {side hero hp flies} (hero_icon hero)
    (piece case_air case_wall case_cliff case_throne case_unit)

def piece_info:
  dup hero_name = hero_name
  # {piece}
    let case_air    = [Air, NilF]
    let case_wall   = [Wall, NilF]
    let case_cliff  = [Cliff, NilF]
    let case_throne = {side} [(Throne side), NilF]
    let case_unit   = {side hero hp flies}
      cpy hero = hero
      cpy hp   = hp
      cpy side = side
      let val  = (Unit side hero hp flies)
      let info =
        (concat (hero_name hero) // Hero name
        (concat (to_chars ": ")
        (concat (ConsF (box_byte (num_to_char ||hp / 100| % 10|)) NilF) // HP
        (concat (ConsF (box_byte (num_to_char ||hp /  10| % 10|)) NilF) // HP
        (concat (ConsF (box_byte (num_to_char ||hp /   1| % 10|)) NilF) // HP
        (concat (to_chars " hp -- ")
        (concat (if side [(to_chars "black"),(to_chars "white")])
                (ConsF #10 NilF))))))))
      [val, info]
    (piece case_air case_wall case_cliff case_throne case_unit)

// "a" and "b" are side positions. The function checks if they can swap their position, that is, simulate a walk, and returns:
// - The same position: if they can't interact with each other.
// - Inverted position: the elements interacted and one now occupies the position of the other.
def a_step_to_b: {a b}
  let case_a_air      = {b} [Air, b]
  let case_a_wall     = {b} [Wall, b]
  let case_a_cliff    = {b} [Cliff, b]
  let case_a_throne   = {a_side} {b} [(Throne a_side), b]
  let case_a_unit     = {a_side a_hero a_hp a_flies} {b}
    let case_b_air    = {a_side a_hero a_hp a_flies}
      let a_val       = (Unit a_side a_hero a_hp a_flies)
      let b_val       = Air
      [b_val, a_val]
    let case_b_wall   = {a_side a_hero a_hp a_flies}
      let a_val       = (Unit a_side a_hero a_hp a_flies)
      let b_val       = Wall
      [a_val, b_val]
    let case_b_cliff  = {a_side a_hero a_hp a_flies}
      let a_val       = (Unit a_side a_hero a_hp a_flies)
      let b_val       = Cliff
      [a_val, b_val]
    let case_b_throne = {b_side} {a_side a_hero a_hp a_flies}
      let a_val       = (Unit a_side a_hero a_hp a_flies)
      let b_val       = (Throne b_side)
      [a_val, b_val]
    let case_b_unit   = {b_side b_hero b_hp b_flies} {a_side a_hero a_hp a_flies}
      cpy a_side      = a_side
      cpy b_side      = b_side
      let a_val       = (Unit a_side a_hero a_hp a_flies)
      let b_val       = (Unit b_side b_hero b_hp b_flies)
      let can_pass    = (eql_side a_side b_side)
      let then_swap   = [{a b}[b,a],{a b}[a,b]]
      (if can_pass then_swap a_val b_val)
    (b case_b_air case_b_wall case_b_cliff case_b_throne case_b_unit a_side a_hero a_hp a_flies)
  (a case_a_air case_a_wall case_a_cliff case_a_throne case_a_unit b)

// :::::::::::
// :: Board ::
// :::::::::::

<<<<<<< HEAD
def new_board:
=======

// Draws the map with castles on side A and B, players for both team, map structures and cliffs
// Each symbol represents a game element.
def kmap:
>>>>>>> 080c1bb5
  let O   = Air
  let a   = (Gonk WHITE)
  let b   = (Erkos WHITE)
  let c   = (Kenlua WHITE)
  let d   = (Mewru WHITE)
  let e   = (Tophoro BLACK)
  let f   = (Croni BLACK)
  let g   = (Stanci BLACK)
  let h   = (Flina BLACK)
  let W   = Wall
  let C   = Cliff
  let x   = (Throne WHITE)
  let y   = (Throne BLACK)
  let r00 = [[[[[W,W],[W,W]],[[W,W],[W,O]]],[[[O,W],[W,O]],[[O,O],[O,W]]]],[[[[W,O],[O,O]],[[O,W],[W,O]]],[[[O,W],[W,W]],[[y,W],[W,W]]]]]
  let r01 = [[[[[W,O],[O,W]],[[O,O],[W,O]]],[[[O,O],[O,O]],[[O,O],[O,O]]]],[[[[O,O],[O,O]],[[O,O],[O,O]]],[[[O,W],[h,g]],[[O,f],[e,W]]]]]
  let r02 = [[[[[W,W],[W,W]],[[W,O],[W,O]]],[[[O,O],[O,O]],[[O,O],[O,O]]]],[[[[O,O],[O,O]],[[O,O],[O,O]]],[[[O,C],[O,O]],[[O,O],[O,W]]]]]
  let r03 = [[[[[W,O],[O,W]],[[O,O],[W,O]]],[[[O,O],[O,O]],[[O,O],[O,O]]]],[[[[O,O],[O,O]],[[O,O],[O,O]]],[[[O,W],[O,O]],[[O,O],[O,W]]]]]
  let r04 = [[[[[W,O],[W,W]],[[W,W],[W,O]]],[[[O,O],[O,O]],[[O,O],[O,O]]]],[[[[O,O],[O,O]],[[O,O],[O,O]]],[[[O,C],[O,O]],[[O,O],[O,W]]]]]
  let r05 = [[[[[W,O],[O,W]],[[O,O],[O,O]]],[[[O,O],[O,O]],[[O,O],[O,O]]]],[[[[O,O],[O,O]],[[O,O],[O,O]]],[[[O,W],[O,O]],[[O,O],[O,W]]]]]
  let r06 = [[[[[W,W],[W,W]],[[W,O],[W,O]]],[[[O,O],[O,O]],[[O,O],[O,O]]]],[[[[O,O],[O,O]],[[O,O],[O,O]]],[[[O,W],[W,O]],[[O,O],[W,W]]]]]
  let r07 = [[[[[O,O],[O,O]],[[O,O],[O,O]]],[[[O,O],[O,O]],[[O,O],[O,O]]]],[[[[O,O],[O,O]],[[O,O],[O,O]]],[[[O,O],[O,O]],[[O,O],[O,O]]]]]

  let r08 = [[[[[O,O],[O,O]],[[O,O],[O,O]]],[[[O,O],[O,O]],[[O,O],[O,O]]]],[[[[O,O],[O,O]],[[O,O],[O,O]]],[[[O,O],[O,O]],[[O,O],[O,O]]]]]
  let r09 = [[[[[W,O],[O,O]],[[O,O],[O,O]]],[[[O,O],[O,O]],[[O,O],[O,O]]]],[[[[O,O],[O,O]],[[O,O],[O,O]]],[[[O,O],[O,O]],[[O,O],[O,W]]]]]
  let r10 = [[[[[W,O],[O,O]],[[O,O],[O,O]]],[[[O,O],[O,O]],[[O,O],[O,O]]]],[[[[O,O],[O,O]],[[O,O],[O,O]]],[[[O,O],[O,O]],[[O,O],[O,W]]]]]
  let r11 = [[[[[W,O],[O,O]],[[O,O],[O,O]]],[[[O,O],[O,O]],[[O,O],[O,O]]]],[[[[O,O],[O,O]],[[O,O],[O,O]]],[[[O,O],[O,O]],[[O,O],[O,W]]]]]
  let r12 = [[[[[O,O],[O,O]],[[O,O],[O,O]]],[[[O,O],[O,O]],[[O,O],[O,O]]]],[[[[O,O],[O,O]],[[O,O],[O,O]]],[[[O,O],[O,O]],[[O,O],[O,O]]]]]
  let r13 = [[[[[O,O],[O,O]],[[O,O],[O,O]]],[[[O,O],[O,O]],[[O,O],[O,O]]]],[[[[O,O],[O,O]],[[O,O],[O,O]]],[[[O,O],[O,O]],[[O,O],[O,O]]]]]
  let r14 = [[[[[O,O],[O,O]],[[O,O],[O,O]]],[[[O,O],[O,O]],[[O,O],[O,O]]]],[[[[O,O],[O,O]],[[O,O],[O,O]]],[[[O,O],[O,O]],[[O,O],[O,O]]]]]
  let r15 = [[[[[C,C],[C,C]],[[C,C],[C,O]]],[[[O,O],[O,O]],[[O,O],[O,O]]]],[[[[O,O],[O,O]],[[O,O],[O,O]]],[[[C,C],[C,C]],[[C,C],[C,C]]]]] // MID

  let r16 = [[[[[C,C],[C,C]],[[C,C],[C,O]]],[[[O,O],[O,O]],[[O,O],[O,O]]]],[[[[O,O],[O,O]],[[O,O],[O,O]]],[[[C,C],[C,C]],[[C,C],[C,C]]]]] // MID
  let r17 = [[[[[O,O],[O,O]],[[O,O],[O,O]]],[[[O,O],[O,O]],[[O,O],[O,O]]]],[[[[O,O],[O,O]],[[O,O],[O,O]]],[[[O,O],[O,O]],[[O,O],[O,O]]]]]
  let r18 = [[[[[O,O],[O,O]],[[O,O],[O,O]]],[[[O,O],[O,O]],[[O,O],[O,O]]]],[[[[O,O],[O,O]],[[O,O],[O,O]]],[[[O,O],[O,O]],[[O,O],[O,O]]]]]
  let r19 = [[[[[O,O],[O,O]],[[O,O],[O,O]]],[[[O,O],[O,O]],[[O,O],[O,O]]]],[[[[O,O],[O,O]],[[O,O],[O,O]]],[[[O,O],[O,O]],[[O,O],[O,O]]]]]
  let r20 = [[[[[W,O],[O,O]],[[O,O],[O,O]]],[[[O,O],[O,O]],[[O,O],[O,O]]]],[[[[O,O],[O,O]],[[O,O],[O,O]]],[[[O,O],[O,O]],[[O,O],[O,W]]]]]
  let r21 = [[[[[W,O],[O,O]],[[O,O],[O,O]]],[[[O,O],[O,O]],[[O,O],[O,O]]]],[[[[O,O],[O,O]],[[O,O],[O,O]]],[[[O,O],[O,O]],[[O,O],[O,W]]]]]
  let r22 = [[[[[W,O],[O,O]],[[O,O],[O,O]]],[[[O,O],[O,O]],[[O,O],[O,O]]]],[[[[O,O],[O,O]],[[O,O],[O,O]]],[[[O,O],[O,O]],[[O,O],[O,W]]]]]
  let r23 = [[[[[O,O],[O,O]],[[O,O],[O,O]]],[[[O,O],[O,O]],[[O,O],[O,O]]]],[[[[O,O],[O,O]],[[O,O],[O,O]]],[[[O,O],[O,O]],[[O,O],[O,O]]]]]

  let r24 = [[[[[O,O],[O,O]],[[O,O],[O,O]]],[[[O,O],[O,O]],[[O,O],[O,O]]]],[[[[O,O],[O,O]],[[O,O],[O,O]]],[[[O,O],[O,O]],[[O,O],[O,O]]]]]
  let r25 = [[[[[W,W],[O,O]],[[O,W],[W,O]]],[[[O,O],[O,O]],[[O,O],[O,O]]]],[[[[O,O],[O,O]],[[O,O],[O,O]]],[[[O,W],[W,W]],[[W,W],[W,W]]]]]
  let r26 = [[[[[W,O],[O,O]],[[O,O],[W,O]]],[[[O,O],[O,O]],[[O,O],[O,O]]]],[[[[O,O],[O,O]],[[O,O],[O,O]]],[[[O,W],[O,O]],[[O,O],[O,W]]]]]
  let r27 = [[[[[W,O],[O,O]],[[O,O],[C,O]]],[[[O,O],[O,O]],[[O,O],[O,O]]]],[[[[O,O],[O,O]],[[O,O],[O,O]]],[[[O,W],[O,W]],[[W,W],[W,W]]]]]
  let r28 = [[[[[W,O],[O,O]],[[O,O],[W,O]]],[[[O,O],[O,O]],[[O,O],[O,O]]]],[[[[O,O],[O,O]],[[O,O],[O,O]]],[[[O,W],[O,W]],[[O,O],[O,W]]]]]
  let r29 = [[[[[W,O],[O,O]],[[O,O],[C,O]]],[[[O,O],[O,O]],[[O,O],[O,O]]]],[[[[O,O],[O,O]],[[O,O],[O,O]]],[[[O,W],[O,W]],[[O,W],[W,W]]]]]
  let r30 = [[[[[W,a],[b,O]],[[c,d],[W,O]]],[[[O,O],[O,O]],[[O,O],[O,O]]]],[[[[O,O],[O,O]],[[O,O],[O,O]]],[[[O,W],[O,W]],[[O,W],[O,W]]]]]
  let r31 = [[[[[W,W],[W,x]],[[W,W],[W,O]]],[[[O,W],[W,O]],[[O,O],[O,W]]]],[[[[W,O],[O,O]],[[O,W],[W,O]]],[[[O,W],[W,W]],[[W,W],[W,W]]]]]
  [[[[[r00,r01],[r02,r03]],[[r04,r05],[r06,r07]]],[[[r08,r09],[r10,r11]],[[r12,r13],[r14,r15]]]],
   [[[[r16,r17],[r18,r19]],[[r20,r21],[r22,r23]]],[[[r24,r25],[r26,r27]],[[r28,r29],[r30,r31]]]]]

// Simulates an index in an array of 1024 elements (32x32 map).
// x: column
// y: line 
def index: {pos}
  get [x,y] = pos
  ||y * 32| + x|

<<<<<<< HEAD
def board_interact:
  dup write = (write ~10)
  dup take  = (take ~10)
  # {a_pos b_pos fun board}
=======
// Performs a map interaction between two positions.
// Returns a map state as result of the interaction
def kmap_interact:
  dup write = kmap_write
  dup take  = kmap_take
  # {a_pos b_pos fun map}
>>>>>>> 080c1bb5
    cpy a_idx         = (index a_pos)
    cpy b_idx         = (index b_pos)
    get [board,a_val]   = (take a_idx Air board)
    get [board,b_val]   = (take b_idx Air board)
    get [a_val,b_val] = (fun a_val b_val)
    let board           = (write a_idx a_val board)
    let board           = (write b_idx b_val board)
   board 

def print_board:
  dup fold = (fold_array ~10)
<<<<<<< HEAD
  dup piece_info = #piece_info
  dup piece_icon = #piece_icon
  # {board}
    dup piece_info = piece_info
    dup piece_icon = piece_icon
    let fold_node = {lft rgt}
      get [lft_info, lft_board] = lft
      get [rgt_info, rgt_board] = rgt
      [(concat lft_info rgt_info), (concat lft_board rgt_board)]
    let fold_leaf = {piece}
      get [piece, info] = (piece_info piece)
      [info, (piece_icon piece)]
    get [info, board] = (fold board #fold_node #fold_leaf)
    let board = (cons-every #64 #10 board)
    (from_chars (concat board (concat (ConsF 10 NilF) info)))


def board_write:
=======
  # {map}
    let chars = (fold map #concat #thing_to_icon)
    let chars = (cons-every #64 #10 chars)
    (from_chars chars)

// Write into the map as a binary tree with deep of 10 (that is 2^10 elements = 1024)
def kmap_write:
>>>>>>> 080c1bb5
  (write ~10)

// Read the map as a binary tree with deep of 10 (that is 2^10 elements = 1024)  
def kmap_take:
  (take ~10)

// :::::::::::
// :: Moves ::
// :::::::::::

def wait:
  # {board args}
   board 

// Given a position and a direction to step forward, move the element (if is possible) and return the updated map
def step:
  dup inter = board_interact
  # {a_pos a_dxy board}
    get [a_pos0,a_pos1] = (vec2_cpy a_pos)
    let b_pos           = (vec2_add a_pos0 a_dxy)
    (inter a_pos1 b_pos a_step_to_b board)

// [Tophoro]
def earth_pull:
  dup step = step
  let form = (ConsF #1 (ConsF #3 (ConsF #5 NilF)))
  let hits = {pos dxy board} (step pos dxy board)
  (vec_wave_in form #hits)

def moves:
  let m00 = wait
  let m01 = wait
  let m02 = wait
  let m03 = wait
  let m04 = wait
  let m05 = wait
  let m06 = wait
  let m07 = wait
  let m08 = wait
  let m09 = wait
  let m0A = wait
  let m0B = wait
  let m0C = wait
  let m0D = wait
  let m0E = wait
  let m0F = wait
  let m10 = wait
  let m11 = wait
  let m12 = wait
  let m13 = wait
  let m14 = wait
  let m15 = wait
  let m16 = wait
  let m17 = wait
  let m18 = wait
  let m19 = wait
  let m1A = wait
  let m1B = wait
  let m1C = wait
  let m1D = wait
  let m1E = wait
  let m1F = wait
  let m20 = wait
  let m21 = wait
  let m22 = wait
  let m23 = wait
  let m24 = wait
  let m25 = wait
  let m26 = wait
  let m27 = wait
  let m28 = wait
  let m29 = wait
  let m2A = wait
  let m2B = wait
  let m2C = wait
  let m2D = wait
  let m2E = wait
  let m2F = wait
  let m30 = wait
  let m31 = wait
  let m32 = wait
  let m33 = wait
  let m34 = wait
  let m35 = wait
  let m36 = wait
  let m37 = wait
  let m38 = wait
  let m39 = wait
  let m3A = wait
  let m3B = wait
  let m3C = wait
  let m3D = wait
  let m3E = wait
  let m3F = wait
  let m40 = wait
  let m41 = wait
  let m42 = wait
  let m43 = wait
  let m44 = wait
  let m45 = wait
  let m46 = wait
  let m47 = wait
  let m48 = wait
  let m49 = wait
  let m4A = wait
  let m4B = wait
  let m4C = wait
  let m4D = wait
  let m4E = wait
  let m4F = wait
  let m50 = wait
  let m51 = wait
  let m52 = wait
  let m53 = wait
  let m54 = wait
  let m55 = wait
  let m56 = wait
  let m57 = wait
  let m58 = wait
  let m59 = wait
  let m5A = wait
  let m5B = wait
  let m5C = wait
  let m5D = wait
  let m5E = wait
  let m5F = wait
  let m60 = wait
  let m61 = wait
  let m62 = wait
  let m63 = wait
  let m64 = wait
  let m65 = wait
  let m66 = wait
  let m67 = wait
  let m68 = wait
  let m69 = wait
  let m6A = wait
  let m6B = wait
  let m6C = wait
  let m6D = wait
  let m6E = wait
  let m6F = wait
  let m70 = wait
  let m71 = wait
  let m72 = wait
  let m73 = wait
  let m74 = wait
  let m75 = wait
  let m76 = wait
  let m77 = wait
  let m78 = wait
  let m79 = wait
  let m7A = wait
  let m7B = wait
  let m7C = wait
  let m7D = wait
  let m7E = wait
  let m7F = wait
  let m80 = wait
  let m81 = wait
  let m82 = wait
  let m83 = wait
  let m84 = wait
  let m85 = wait
  let m86 = wait
  let m87 = wait
  let m88 = wait
  let m89 = wait
  let m8A = wait
  let m8B = wait
  let m8C = wait
  let m8D = wait
  let m8E = wait
  let m8F = wait
  let m90 = wait
  let m91 = wait
  let m92 = wait
  let m93 = wait
  let m94 = wait
  let m95 = wait
  let m96 = wait
  let m97 = wait
  let m98 = wait
  let m99 = wait
  let m9A = wait
  let m9B = wait
  let m9C = wait
  let m9D = wait
  let m9E = wait
  let m9F = wait
  let mA0 = wait
  let mA1 = wait
  let mA2 = wait
  let mA3 = wait
  let mA4 = wait
  let mA5 = wait
  let mA6 = wait
  let mA7 = wait
  let mA8 = wait
  let mA9 = wait
  let mAA = wait
  let mAB = wait
  let mAC = wait
  let mAD = wait
  let mAE = wait
  let mAF = wait
  let mB0 = wait
  let mB1 = wait
  let mB2 = wait
  let mB3 = wait
  let mB4 = wait
  let mB5 = wait
  let mB6 = wait
  let mB7 = wait
  let mB8 = wait
  let mB9 = wait
  let mBA = wait
  let mBB = wait
  let mBC = wait
  let mBD = wait
  let mBE = wait
  let mBF = wait
  let mC0 = wait
  let mC1 = wait
  let mC2 = wait
  let mC3 = wait
  let mC4 = wait
  let mC5 = wait
  let mC6 = wait
  let mC7 = wait
  let mC8 = wait
  let mC9 = wait
  let mCA = wait
  let mCB = wait
  let mCC = wait
  let mCD = wait
  let mCE = wait
  let mCF = wait
  let mD0 = wait
  let mD1 = wait
  let mD2 = wait
  let mD3 = wait
  let mD4 = wait
  let mD5 = wait
  let mD6 = wait
  let mD7 = wait
  let mD8 = wait
  let mD9 = wait
  let mDA = wait
  let mDB = wait
  let mDC = wait
  let mDD = wait
  let mDE = wait
  let mDF = wait
  let mE0 = wait
  let mE1 = wait
  let mE2 = wait
  let mE3 = wait
  let mE4 = wait
  let mE5 = wait
  let mE6 = wait
  let mE7 = wait
  let mE8 = wait
  let mE9 = wait
  let mEA = wait
  let mEB = wait
  let mEC = wait
  let mED = wait
  let mEE = wait
  let mEF = wait
  let mF0 = wait
  let mF1 = wait
  let mF2 = wait
  let mF3 = wait
  let mF4 = wait
  let mF5 = wait
  let mF6 = wait
  let mF7 = wait
  let mF8 = wait
  let mF9 = wait
  let mFA = wait
  let mFB = wait
  let mFC = wait
  let mFD = wait
  let mFE = wait
  let mFF = wait
  let y0 = [[[[m00,m01],[m02,m03]],[[m04,m05],[m06,m07]]],[[[m08,m09],[m0A,m0B]],[[m0C,m0D],[m0E,m0F]]]]
  let y1 = [[[[m10,m11],[m12,m13]],[[m14,m15],[m16,m17]]],[[[m18,m19],[m1A,m1B]],[[m1C,m1D],[m1E,m1F]]]]
  let y2 = [[[[m20,m21],[m22,m23]],[[m24,m25],[m26,m27]]],[[[m28,m29],[m2A,m2B]],[[m2C,m2D],[m2E,m2F]]]]
  let y3 = [[[[m30,m31],[m32,m33]],[[m34,m35],[m36,m37]]],[[[m38,m39],[m3A,m3B]],[[m3C,m3D],[m3E,m3F]]]]
  let y4 = [[[[m40,m41],[m42,m43]],[[m44,m45],[m46,m47]]],[[[m48,m49],[m4A,m4B]],[[m4C,m4D],[m4E,m4F]]]]
  let y5 = [[[[m50,m51],[m52,m53]],[[m54,m55],[m56,m57]]],[[[m58,m59],[m5A,m5B]],[[m5C,m5D],[m5E,m5F]]]]
  let y6 = [[[[m60,m61],[m62,m63]],[[m64,m65],[m66,m67]]],[[[m68,m69],[m6A,m6B]],[[m6C,m6D],[m6E,m6F]]]]
  let y7 = [[[[m70,m71],[m72,m73]],[[m74,m75],[m76,m77]]],[[[m78,m79],[m7A,m7B]],[[m7C,m7D],[m7E,m7F]]]]
  let y8 = [[[[m80,m81],[m82,m83]],[[m84,m85],[m86,m87]]],[[[m88,m89],[m8A,m8B]],[[m8C,m8D],[m8E,m8F]]]]
  let y9 = [[[[m90,m91],[m92,m93]],[[m94,m95],[m96,m97]]],[[[m98,m99],[m9A,m9B]],[[m9C,m9D],[m9E,m9F]]]]
  let yA = [[[[mA0,mA1],[mA2,mA3]],[[mA4,mA5],[mA6,mA7]]],[[[mA8,mA9],[mAA,mAB]],[[mAC,mAD],[mAE,mAF]]]]
  let yB = [[[[mB0,mB1],[mB2,mB3]],[[mB4,mB5],[mB6,mB7]]],[[[mB8,mB9],[mBA,mBB]],[[mBC,mBD],[mBE,mBF]]]]
  let yC = [[[[mC0,mC1],[mC2,mC3]],[[mC4,mC5],[mC6,mC7]]],[[[mC8,mC9],[mCA,mCB]],[[mCC,mCD],[mCE,mCF]]]]
  let yD = [[[[mD0,mD1],[mD2,mD3]],[[mD4,mD5],[mD6,mD7]]],[[[mD8,mD9],[mDA,mDB]],[[mDC,mDD],[mDE,mDF]]]]
  let yE = [[[[mE0,mE1],[mE2,mE3]],[[mE4,mE5],[mE6,mE7]]],[[[mE8,mE9],[mEA,mEB]],[[mEC,mED],[mEE,mEF]]]]
  let yF = [[[[mF0,mF1],[mF2,mF3]],[[mF4,mF5],[mF6,mF7]]],[[[mF8,mF9],[mFA,mFB]],[[mFC,mFD],[mFE,mFF]]]]
  [[[[y0,y1],[y2,y3]],[[y4,y5],[y6,y7]]],
   [[[y8,y9],[yA,yB]],[[yC,yD],[yE,yF]]]]

//W W W W W W W . . W W . . . . W W . . . . W W . . W W W T W W W
//W . . W . . W . . . . . . . . . . . . . . . . . . W X X . X X W
//W W W W W . W . . . . . . . . . . . . . . . . . . C . . . . . W
//W . . W . . W . . . . . . . . . . . . . . . . . . W . . . . . W
//W . W W W W W . . . . . . . . . . . . . . . X . . C . . . . . W
//W . . W . . . . . . . . . . . . . . . . X X X X X W . . . . . W
//W W W W W . W . . . . . . . . . . . . X X X X X X W W . . . W W
//. . . . . . . . . . . . . X X . . . X X X X X X X X X . . . . .
//. . . . . . . . . . . X X X X . . . X X X X X X X X X . . . . .
//W . . . . . . . . E X X X X X . . X X X X X T X X X X X . . . W
//W . . . . . . . . . . X X X X . . . X X X X X X X X X . . . . W
//W . . . . . . . . . . . . X X . . . X X X X X X X X X . . . . W
//. . . . . . . . . . . . . . . . . . . X X X X X X X . . . . . .
//. . . . . . . . . . . . . . . . C . . . X X X X X . . . . . . .
//. . . . . . . . . . . . . . X X S . . . . . X . . . . . . . . .
//C C C C C C C . . . . . . X X X X X . . . . . . C C C C C C C C
//C C C C C C C . . . . E . X X T X X . . . . . . C C C C C C C C
//. . . . . . . . . . . . . X X X X X . . . . . . . . . . . . . .
//. . . . . . . . . . . . . . X X X . . . . . . . . . . . . . . .
//. . . . . . . . . . . . . . . . . . . . . X X X . . . . . . . .
//W . . . . . . . . . . . . . . . . . . . . X T X . . . . . . . W
//W . . . . . . . . . . K . . . . . X . . . X X X . . . . . . . W
//W . . . . . . . . . . . . . . . X X . . . . . . . . . . . . . W
//. . . . O O . . . . . . . . T X X X . . . . . . . . . . . . . .
//. . . . . . . . . . . . . . . . X X . . . . . . . . . . . . . .
//W W . . . W W . . . . . . . . . . X . . . . . . . W W W W W W W
//W . . . . . W . . . . . . . . . . . . . . . . . . W . . . . . W
//W . . . . . C . . . . . . . . . . . . . . . . . . W . W W W W W
//W . . . . . W . . . . . . . . . . . . . . . . . . W . W . . . W
//W . . . . . C . . . . . . . . . . . . . . . . . . W . W . W W W
//W O . K . O W . . . . . . . . . . . . . . . . . . W . W . W . W
//W W W T W W W . . W W . . . . W W . . . . W W . . W W W W W W W"

//W W W W W W W . . W W . . . . W W . . . . W W . . W W W T W W W
//W . . W . . W . . . . . . . M . . . . . . . . . . W X X . X X W
//W W W W W . W . . . . . . M M M . . . . . . . . . C . . . . . W
//W . . W . . W . . . . . M M M M M . . . . . . . . W . . . . . W
//W . W W W W W . . . . M M M M M M M . . . . . . . C . . . . . W
//W . . W . . . . . . M M M M O M M M M . . . . . . W . . . . . W
//W W W W W . W . . M M M M O O O M M M M . . . . . W W . . . W W
//. . . . . . . . M M M M O O O O O M M M M . . . . . . . . . . .
//. . . . . . . M M M M O O O O O O O M M M M . . . . . X . . . .
//W . . . . . M M M M O O O O 4 O O O O M M M M . . . X X X . . W
//W . . . . M M M M O O O O 4 4 4 O O O O M M M M . . . X . . . W
//W . . . M M M M O O O O 4 4 4 4 4 O O O O M M M M . . . . . . W
//. . . M M M M O O O O 4 4 4 4 4 4 4 O O O O M M M M . . . . . .
//. . M M M M O O O O 4 4 4 4 C 4 4 4 4 O O O O M M M M . . . . .
//. . . M M M M O O O O 4 4 4 4 4 4 4 O O O O M M M M . . . . . .
//C C C C C C C M O O O O 4 4 4 4 4 O O O O M M M C C C C C C C C
//C C C C C C C M M O O O O 4 4 4 O O O O M M M M C C C C C C C C
//. . . . . . M M M M O O O O 4 O O O O M M M M . . . . . . . . .
//. . . . . . . M M M M O O O O O O O M M M M . . . . . . . . . .
//. . . . . . . . M M M M O O O O O M M M M . . . . . . . . . . .
//W . . . . . . . . M M M M O O O M M M M . . . . . . . . . . . W
//W . . . . . . . . . M M M M O M M M M . . . C . . . . . . . . W
//W . . . . . . . . . . M M M M M M M . . . . 4 . . . . . . . . W
//. . . . O O . . . . . . M M M M M . . . . . 4 . . . . . . . . .
//. . . . . . . . . . . . . M M M . . . . . . 4 . . . . . . . . .
//W W . . . W W . . . . . . . M . . . . . . . 4 . . W W W W W W W
//W . . . . . W . . . . . . . . . . . . . . . O . . W . . . . . W
//W . . . . . C . . . . . . . . . . . . . . . O . . W . W W W W W
//W . . . . . W . . . . . . . . . . . . . . . O . . W . W . . . W
//W . . . . . C . . . . . . . . . . . . . . . O . . W . W . W W W
//W O . . . O W . . . . . . . . . . . . . . . . . . W . W . W . W
//W W W T W W W . . W W . . . . W W . . . . W W . . W W W W W W W"<|MERGE_RESOLUTION|>--- conflicted
+++ resolved
@@ -242,6 +242,9 @@
     let board = (earth_pull [5,23] [-1,0] board)
 
     (print_board board)
+
+def kaelin:
+  (Gonk WHITE)
     
 // :::::::::::::::
 // :: Direction ::
@@ -301,18 +304,18 @@
 def AGDRIS  : 25
 def MEWRU   : 26
 
-def Tophoro : {side} (Unit side TOPHORO 120 0)
-def Gonk    : {side} (Unit side GONK     90 0)
-def Erkos   : {side} (Unit side ERKOS    40 0)
-def Croni   : {side} (Unit side CRONI    40 0)
-def Snarch  : {side} (Unit side SNARCH   60 0)
-def Sirpix  : {side} (Unit side SIRPIX   60 0)
-def Kenlua  : {side} (Unit side KENLUA   60 0)
-def Flina   : {side} (Unit side FLINA    60 0)
-def Stanci  : {side} (Unit side STANCI   40 0)
-def Zagatur : {side} (Unit side ZAGATUR  10 0)
-def Agdris  : {side} (Unit side AGDRIS   20 0)
-def Mewru   : {side} (Unit side MEWRU    20 0)
+def Tophoro : {side} (Unit side TOPHORO 120)
+def Gonk    : {side} (Unit side GONK     90)
+def Erkos   : {side} (Unit side ERKOS    40)
+def Croni   : {side} (Unit side CRONI    40)
+def Snarch  : {side} (Unit side SNARCH   60)
+def Sirpix  : {side} (Unit side SIRPIX   60)
+def Kenlua  : {side} (Unit side KENLUA   60)
+def Flina   : {side} (Unit side FLINA    60)
+def Stanci  : {side} (Unit side STANCI   40)
+def Zagatur : {side} (Unit side ZAGATUR  10)
+def Agdris  : {side} (Unit side AGDRIS   20)
+def Mewru   : {side} (Unit side MEWRU    20)
 
 def hero_name:
   let hero00 = (to_chars "Tophoro ")
@@ -416,9 +419,9 @@
   {Air Wall Cliff Throne Unit}
   (Throne side)
 
-def Unit: {hero side hp flies}
+def Unit: {hero side hp}
   {Air Wall Cliff Throne Unit}
-  (Unit hero side hp flies)
+  (Unit hero side hp)
 
 def piece_icon:
   dup hero_icon = hero_icon
@@ -427,7 +430,7 @@
     let case_wall   = (to_chars " W")
     let case_cliff  = (to_chars " C")
     let case_throne = {side} (to_chars " T")
-    let case_unit   = {side hero hp flies} (hero_icon hero)
+    let case_unit   = {side hero hp} (hero_icon hero)
     (piece case_air case_wall case_cliff case_throne case_unit)
 
 def piece_info:
@@ -437,11 +440,11 @@
     let case_wall   = [Wall, NilF]
     let case_cliff  = [Cliff, NilF]
     let case_throne = {side} [(Throne side), NilF]
-    let case_unit   = {side hero hp flies}
+    let case_unit   = {side hero hp}
       cpy hero = hero
       cpy hp   = hp
       cpy side = side
-      let val  = (Unit side hero hp flies)
+      let val  = (Unit side hero hp)
       let info =
         (concat (hero_name hero) // Hero name
         (concat (to_chars ": ")
@@ -462,46 +465,39 @@
   let case_a_wall     = {b} [Wall, b]
   let case_a_cliff    = {b} [Cliff, b]
   let case_a_throne   = {a_side} {b} [(Throne a_side), b]
-  let case_a_unit     = {a_side a_hero a_hp a_flies} {b}
-    let case_b_air    = {a_side a_hero a_hp a_flies}
-      let a_val       = (Unit a_side a_hero a_hp a_flies)
+  let case_a_unit     = {a_side a_hero a_hp} {b}
+    let case_b_air    = {a_side a_hero a_hp}
+      let a_val       = (Unit a_side a_hero a_hp)
       let b_val       = Air
       [b_val, a_val]
-    let case_b_wall   = {a_side a_hero a_hp a_flies}
-      let a_val       = (Unit a_side a_hero a_hp a_flies)
+    let case_b_wall   = {a_side a_hero a_hp}
+      let a_val       = (Unit a_side a_hero a_hp)
       let b_val       = Wall
       [a_val, b_val]
-    let case_b_cliff  = {a_side a_hero a_hp a_flies}
-      let a_val       = (Unit a_side a_hero a_hp a_flies)
+    let case_b_cliff  = {a_side a_hero a_hp}
+      let a_val       = (Unit a_side a_hero a_hp)
       let b_val       = Cliff
       [a_val, b_val]
-    let case_b_throne = {b_side} {a_side a_hero a_hp a_flies}
-      let a_val       = (Unit a_side a_hero a_hp a_flies)
+    let case_b_throne = {b_side} {a_side a_hero a_hp}
+      let a_val       = (Unit a_side a_hero a_hp)
       let b_val       = (Throne b_side)
       [a_val, b_val]
-    let case_b_unit   = {b_side b_hero b_hp b_flies} {a_side a_hero a_hp a_flies}
+    let case_b_unit   = {b_side b_hero b_hp} {a_side a_hero a_hp}
       cpy a_side      = a_side
       cpy b_side      = b_side
-      let a_val       = (Unit a_side a_hero a_hp a_flies)
-      let b_val       = (Unit b_side b_hero b_hp b_flies)
+      let a_val       = (Unit a_side a_hero a_hp)
+      let b_val       = (Unit b_side b_hero b_hp)
       let can_pass    = (eql_side a_side b_side)
       let then_swap   = [{a b}[b,a],{a b}[a,b]]
       (if can_pass then_swap a_val b_val)
-    (b case_b_air case_b_wall case_b_cliff case_b_throne case_b_unit a_side a_hero a_hp a_flies)
+    (b case_b_air case_b_wall case_b_cliff case_b_throne case_b_unit a_side a_hero a_hp)
   (a case_a_air case_a_wall case_a_cliff case_a_throne case_a_unit b)
 
 // :::::::::::
 // :: Board ::
 // :::::::::::
 
-<<<<<<< HEAD
 def new_board:
-=======
-
-// Draws the map with castles on side A and B, players for both team, map structures and cliffs
-// Each symbol represents a game element.
-def kmap:
->>>>>>> 080c1bb5
   let O   = Air
   let a   = (Gonk WHITE)
   let b   = (Erkos WHITE)
@@ -560,19 +556,10 @@
   get [x,y] = pos
   ||y * 32| + x|
 
-<<<<<<< HEAD
 def board_interact:
   dup write = (write ~10)
   dup take  = (take ~10)
   # {a_pos b_pos fun board}
-=======
-// Performs a map interaction between two positions.
-// Returns a map state as result of the interaction
-def kmap_interact:
-  dup write = kmap_write
-  dup take  = kmap_take
-  # {a_pos b_pos fun map}
->>>>>>> 080c1bb5
     cpy a_idx         = (index a_pos)
     cpy b_idx         = (index b_pos)
     get [board,a_val]   = (take a_idx Air board)
@@ -584,7 +571,6 @@
 
 def print_board:
   dup fold = (fold_array ~10)
-<<<<<<< HEAD
   dup piece_info = #piece_info
   dup piece_icon = #piece_icon
   # {board}
@@ -599,19 +585,10 @@
       [info, (piece_icon piece)]
     get [info, board] = (fold board #fold_node #fold_leaf)
     let board = (cons-every #64 #10 board)
-    (from_chars (concat board (concat (ConsF 10 NilF) info)))
+    (from_chars (concat (ConsF 10 NilF) (concat info board)))
 
 
 def board_write:
-=======
-  # {map}
-    let chars = (fold map #concat #thing_to_icon)
-    let chars = (cons-every #64 #10 chars)
-    (from_chars chars)
-
-// Write into the map as a binary tree with deep of 10 (that is 2^10 elements = 1024)
-def kmap_write:
->>>>>>> 080c1bb5
   (write ~10)
 
 // Read the map as a binary tree with deep of 10 (that is 2^10 elements = 1024)  
