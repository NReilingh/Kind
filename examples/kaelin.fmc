// # Kaelin
// 
// A simple MOBA-like boardgame and a showcase for Formality-Core
// 
// It aims to be blockchain-compatible. That means real-time Kaelin matches can
// take place inside smart-contract platforms like Ethereum or Tezos. That's
// because turns have 10-20 seconds, and moves are made in a commit-reveal
// scheme, allowing the game state to be computed by players directly, without
// a central server (aka state-channels). In the case of a dispute (such as a
// player stopping to respond), the blockchain can be consulted and resolve the
// conflict in an acceptable time (about 1 minute).
// 
// Kaelin aims to preserve many of the fun characteristics of a MOBA such as
// map control, micro and macro decisions, team-work, and essentially answer
// the question: how do you dodge a skillshot in a turn-based boardgame?
// 
// ## Heroes
// 
// Name    | Role       | Description    | MOV | HP  | References & Inspiration
// ------- | ---------- | -------------- | --- | --- | -------------------------------------------------
// Tophoro | Tank       | Terrain Bender |   3 | 120 | Toph (Avatar TLA), Totoro (Studio Ghibli)
// Gonk    | Tank       | Warrior        |   3 |  80 | Gon (Hunter X Hunter), Goku (Gradon Ball Z)
// ?       | Tank       | ?              |   ? |   ? | ?
// ?       | Tank       | ?              |   ? |   ? | ?
// ?       | Tank       | ?              |   ? |   ? | ?
// ?       | Tank       | ?              |   ? |   ? | ?
// Erkos   | Ranged     | Fire Mage      |   4 |  40 | Erk (Fire Emblem), Harry Potter (Harry Potter)
// Croni   | Ranged     | Dark Mage      |   4 |  40 | Chromie (Blizzard), Raven (Teen Titans)
// Snarch  | Ranged     | Archer         |   4 |  60 | Zk-Snarks (crypto)
// ?       | Ranged     | ?              |   ? |   ? | ?
// ?       | Ranged     | ?              |   ? |   ? | ?
// ?       | Ranged     | ?              |   ? |   ? | ?
// Sirpix  | Melee      | Thief          |   4 |  60 | Dev
// Kenlua  | Melee      | Swordsman      |   4 |  60 | Killua (Hunter X Hunter), Kenshin (Rurouni Kenshin)
// Flina   | Melee      | Pegasus Knight |   6 |  60 | Florina (Fire Emblem), Link (The Legend of Zelda)
// ?       | Melee      | ?              |   ? |   ? | ?
// ?       | Melee      | ?              |   ? |   ? | ?
// ?       | Melee      | ?              |   ? |   ? | ?
// Stanci  | Support    | Healer         |   4 |  40 | Dev
// ?       | Support    | ?              |   ? |   ? | ?
// ?       | Support    | ?              |   ? |   ? | ?
// ?       | Support    | ?              |   ? |   ? | ?
// ?       | Support    | ?              |   ? |   ? | ?
// ?       | Support    | ?              |   ? |   ? | ?
// Zagatur | Influencer | Summoner       |   0 |  10 | Zagara, Abathur (Blizzard)
// Agdris  | Influencer | Silencer       |   1 |  20 | Agda, Idris (programming language)
// Mewru   | Influencer | Psychic        |   0 |  20 | Mewtwo (Pokémon), Meruem (Hunter X Hunter)
// ?       | Influencer | ?              |   ? |   ? | ?
// ?       | ?          | ?              |   ? |   ? | ?
// ?       | ?          | ?              |   ? |   ? | ?
// ?       | ?          | ?              |   ? |   ? | ?
// ?       | ?          | ?              |   ? |   ? | ?
//
// ## Moves
// 
// - Tophoro
//   + Earth Pull : pulls enemies in a 1-3-5 (wave) ahead.
//   + Earth Wall : creates up to 3 earth walls in up to 3 range.
//   + Earth Lock : selects an enemy in up to 2 range. Stuns him/her. Can't use on next turn.
//   + Earth Root : self-roots for 3 turns, gaining massive shield and heal.
// 
// - Gonk
//   + Endure  : gains 20 armor. Can't attack for the next 2 turns.
//   + Breath  : heals 8 HP. Can't move on this turn.
//   + Empathy : loses N HP. Grants N*2 armor to allies in a 3x3 (square) around.
//   + Shatter : select an enemy up to 2 range. Deals an amount of damage inversely proportional to remaining HP.
//
// - Erkos
//   * Flame Ball : hits a 5x5 (circle) up to 4 range.
//   * Flame Wave : hits a 1-3-3-5-5 (wave) ahead. Deals 5 damage.
//   - Flame Rage : after 2 turns, attacks deal +5 dmg. Can't attack on this and on the next turn.
//   * Flame Nova : loses 30 HP. Deals massive damage in a 11x11 circle (20?).
// 
// - Croni
//   + Shadow Doll : places a doll in empty tile for up to 8 range, blocking the way until the end of the turn.
//   + Shadow Flux : after a delay, hits a 3x3 (square) in up to 8 range for high damage.
//   - Shadow Trap : places a trap in a secret position; activate to reveal and stun in a 3x3 (circle).
//   - Shadow Bond : loses 3 hp. Can't attack on this turn. If Croni dies on this turn, takes the killer with her.
// 
// - Flina
//   * Javelin : hits a selected enemy up to 2 range.
//   * Gust    : pushes and deal damage to enemies in a 1-3-5 (wave) ahead.
//   * Fly     : moves 4 steps, passing through enemies and walls.
//   - Ocarina : ...
//
// - Snarch
//   * Quick Bolt     : hits a selected enemy up to 6 range.
//   * Piercing Bolt  : hits a 1-1-1-1-1-1 (wave) ahead.
//   * Explosive Bolt : hits up to 2 3x3 (circles) up to 6 range.
//   - Ballista       : mounts/dismounts from a ballista. Can't attack on this turn. While mounted, can't move and attacks range doubled.
// 
// - Sirpix
//   - Stealth Clone : creates a stealth in up to 4 range. If already created, moves it 4 steps.
//   - Stealth Swap  : if your clone is in an empty tile, swaps position with it.
//   * Killing Edge  : hits a 3x3 (square) around.
//   - Lockpick      : special effects on map.
// 
// - Kenlua
//   - Dodge : select 4 tiles up to 32 range. Prevent all damage from enemies standing on those tiles during this turn.
//   * Slice : hits a 3x3 (square) around, dealing damage.
//   * Haste : moves 4 steps.
//   * Slash : hits a 1x1 (point) up to 1 range. Deals massive damage. If the hit lands, returns to the position you were at the beginning of the turn.
// 
// - Stanci
//   * Heal    : selects an ally up to 4 range. Heals him/her.
//   * Shield  : selects an ally up to 4 range. Gives him/her armor.
//   * Restore : hits a 5x5 (circle) up to 4 range, healing allies inside.
//   * Light   : selects an enemy up to 4 range to deal damage.
// 
// - Zagatur
//   * Summon    : selects an empty tile up to 4 range. Spawns a clone of Zagatur on it.
//   * Needle    : hits a 3x1 (line) ahead, dealing damage.
//   * Spikes    : hits a 3x3 (square) around, dealing damage.
//   * Petalkill : all zagatur die and hit a 3x3 square around, dealing high damage.
// 
// - Agdris
//   * Silence : selects an enemy up to 12 range. It can't attack on this turn.
//   * Memento : dies. Enemies can't attack on this turn.
// 
// - Mewru
//   * Psychock    : hits a 7x7 (circle) around, dealing damage.
//   * Mend        : hits a 7x7 (circle) around, healing allies.
//   * Telekinesis : selects an enemy up to 4 range. Performs 4 steps in selected directions.
//   * Teleport    : selects an empty location on the map. Moves to that location.
// 
// ## Move Priority
// 
// <<Instant: 0>>
// - Croni Shadow Trap (activate)
// - Agdris Silence
// - Agdris Memento
//
// <<SelfCast: 16>>
// - Sirpix Stealth Clone
// - Snarch Ballista
// - Erkos Flame Rage
// - Gonk Endure
// - Gonk Breath
// - Gonk Empathy 
// - Tophoro Earth Root
// - Croni Shadow Bond
// - Mewru Telekinesis
// - Mewru Teleport
// 
// <<PointAndClick: 64>>
// - Tophoro Earth Lock
// - Stanci Shield
// - Stanci Heal
// - Kenlua Haste
// - Kenlua Slice
// - Sirpix Stealth Swap
// - SirPix Killing Edge
// - Stanci Light
// - Snarch Quick Bolt
// - Flina Javelin
// - Gonk Shatter
//
// <<TerrainControl: 112>>
// - Tophoro Earth Wall
// - Croni Shadow Doll
//
// - <<Walk: 128>>
// - Kenlua Walk
// - Sirpix Walk
// - Flina Walk
// - Snarch Walk
// - Erkos Walk
// - Stanci Walk
// - Croni Walk
// - Gonk Walk
// - Tophoro Walk
// - Agdris Walk
// - Mewru Walk
// - Zagatur Walk
//
// <<Post-Walk: 160>>
// - Flina Fly
// - Kenlua Dodge
// 
// <<Skillshot: 176>>
// - Tophoro Earth Pull
// - Flina Gust
// - Kenlua Slash
// - Snarch Piercing Bolt
// - Snarch Explosive Bolt
// - Erkos Flame Wave
// - Erkos Flame Ball
// - Erkos Flame Nova
// - Zagatur Needles
// - Zagatur Spikes
// - Mewru Mend
// - Mewru Psychock
// - Croni Shadow Flux
// - Stanci Restore
// - Zagatur Petalkill
//
// <<EndTurn: 224>>
// - Croni Shadow Trap (place)
// - Zagatur Summon

def kaelin:
  // :::::::::::
  // :: Array ::
  // :::::::::::

  dup fold3    = (fold_array ~3)
  dup fold5    = (fold_array ~5)
  dup fold8    = (fold_array ~8)
  dup fold10   = (fold_array ~10) #
  dup with3    = (with ~3)
  dup take3    = (take ~3)
  dup update3  = (update ~3)
  dup write3   = (write ~3)
  dup with5    = (with ~5)
  dup take5    = (take ~5)
  dup update5  = (update ~5)
  dup write5   = (write ~5)
  dup with8    = (with ~8)
  dup take8    = (take ~8)
  dup update8  = (update ~8)
  dup write8   = (write ~8)
  dup with10   = (with ~10)
  dup take10   = (take ~10)
  dup update10 = (update ~10)
  dup write10  = (write ~10)

  // :::::::::::::::
  // :: Direction ::
  // :::::::::::::::

  dup RIGHT = #[ 1, 0]
  dup DOWN  = #[ 0, 1]
  dup LEFT  = #[-1, 0]
  dup UP    = #[ 0,-1]

  // Using a path, goes from "pos" to "target position"
  // - dirs : movement list to get into the desired position
  // - pos  : initial position
  let add_dirs = {mlen}
    dup move = (mlen {pos_dirs}
      get [pos,dirs] = pos_dirs
      get [dirs,dir] = (pop [0,0] dirs)
      [(vec2_add pos dir), dirs])
    # {pos dirs}
      fst (move [pos,dirs])
  dup add_dirs1 = (add_dirs ~1)
  dup add_dirs2 = (add_dirs ~2)
  dup add_dirs3 = (add_dirs ~3)
  dup add_dirs4 = (add_dirs ~4)
  dup add_dirs5 = (add_dirs ~5)
  dup add_dirs6 = (add_dirs ~6)
  dup add_dirs7 = (add_dirs ~7)
  dup add_dirs8 = (add_dirs ~8)

  // ::::::::::
  // :: Side ::
  // ::::::::::

  dup WHITE = #0
  dup BLACK = #1
  dup BOARD = #2

  dup eql_side = #{a b}
    |a == b|

  dup side_to_icon = #{side}
    cpy side = side
    if |side == WHITE|
    then: (to_chars "O")
    else: if |side == BLACK|
      then: (to_chars "X")
      else: (to_chars "B")

  // :::::::::::
  // :: Stats ::
  // :::::::::::

  dup Stats = # {mhp hp armor buff locked muted} {Stats} (Stats mhp hp armor buff locked muted)

  dup base_stats = # {mhp}
    cpy mhp = mhp
    (Stats mhp mhp 0 0 0 0)

  dup end_turn_stats = # {stats}
    (stats {mhp hp armor buff locked muted}
      cpy locked = locked
      cpy muted  = muted
      let locked = if |locked > 0| [|locked - 1|, 0]
      let muted  = if |muted > 0| [|muted - 1|, 0]
      (Stats mhp hp 0 0 locked muted))

  dup stats_cpy = # {stats}
    (stats {mhp hp armor buff locked muted}
      cpy mhp    = mhp
      cpy hp     = hp
      cpy armor  = armor
      cpy buff   = buff
      cpy locked = locked
      cpy muted  = muted
      let cpy0   = (Stats mhp hp armor buff locked muted)
      let cpy1   = (Stats mhp hp armor buff locked muted)
      [cpy0, cpy1])

  dup mod_mhp    = # {fn stats} (stats {mhp hp armor buff locked muted} (Stats (fn mhp) hp armor buff locked muted))
  dup mod_hp     = # {fn stats} (stats {mhp hp armor buff locked muted} (Stats mhp (fn hp) armor buff locked muted))
  dup mod_armor  = # {fn stats} (stats {mhp hp armor buff locked muted} (Stats mhp hp (fn armor) buff locked muted))
  dup mod_buff   = # {fn stats} (stats {mhp hp armor buff locked muted} (Stats mhp hp armor (fn buff) locked muted))
  dup mod_locked = # {fn stats} (stats {mhp hp armor buff locked muted} (Stats mhp hp armor buff (fn locked) muted))
  dup mod_muted  = # {fn stats} (stats {mhp hp armor buff locked muted} (Stats mhp hp armor buff locked (fn muted)))
  dup get_mhp    = # {stats} (stats {mhp hp armor buff locked muted} mhp)
  dup get_hp     = # {stats} (stats {mhp hp armor buff locked muted} hp)
  dup get_armor  = # {stats} (stats {mhp hp armor buff locked muted} armor)
  dup get_buff   = # {stats} (stats {mhp hp armor buff locked muted} buff)
  dup get_locked = # {stats} (stats {mhp hp armor buff locked muted} locked)
  dup get_muted  = # {stats} (stats {mhp hp armor buff locked muted} muted)

  // :::::::::::
  // :: Piece ::
  // :::::::::::

  dup Air    = #                   {Air Wall Throne Unit} Air
  dup Wall   = # {temp}            {Air Wall Throne Unit} (Wall temp)
  dup Throne = # {side}            {Air Wall Throne Unit} (Throne side)
  dup Unit   = # {hero side stats} {Air Wall Throne Unit} (Unit hero side stats)

  dup hero_icon = # {hero long}
    cpy long   = long
    let hero00 = (to_chars (if long ["Tophoro ", "To"]))
    let hero01 = (to_chars (if long ["Gonk    ", "Go"]))
    let hero02 = (to_chars (if long ["Missna  ", "Mi"]))
    let hero03 = (to_chars (if long ["Missna  ", "Mi"]))
    let hero04 = (to_chars (if long ["Missna  ", "Mi"]))
    let hero05 = (to_chars (if long ["Missna  ", "Mi"]))
    let hero06 = (to_chars (if long ["Erkos   ", "Er"]))
    let hero07 = (to_chars (if long ["Croni   ", "Cr"]))
    let hero08 = (to_chars (if long ["Snarch  ", "Sn"]))
    let hero09 = (to_chars (if long ["Missna  ", "Mi"]))
    let hero10 = (to_chars (if long ["Missna  ", "Mi"]))
    let hero11 = (to_chars (if long ["Missna  ", "Mi"]))
    let hero12 = (to_chars (if long ["Sirpix  ", "Si"]))
    let hero13 = (to_chars (if long ["Kenlua  ", "Ke"]))
    let hero14 = (to_chars (if long ["Flina   ", "Fl"]))
    let hero15 = (to_chars (if long ["Missna  ", "Mi"]))
    let hero16 = (to_chars (if long ["Missna  ", "Mi"]))
    let hero17 = (to_chars (if long ["Missna  ", "Mi"]))
    let hero18 = (to_chars (if long ["Stanci  ", "St"]))
    let hero19 = (to_chars (if long ["Missna  ", "Mi"]))
    let hero20 = (to_chars (if long ["Missna  ", "Mi"]))
    let hero21 = (to_chars (if long ["Missna  ", "Mi"]))
    let hero22 = (to_chars (if long ["Missna  ", "Mi"]))
    let hero23 = (to_chars (if long ["Missna  ", "Mi"]))
    let hero24 = (to_chars (if long ["Zagatur ", "Za"]))
    let hero25 = (to_chars (if long ["Agdris  ", "Ag"]))
    let hero26 = (to_chars (if long ["Mewru   ", "Me"]))
    let hero27 = (to_chars (if long ["Missna  ", "Mi"]))
    let hero28 = (to_chars (if long ["Missna  ", "Mi"]))
    let hero29 = (to_chars (if long ["Missna  ", "Mi"]))
    let hero30 = (to_chars (if long ["Missna  ", "Mi"]))
    let hero31 = (to_chars (if long ["Missna  ", "Mi"]))
    let quad00 = [[[hero00,hero01],[hero02,hero03]],[[hero04,hero05],[hero06,hero07]]]
    let quad01 = [[[hero08,hero09],[hero10,hero11]],[[hero12,hero13],[hero14,hero15]]]
    let quad02 = [[[hero16,hero17],[hero18,hero19]],[[hero20,hero21],[hero22,hero23]]]
    let quad03 = [[[hero24,hero25],[hero26,hero27]],[[hero28,hero29],[hero30,hero31]]]
    let heroes = [[quad00,quad01],[quad02,quad03]]
    (snd (take5 hero NilF heroes))

  dup piece_cpy_with = # {fn piece}
    let case_air    = {fn} [Air, (fn Air)]
    let case_wall   = {temp} {fn}
      cpy temp = temp
      [(Wall temp), (fn (Wall temp))]
    let case_throne = {side} {fn}
      cpy side = side
      [(Throne side), (fn (Throne side))]
    let case_unit = {side hero stats} {fn}
      cpy side = side
      cpy hero = hero
      get [stats0, stats1] = (stats_cpy stats)
      [(Unit side hero stats0), (fn (Unit side hero stats1))]
    (piece case_air case_wall case_throne case_unit fn)

  dup piece_icon = # {piece}
    let case_air    = (to_chars " .")
    let case_wall   = {temp} if temp [(to_chars " M"), (to_chars " W")]
    let case_throne = {side} (to_chars " T")
    let case_unit   = {side hero stats} (hero_icon hero 0)
    (piece case_air case_wall case_throne case_unit)

  dup piece_info = # {piece}
    let case_air    = NilF
    let case_wall   = {temp} NilF
    let case_throne = {side} NilF
    let case_unit   = {side hero stats}
      (stats {mhp hp armor buff locked muted}
        cpy mhp   = mhp
        cpy hp    = hp
        cpy armor = armor
        (concat (hero_icon hero 1) // Hero name
        (concat (to_chars ": ")
        (concat (ConsF (box_byte (num_to_char ||hp / 100| % 10|)) NilF) // HP
        (concat (ConsF (box_byte (num_to_char ||hp /  10| % 10|)) NilF) // HP
        (concat (ConsF (box_byte (num_to_char ||hp /   1| % 10|)) NilF) // HP
        (concat (to_chars "/")
        (concat (ConsF (box_byte (num_to_char ||mhp / 100| % 10|)) NilF) // MHP
        (concat (ConsF (box_byte (num_to_char ||mhp /  10| % 10|)) NilF) // MHP
        (concat (ConsF (box_byte (num_to_char ||mhp /   1| % 10|)) NilF) // MHP
        (concat (to_chars "hp ")
        (concat (ConsF (box_byte (num_to_char ||armor /  10| % 10|)) NilF) // armor
        (concat (ConsF (box_byte (num_to_char ||armor /   1| % 10|)) NilF) // armor
        (concat (to_chars "armor ")
        (concat (if side [(to_chars "(black)"),(to_chars "(white)")])
        (concat (if locked [(to_chars " <locked> "), NilF])
        (concat (if muted [(to_chars " <muted> "), NilF])
                (ConsF #10 NilF))))))))))))))))))
    (piece case_air case_wall case_throne case_unit)

  dup get_piece_hero = # {piece}
    let case_air    = None
    let case_wall   = {a_temp} None
    let case_throne = {a_side} None
    let case_unit   = {a_side a_hero a_stats} (Just a_hero)
    (piece case_air case_wall case_throne case_unit)

  dup get_piece_side = # {piece}
    let case_air    = BOARD
    let case_wall   = {a_temp} BOARD
    let case_throne = {a_side} a_side
    let case_unit   = {a_side a_hero a_stats} a_side
    (piece case_air case_wall case_throne case_unit)

  dup piece_is_hero = # {hero piece}
    let case_air    = 0
    let case_wall   = {a_temp} 0
    let case_throne = {a_side} 0
    let case_unit   = {a_side a_hero a_stats} |a_hero == hero|
    (piece case_air case_wall case_throne case_unit)

  dup piece_is_wall = # {piece}
    let case_air    = 0
    let case_wall   = {a_temp} 1
    let case_throne = {a_side} 0
    let case_unit   = {a_side a_hero a_stats} 0
    (piece case_air case_wall case_throne case_unit)

  dup piece_is_air = # {piece}
    let case_air    = 1
    let case_wall   = {a_temp} 0
    let case_throne = {a_side} 0
    let case_unit   = {a_side a_hero a_stats} 0
    (piece case_air case_wall case_throne case_unit)

  dup get_piece_hp = # {piece}
    let case_air    = 0
    let case_wall   = {a_temp} 0
    let case_throne = {a_side} 0
    let case_unit   = {a_side a_hero a_stats} (get_hp a_stats)
    (piece case_air case_wall case_throne case_unit)

  dup get_piece_mhp = # {piece}
    let case_air    = 0
    let case_wall   = {a_temp} 0
    let case_throne = {a_side} 0
    let case_unit   = {a_side a_hero a_stats} (get_mhp a_stats)
    (piece case_air case_wall case_throne case_unit)

  dup get_piece_armor = # {piece}
    let case_air    = 0
    let case_wall   = {a_temp} 0
    let case_throne = {a_side} 0
    let case_unit   = {a_side a_hero a_stats} (get_armor a_stats)
    (piece case_air case_wall case_throne case_unit)

  dup piece_is_locked = # {piece}
    let case_air    = 0
    let case_wall   = {a_temp} 0
    let case_throne = {a_side} 0
    let case_unit   = {a_side a_hero a_stats} |(get_locked a_stats) > 0|
    (piece case_air case_wall case_throne case_unit)

  dup piece_is_muted = # {piece}
    let case_air    = 0
    let case_wall   = {a_temp} 0
    let case_throne = {a_side} 0
    let case_unit   = {a_side a_hero a_stats} |(get_muted a_stats) > 0|
    (piece case_air case_wall case_throne case_unit)

  // "a" and "b" are side positions. The function checks if they can swap their position, that is, simulate a walk, and returns:
  // - The same position: if they can't interact with each other.
  // - Inverted position: the elements interacted and one now occupies the position of the other.
  dup a_step_to_b = # {a b}
    let case_a_air      = {b} [Air, b]
    let case_a_wall     = {a_temp} {b} [(Wall a_temp), b]
    let case_a_throne   = {a_side} {b} [(Throne a_side), b]
    let case_a_unit     = {a_side a_hero a_stats} {b}
      let case_b_air    = {a_side a_hero a_stats}
        let a_val       = (Unit a_side a_hero a_stats)
        let b_val       = Air
        [b_val, a_val]
      let case_b_wall   = {b_temp} {a_side a_hero a_stats}
        let a_val       = (Unit a_side a_hero a_stats)
        let b_val       = (Wall b_temp)
        [a_val, b_val]
      let case_b_throne = {b_side} {a_side a_hero a_stats}
        let a_val       = (Unit a_side a_hero a_stats)
        let b_val       = (Throne b_side)
        [a_val, b_val]
      let case_b_unit   = {b_side b_hero b_stats} {a_side a_hero a_stats}
        cpy a_side      = a_side
        cpy b_side      = b_side
        let a_val       = (Unit a_side a_hero a_stats)
        let b_val       = (Unit b_side b_hero b_stats)
        let can_pass    = (eql_side a_side b_side)
        let then_swap   = [{a b}[b,a],{a b}[a,b]]
        (if can_pass then_swap a_val b_val)
      (b case_b_air case_b_wall case_b_throne case_b_unit a_side a_hero a_stats)
    (a case_a_air case_a_wall case_a_throne case_a_unit b)

  dup damage_visual_effect = # {dmg piece}
    let case_air    = (Wall 0)
    let case_wall   = {temp} (Wall temp)
    let case_throne = {side} (Throne side)
    let case_unit   = {side hero stats} (Unit side hero (mod_hp {hp}|hp - dmg| stats))
    (piece case_air case_wall case_throne case_unit)

  // TODO:
  dup heal = # {add piece}
    let case_air    = Air
    let case_wall   = {temp} (Wall temp)
    let case_throne = {side} (Throne side)
    let case_unit   = {side hero stats}
      (stats {mhp hp armor buff locked muted}
        cpy add = add
        cpy nhp = |hp + add|
        cpy mhp = mhp
        (if |nhp > |2 ** 31||
          then: {side hero} Air
          else: {side hero}
            let nhp = if |nhp > mhp| [mhp, nhp]
            (Unit side hero (Stats mhp nhp armor buff locked muted))
          side hero))
    (piece case_air case_wall case_throne case_unit)
  dup damage = # {dmg} (heal |0 - dmg|)

  dup lock = # {turns piece}
    let case_air    = Air
    let case_wall   = {temp} (Wall temp)
    let case_throne = {side} (Throne side)
    let case_unit   = {side hero stats} (Unit side hero (mod_locked {x}|turns + x| stats))
    (piece case_air case_wall case_throne case_unit)

  dup mute = # {turns piece}
    let case_air    = Air
    let case_wall   = {temp} (Wall temp)
    let case_throne = {side} (Throne side)
    let case_unit   = {side hero stats} (Unit side hero (mod_muted {x}|turns + x| stats))
    (piece case_air case_wall case_throne case_unit)

  dup armor = # {armor piece}
    let case_air    = Air
    let case_wall   = {temp} (Wall temp)
    let case_throne = {side} (Throne side)
    let case_unit   = {side hero stats} (Unit side hero (mod_armor {x}|armor + x| stats))
    (piece case_air case_wall case_throne case_unit)

  // :::::::::::::::::::::
  // :: Heroes & Skills ::
  // :::::::::::::::::::::

  dup TOPHORO  = # 0
  dup GONK     = # 1
  dup ERKOS    = # 6
  dup CRONI    = # 7
  dup SNARCH   = # 8
  dup SIRPIX   = # 12
  dup KENLUA   = # 13
  dup FLINA    = # 14
  dup STANCI   = # 18
  dup ZAGATUR  = # 24
  dup AGDRIS   = # 25
  dup MEWRU    = # 26

  let TO = TOPHORO
  let GO = GONK
  let ER = ERKOS
  let CR = CRONI
  let SN = SNARCH
  let SI = SIRPIX
  let KE = KENLUA
  let FL = FLINA
  let ST = STANCI
  let ZA = ZAGATUR
  let AG = AGDRIS
  let ME = MEWRU

  dup Tophoro  = # {side} (Unit side TOPHORO (base_stats 120))
  dup Gonk     = # {side} (Unit side GONK    (base_stats  80))
  dup Erkos    = # {side} (Unit side ERKOS   (base_stats  40))
  dup Croni    = # {side} (Unit side CRONI   (base_stats  40))
  dup Snarch   = # {side} (Unit side SNARCH  (base_stats  60))
  dup Sirpix   = # {side} (Unit side SIRPIX  (base_stats  60))
  dup Kenlua   = # {side} (Unit side KENLUA  (base_stats  60))
  dup Flina    = # {side} (Unit side FLINA   (base_stats  60))
  dup Stanci   = # {side} (Unit side STANCI  (base_stats  40))
  dup Zagatur  = # {side} (Unit side ZAGATUR (base_stats  10))
  dup Agdris   = # {side} (Unit side AGDRIS  (base_stats  20))
  dup Mewru    = # {side} (Unit side MEWRU   (base_stats  20))

  // << Pre-Walk >>
  dup PASS           = # 0
  dup SHADOW_TRAP    = # 1
  dup SILENCE        = # 2
  dup MEMENTO        = # 3

  // << SelfCast >>
  dup STEALTH_CLONE  = # 16
  dup BALLISTA       = # 17
  dup FLAME_RAGE     = # 18
  dup ENDURE         = # 19
  dup BREATH         = # 20
  dup EMPATHY        = # 21
  dup EARTH_ROOT     = # 22
  dup SHADOW_BOND    = # 23
  dup TELEKINESIS    = # 24
  dup TELEPORT       = # 25

  // << PointAndClick >>
  dup EARTH_LOCK     = # 64
  dup SHIELD         = # 65
  dup HEAL           = # 66
  dup HASTE          = # 67
  dup SLICE          = # 68
  dup STEALTH_SWAP   = # 69
  dup KILLING_EDGE   = # 70
  dup LIGHT          = # 71
  dup QUICK_BOLT     = # 72
  dup JAVELIN        = # 73
  dup SHATTER        = # 74

  // << TerrainControl >>
  dup EARTH_WALL     = # 112
  dup SHADOW_DOLL    = # 113

  // << Walk >>
  dup KENLUA_WALK    = # 128
  dup SIRPIX_WALK    = # 129
  dup FLINA_WALK     = # 130
  dup SNARCH_WALK    = # 131
  dup ERKOS_WALK     = # 132
  dup STANCI_WALK    = # 133
  dup CRONI_WALK     = # 134
  dup GONK_WALK      = # 135
  dup TOPHORO_WALK   = # 136
  dup AGDRIS_WALK    = # 137
  dup MEWRU_WALK     = # 138
  dup ZAGATUR_WALK   = # 139

  // << PostWalk >>
  dup FLY            = # 160
  dup DODGE          = # 161

  // << Skillshot >>
  dup EARTH_PULL     = # 176
  dup GUST           = # 177
  dup SLASH          = # 178
  dup PIERCING_BOLT  = # 179
  dup EXPLOSIVE_BOLT = # 180
  dup FLAME_WAVE     = # 181
  dup FLAME_BALL     = # 182
  dup FLAME_NOVA     = # 183
  dup NEEDLE         = # 184
  dup SPIKES         = # 185
  dup MEND           = # 186
  dup PSYCHOCK       = # 187
  dup SHADOW_FLUX    = # 188
  dup RESTORE        = # 189
  dup PETALKILL      = # 190

  // << EndTurn >>
  dup SHADOW_TRAP    = # 224
  dup SUMMON         = # 225

  // get_skill_hero
  // | Given a skill, returns the hero of that skill
  // : {skill : Num}
  //   Num
  dup get_skill_hero = # {skill}
    let i000 = [[[[ 0,CR],[AG,AG]],[[ 0, 0],[ 0, 0]]],[[[ 0, 0],[ 0, 0]],[[ 0, 0],[ 0, 0]]]]
    let i016 = [[[[SI,SN],[ER,GO]],[[GO,GO],[TO,CR]]],[[[ME,ME],[ 0, 0]],[[ 0, 0],[ 0, 0]]]]
    let i032 = [[[[ 0, 0],[ 0, 0]],[[ 0, 0],[ 0, 0]]],[[[ 0, 0],[ 0, 0]],[[ 0, 0],[ 0, 0]]]]
    let i048 = [[[[ 0, 0],[ 0, 0]],[[ 0, 0],[ 0, 0]]],[[[ 0, 0],[ 0, 0]],[[ 0, 0],[ 0, 0]]]]
    let i064 = [[[[TO,ST],[ST,KE]],[[KE,SI],[SI,ST]]],[[[SN,FL],[GO, 0]],[[ 0, 0],[ 0, 0]]]]
    let i080 = [[[[ 0, 0],[ 0, 0]],[[ 0, 0],[ 0, 0]]],[[[ 0, 0],[ 0, 0]],[[ 0, 0],[ 0, 0]]]]
    let i096 = [[[[ 0, 0],[ 0, 0]],[[ 0, 0],[ 0, 0]]],[[[ 0, 0],[ 0, 0]],[[ 0, 0],[ 0, 0]]]]
    let i112 = [[[[TO,CR],[ 0, 0]],[[ 0, 0],[ 0, 0]]],[[[ 0, 0],[ 0, 0]],[[ 0, 0],[ 0, 0]]]]
    let i128 = [[[[KE,SI],[FL,SN]],[[ER,ST],[CR,GO]]],[[[TO,AG],[ME,ZA]],[[ 0, 0],[ 0, 0]]]]
    let i144 = [[[[ 0, 0],[ 0, 0]],[[ 0, 0],[ 0, 0]]],[[[ 0, 0],[ 0, 0]],[[ 0, 0],[ 0, 0]]]]
    let i160 = [[[[FL,KE],[ 0, 0]],[[ 0, 0],[ 0, 0]]],[[[ 0, 0],[ 0, 0]],[[ 0, 0],[ 0, 0]]]]
    let i176 = [[[[TO,FL],[KE,SN]],[[SN,ER],[ER,ER]]],[[[ZA,ZA],[ME,ME]],[[CR,ST],[ZA, 0]]]]
    let i192 = [[[[ 0, 0],[ 0, 0]],[[ 0, 0],[ 0, 0]]],[[[ 0, 0],[ 0, 0]],[[ 0, 0],[ 0, 0]]]]
    let i208 = [[[[ 0, 0],[ 0, 0]],[[ 0, 0],[ 0, 0]]],[[[ 0, 0],[ 0, 0]],[[ 0, 0],[ 0, 0]]]]
    let i224 = [[[[CR,ZA],[ 0, 0]],[[ 0, 0],[ 0, 0]]],[[[ 0, 0],[ 0, 0]],[[ 0, 0],[ 0, 0]]]]
    let i240 = [[[[ 0, 0],[ 0, 0]],[[ 0, 0],[ 0, 0]]],[[[ 0, 0],[ 0, 0]],[[ 0, 0],[ 0, 0]]]]
    let smap = [[[[i000,i016],[i032,i048]],[[i064,i080],[i096,i112]]],[[[i128,i144],[i160,i176]],[[i192,i208],[i224,i240]]]]
    snd (take8 skill 0 smap)

  // get_hero_skill
  // | Given a hero and a skill slot, returns the skill
  // : {hero : Num}
  //   {slot : Num}
  //   Num
  dup get_hero_skill = # {hero slot}
    let to = [[[TOPHORO_WALK , EARTH_PULL]   , [EARTH_WALL   , EARTH_LOCK]]    , [[EARTH_ROOT , PASS] , [PASS , PASS]]]
    let go = [[[GONK_WALK    , ENDURE]       , [BREATH       , EMPATHY]]       , [[SHATTER    , PASS] , [PASS , PASS]]]
    let xx = [[[PASS         , PASS]         , [PASS         , PASS]]          , [[PASS       , PASS] , [PASS , PASS]]]
    let xx = [[[PASS         , PASS]         , [PASS         , PASS]]          , [[PASS       , PASS] , [PASS , PASS]]]
    let xx = [[[PASS         , PASS]         , [PASS         , PASS]]          , [[PASS       , PASS] , [PASS , PASS]]]
    let xx = [[[PASS         , PASS]         , [PASS         , PASS]]          , [[PASS       , PASS] , [PASS , PASS]]]
    let er = [[[ERKOS_WALK   , FLAME_BALL]   , [FLAME_WAVE   , FLAME_RAGE]]    , [[FLAME_NOVA , PASS] , [PASS , PASS]]]
    let cr = [[[CRONI_WALK   , SHADOW_DOLL]  , [SHADOW_FLUX  , SHADOW_TRAP]]   , [[SHADOW_BOND, PASS] , [PASS , PASS]]]
    let sn = [[[SNARCH_WALK  , QUICK_BOLT]   , [PIERCING_BOLT, EXPLOSIVE_BOLT]], [[BALLISTA   , PASS] , [PASS , PASS]]]
    let xx = [[[PASS         , PASS]         , [PASS         , PASS]]          , [[PASS       , PASS] , [PASS , PASS]]]
    let xx = [[[PASS         , PASS]         , [PASS         , PASS]]          , [[PASS       , PASS] , [PASS , PASS]]]
    let xx = [[[PASS         , PASS]         , [PASS         , PASS]]          , [[PASS       , PASS] , [PASS , PASS]]]
    let si = [[[SIRPIX_WALK  , STEALTH_CLONE], [STEALTH_SWAP , KILLING_EDGE]]  , [[PASS       , PASS] , [PASS , PASS]]]
    let ke = [[[KENLUA_WALK  , DODGE]        , [SLICE        , HASTE]]         , [[SLASH      , PASS] , [PASS , PASS]]]
    let fl = [[[FLINA_WALK   , JAVELIN]      , [GUST         , FLY]]           , [[PASS       , PASS] , [PASS , PASS]]]
    let xx = [[[PASS         , PASS]         , [PASS         , PASS]]          , [[PASS       , PASS] , [PASS , PASS]]]
    let xx = [[[PASS         , PASS]         , [PASS         , PASS]]          , [[PASS       , PASS] , [PASS , PASS]]]
    let xx = [[[PASS         , PASS]         , [PASS         , PASS]]          , [[PASS       , PASS] , [PASS , PASS]]]
    let st = [[[STANCI_WALK  , HEAL]         , [SHIELD       , RESTORE]]       , [[LIGHT      , PASS] , [PASS , PASS]]]
    let xx = [[[PASS         , PASS]         , [PASS         , PASS]]          , [[PASS       , PASS] , [PASS , PASS]]]
    let xx = [[[PASS         , PASS]         , [PASS         , PASS]]          , [[PASS       , PASS] , [PASS , PASS]]]
    let xx = [[[PASS         , PASS]         , [PASS         , PASS]]          , [[PASS       , PASS] , [PASS , PASS]]]
    let xx = [[[PASS         , PASS]         , [PASS         , PASS]]          , [[PASS       , PASS] , [PASS , PASS]]]
    let xx = [[[PASS         , PASS]         , [PASS         , PASS]]          , [[PASS       , PASS] , [PASS , PASS]]]
    let za = [[[ZAGATUR_WALK , SUMMON]       , [NEEDLE       , SPIKES]]        , [[PETALKILL  , PASS] , [PASS , PASS]]]
    let ag = [[[AGDRIS_WALK  , SILENCE]      , [MEMENTO      , PASS]]          , [[PASS       , PASS] , [PASS , PASS]]]
    let me = [[[MEWRU_WALK   , PSYCHOCK]     , [MEND         , TELEKINESIS]]   , [[TELEPORT   , PASS] , [PASS , PASS]]]
    let xx = [[[PASS         , PASS]         , [PASS         , PASS]]          , [[PASS       , PASS] , [PASS , PASS]]]
    let xx = [[[PASS         , PASS]         , [PASS         , PASS]]          , [[PASS       , PASS] , [PASS , PASS]]]
    let xx = [[[PASS         , PASS]         , [PASS         , PASS]]          , [[PASS       , PASS] , [PASS , PASS]]]
    let xx = [[[PASS         , PASS]         , [PASS         , PASS]]          , [[PASS       , PASS] , [PASS , PASS]]]
    let xx = [[[PASS         , PASS]         , [PASS         , PASS]]          , [[PASS       , PASS] , [PASS , PASS]]]
    let xx = [[[PASS         , PASS]         , [PASS         , PASS]]          , [[PASS       , PASS] , [PASS , PASS]]]
    let h0 = [[[[to,go],[xx,xx]],[[xx,xx],[er,cr]]],[[[sn,xx],[xx,xx]],[[si,ke],[fl,xx]]]]
    let h1 = [[[[xx,xx],[st,xx]],[[xx,xx],[xx,xx]]],[[[za,ag],[me,xx]],[[xx,xx],[xx,xx]]]]
    (snd (take3 slot 0 (snd (take5 hero 0 [h0,h1]))))

  // :::::::::::
  // :: Board ::
  // :::::::::::

  dup new_board = #
    let O   = Air
    let a   = (Gonk WHITE)
    let b   = (Erkos WHITE)
    let c   = (Kenlua WHITE)
    let d   = (Mewru WHITE)
    let e   = (Tophoro BLACK)
    let f   = (Croni BLACK)
    let g   = (Stanci BLACK)
    let h   = (Flina BLACK)
    let W   = (Wall 0)
    let x   = (Throne WHITE)
    let y   = (Throne BLACK)
    let r00 = [[[[[W,W],[W,W]],[[W,W],[W,O]]],[[[O,W],[W,O]],[[O,O],[O,W]]]],[[[[W,O],[O,O]],[[O,W],[W,O]]],[[[O,W],[W,W]],[[y,W],[W,W]]]]]
    let r01 = [[[[[W,O],[O,W]],[[O,O],[W,O]]],[[[O,O],[O,O]],[[O,O],[O,O]]]],[[[[O,O],[O,O]],[[O,O],[O,O]]],[[[O,W],[h,g]],[[O,f],[e,W]]]]]
    let r02 = [[[[[W,W],[W,W]],[[W,O],[W,O]]],[[[O,O],[O,O]],[[O,O],[O,O]]]],[[[[O,O],[O,O]],[[O,O],[O,O]]],[[[O,W],[O,O]],[[O,O],[O,W]]]]]
    let r03 = [[[[[W,O],[O,W]],[[O,O],[W,O]]],[[[O,O],[O,O]],[[O,O],[O,O]]]],[[[[O,O],[O,O]],[[O,O],[O,O]]],[[[O,W],[O,O]],[[O,O],[O,W]]]]]
    let r04 = [[[[[W,O],[W,W]],[[W,W],[W,O]]],[[[O,O],[O,O]],[[O,O],[O,O]]]],[[[[O,O],[O,O]],[[O,O],[O,O]]],[[[O,W],[O,O]],[[O,O],[O,W]]]]]
    let r05 = [[[[[W,O],[O,W]],[[O,O],[O,O]]],[[[O,O],[O,O]],[[O,O],[O,O]]]],[[[[O,O],[O,O]],[[O,O],[O,O]]],[[[O,W],[O,O]],[[O,O],[O,W]]]]]
    let r06 = [[[[[W,W],[W,W]],[[W,O],[W,O]]],[[[O,O],[O,O]],[[O,O],[O,O]]]],[[[[O,O],[O,O]],[[O,O],[O,O]]],[[[O,W],[O,O]],[[W,O],[O,W]]]]]
    let r07 = [[[[[O,O],[O,O]],[[O,O],[O,O]]],[[[O,O],[O,O]],[[O,O],[O,O]]]],[[[[O,O],[O,O]],[[O,O],[O,O]]],[[[O,O],[O,O]],[[O,O],[O,O]]]]]
    let r08 = [[[[[O,O],[O,O]],[[O,O],[O,O]]],[[[O,O],[O,O]],[[O,O],[O,O]]]],[[[[O,O],[O,O]],[[O,O],[O,O]]],[[[O,O],[O,O]],[[O,O],[O,O]]]]]
    let r09 = [[[[[W,O],[O,O]],[[O,O],[O,O]]],[[[O,O],[O,O]],[[O,O],[O,O]]]],[[[[O,O],[O,O]],[[O,O],[O,O]]],[[[O,O],[O,O]],[[O,O],[O,W]]]]]
    let r10 = [[[[[W,O],[O,O]],[[O,O],[O,O]]],[[[O,O],[O,O]],[[O,O],[O,O]]]],[[[[O,O],[O,O]],[[O,O],[O,O]]],[[[O,O],[O,O]],[[O,O],[O,W]]]]]
    let r11 = [[[[[W,O],[O,O]],[[O,O],[O,O]]],[[[O,O],[O,O]],[[O,O],[O,O]]]],[[[[O,O],[O,O]],[[O,O],[O,O]]],[[[O,O],[O,O]],[[O,O],[O,W]]]]]
    let r12 = [[[[[O,O],[O,O]],[[O,O],[O,O]]],[[[O,O],[O,O]],[[O,O],[O,O]]]],[[[[O,O],[O,O]],[[O,O],[O,O]]],[[[O,O],[O,O]],[[O,O],[O,O]]]]]
    let r13 = [[[[[O,O],[O,O]],[[O,O],[O,O]]],[[[O,O],[O,O]],[[O,O],[O,O]]]],[[[[O,O],[O,O]],[[O,O],[O,O]]],[[[O,O],[O,O]],[[O,O],[O,O]]]]]
    let r14 = [[[[[O,O],[O,O]],[[O,O],[O,O]]],[[[O,O],[O,O]],[[O,O],[O,O]]]],[[[[O,O],[O,O]],[[O,O],[O,O]]],[[[O,O],[O,O]],[[O,O],[O,O]]]]]
    let r15 = [[[[[W,W],[W,W]],[[W,W],[W,O]]],[[[O,O],[O,O]],[[O,O],[O,O]]]],[[[[O,O],[O,O]],[[O,O],[O,O]]],[[[O,W],[W,W]],[[W,W],[W,W]]]]] // MID
    let r16 = [[[[[W,W],[W,W]],[[W,W],[W,O]]],[[[O,O],[O,O]],[[O,O],[O,O]]]],[[[[O,O],[O,O]],[[O,O],[O,O]]],[[[O,W],[W,W]],[[W,W],[W,W]]]]] // MID
    let r17 = [[[[[O,O],[O,O]],[[O,O],[O,O]]],[[[O,O],[O,O]],[[O,O],[O,O]]]],[[[[O,O],[O,O]],[[O,O],[O,O]]],[[[O,O],[O,O]],[[O,O],[O,O]]]]]
    let r18 = [[[[[O,O],[O,O]],[[O,O],[O,O]]],[[[O,O],[O,O]],[[O,O],[O,O]]]],[[[[O,O],[O,O]],[[O,O],[O,O]]],[[[O,O],[O,O]],[[O,O],[O,O]]]]]
    let r19 = [[[[[O,O],[O,O]],[[O,O],[O,O]]],[[[O,O],[O,O]],[[O,O],[O,O]]]],[[[[O,O],[O,O]],[[O,O],[O,O]]],[[[O,O],[O,O]],[[O,O],[O,O]]]]]
    let r20 = [[[[[W,O],[O,O]],[[O,O],[O,O]]],[[[O,O],[O,O]],[[O,O],[O,O]]]],[[[[O,O],[O,O]],[[O,O],[O,O]]],[[[O,O],[O,O]],[[O,O],[O,W]]]]]
    let r21 = [[[[[W,O],[O,O]],[[O,O],[O,O]]],[[[O,O],[O,O]],[[O,O],[O,O]]]],[[[[O,O],[O,O]],[[O,O],[O,O]]],[[[O,O],[O,O]],[[O,O],[O,W]]]]]
    let r22 = [[[[[W,O],[O,O]],[[O,O],[O,O]]],[[[O,O],[O,O]],[[O,O],[O,O]]]],[[[[O,O],[O,O]],[[O,O],[O,O]]],[[[O,O],[O,O]],[[O,O],[O,W]]]]]
    let r23 = [[[[[O,O],[O,O]],[[O,O],[O,O]]],[[[O,O],[O,O]],[[O,O],[O,O]]]],[[[[O,O],[O,O]],[[O,O],[O,O]]],[[[O,O],[O,O]],[[O,O],[O,O]]]]]
    let r24 = [[[[[O,O],[O,O]],[[O,O],[O,O]]],[[[O,O],[O,O]],[[O,O],[O,O]]]],[[[[O,O],[O,O]],[[O,O],[O,O]]],[[[O,O],[O,O]],[[O,O],[O,O]]]]]
    let r25 = [[[[[W,O],[O,W]],[[O,O],[W,O]]],[[[O,O],[O,O]],[[O,O],[O,O]]]],[[[[O,O],[O,O]],[[O,O],[O,O]]],[[[O,W],[W,W]],[[W,W],[W,W]]]]]
    let r26 = [[[[[W,O],[O,O]],[[O,O],[W,O]]],[[[O,O],[O,O]],[[O,O],[O,O]]]],[[[[O,O],[O,O]],[[O,O],[O,O]]],[[[O,W],[O,O]],[[O,O],[O,W]]]]]
    let r27 = [[[[[W,O],[O,O]],[[O,O],[W,O]]],[[[O,O],[O,O]],[[O,O],[O,O]]]],[[[[O,O],[O,O]],[[O,O],[O,O]]],[[[O,W],[O,W]],[[W,W],[W,W]]]]]
    let r28 = [[[[[W,O],[O,O]],[[O,O],[W,O]]],[[[O,O],[O,O]],[[O,O],[O,O]]]],[[[[O,O],[O,O]],[[O,O],[O,O]]],[[[O,W],[O,W]],[[O,O],[O,W]]]]]
    let r29 = [[[[[W,O],[O,O]],[[O,O],[W,O]]],[[[O,O],[O,O]],[[O,O],[O,O]]]],[[[[O,O],[O,O]],[[O,O],[O,O]]],[[[O,W],[O,W]],[[O,W],[W,W]]]]]
    let r30 = [[[[[W,a],[b,O]],[[c,d],[W,O]]],[[[O,O],[O,O]],[[O,O],[O,O]]]],[[[[O,O],[O,O]],[[O,O],[O,O]]],[[[O,W],[O,W]],[[O,W],[O,W]]]]]
    let r31 = [[[[[W,W],[W,x]],[[W,W],[W,O]]],[[[O,W],[W,O]],[[O,O],[O,W]]]],[[[[W,O],[O,O]],[[O,W],[W,O]]],[[[O,W],[W,W]],[[W,W],[W,W]]]]]
    [[[[[r00,r01],[r02,r03]],[[r04,r05],[r06,r07]]],[[[r08,r09],[r10,r11]],[[r12,r13],[r14,r15]]]],
    [[[[r16,r17],[r18,r19]],[[r20,r21],[r22,r23]]],[[[r24,r25],[r26,r27]],[[r28,r29],[r30,r31]]]]]

  // Simulates an index in an array of 1024 elements (32x32 map).
  // x: column
  // y: line 
  dup board_index = # {pos}
    get [x,y] = pos
    ||y * 32| + x|

  dup board_position = # {idx}
    cpy idx = idx
    [|idx % 32|, |idx / 32|]

  dup board_interact = # {a_pos b_pos fun board}
    cpy a_idx         = (board_index a_pos)
    cpy b_idx         = (board_index b_pos)
    get [board,a_val] = (take10 a_idx Air board)
    get [board,b_val] = (take10 b_idx Air board)
    get [a_val,b_val] = (fun a_val b_val)
    let board         = (write10 a_idx a_val board)
    let board         = (write10 b_idx b_val board)
    board 

  dup board_swap = # {a_pos b_pos board}
    (board_interact a_pos b_pos {a b}[b,a] board)

  // Apply a function to a board piece
  dup board_update = # {pos fun board}
    (update10 (board_index pos) fun board)

  dup print_board = 
    let fold_node = {lft rgt}
      get [lft_info, lft_board] = lft
      get [rgt_info, rgt_board] = rgt
      [(concat lft_info rgt_info), (concat lft_board rgt_board)]
    let fold_leaf = {piece}
      get [piece, info] = (piece_cpy_with piece_info piece)
      [info, (piece_icon piece)]
    dup fold = (fold10 #fold_node #fold_leaf)
    # {board}
      get [info, board] = (fold board)
      let board = (cons-every #64 #10 board)
      (from_chars (concat (ConsF 10 NilF) (concat info (concat board (ConsF 10 NilF)))))

  dup board_query_at = # {pos func board}
    (with10 (board_index pos) (piece_cpy_with func) board)

  // ::::::::::::::::
  // :: Animations ::
  // ::::::::::::::::

  dup Skip = #        {Skip Text Path Area Many} Skip
  dup Text = # {text} {Skip Text Path Area Many} (Text text)
  dup Path = # {path} {Skip Text Path Area Many} (Path path)
  dup Area = # {area} {Skip Text Path Area Many} (Area area)
  dup Many = # {list} {Skip Text Path Area Many} (Many list)

  // :::::::::::::
  // :: Effects ::
  // :::::::::::::

  // Given a position and a direction to step forward, move the element (if is possible) and return the updated map
  dup step = # {a_pos a_dxy board}
    get [a_pos0,a_pos1] = (vec2_cpy a_pos)
    let b_pos           = (vec2_add a_pos0 a_dxy)
    (board_interact a_pos1 b_pos a_step_to_b board)

  // TODO: Flip properties of a piece about move and attack
  dup stun = # {piece}
    let case_air     = Air
    let case_wall    = {temp} (Wall temp)
    let case_throne  = {side} (Throne side)
    let case_unit    = {side hero stats} (Unit side hero stats)
    (piece case_air case_wall case_throne case_unit)

  // Stun enemies in a 3x3 (circle) around
  dup stun_small_circle =
    let area  = vec2_circle_b
    let hits  = {pos board} (board_update pos stun board)
    (area #hits) 

  // Checks if given position is a specific hero
  dup is_hero_at = # {pos hero board}
    (board_query_at pos (piece_is_hero hero) board)

  // Checks if given position is a wall
  dup is_wall_at = # {pos board}
    (board_query_at pos piece_is_wall board)

  // Checks if given position is air
  dup is_air_at = # {pos board}
    (board_query_at pos piece_is_air board)

  // Checks if hero at given posittion can move
  dup is_locked_at = # {pos board}
    (board_query_at pos piece_is_locked board)

  // Checks if hero at given posittion can cast
  dup is_muted_at = # {pos board}
    (board_query_at pos piece_is_muted board)

  // Gets the side of the piece in some position
  dup get_side_at = # {pos board}
    (board_query_at pos get_piece_side board)

  // Checks if given position is a specific hero
  dup get_hp_at = # {pos board}
    (board_query_at pos get_piece_hp board)

  // Checks if given position is a specific hero
  dup get_armor_at = # {pos board}
    (board_query_at pos get_piece_armor board)

  // :::::::::::::::::::
  // :: Skill Effects ::
  // :::::::::::::::::::

  // cast_area
  // : {-P    : Type}
  //   {range : Nat}
  //   {area  : Area}
  //   {hits  : {cpos : [Num,Num]} {hpos : [Num,Num]} {state : P} P}
  // ! {pos   : [Num,Num]}
  //   {dirs  : (SList [Num,Num])}
  //   {state : P}
  //   P
  let cast_area = {range area hits}
    dup hits = hits
    dup exec = (area #{hpos state}
      get [state, area]  = state
      get [state, cpos]  = state
      get [cpos0, cpos1] = (vec2_cpy cpos)
      get [hpos0, hpos1] = (vec2_cpy hpos)
      let new_state      = (hits cpos0 hpos0 state)
      let new_area       = (Cons hpos1 area)
      [[new_state, cpos1], new_area])
    dup add_range = (add_dirs range)
    # {pos dirs state}
      get [cpos0, cpos1] = (vec2_cpy pos)
      get [state, area]  = (exec (add_range cpos0 dirs) [[state, cpos1], Nil])
      get [state, cpos]  = state
      [state, (Area area)]

  // cast_wave
  // : {-P    : Type}
  //   {area  : Area}
  //   {hits  : {cpos : [Num,Num]} {pos : [Num,Num]} {dir : [Num,Num]} {state : P} P}
  // ! {pos   : [Num,Num]}
  //   {dir   : [Num,Num]}
  //   {state : P}
  //   P
  let cast_wave = {area hits}
    dup hits = hits
    dup exec = (area #{hpos_dir state}
      get [hpos, dir]    = hpos_dir
      get [state, area]  = state
      get [state, cpos]  = state
      get [cpos0, cpos1] = (vec2_cpy cpos)
      get [hpos0, hpos1] = (vec2_cpy hpos)
      let new_state      = (hits cpos0 hpos0 dir state)
      let new_area       = (Cons hpos1 area)
      [[new_state, cpos1], new_area])
    # {pos dir state}
      get [cpos0, cpos1] = (vec2_cpy pos)
      get [state, area]  = (exec cpos0 dir [[state, cpos1], Nil])
      get [state, cpos]  = state
      [state, (Area area)]

  dup do_if_side = # {comp a_pos b_pos board func}
    get [b_pos0, b_pos1] = (vec2_cpy b_pos)
    get [board, a_side]  = (get_side_at a_pos board)
    get [board, b_side]  = (get_side_at b_pos0 board)
    (if (comp a_side b_side)
      then: {board} (func b_pos1 board)
      else: {board} board
      board)
  dup do_if_enemy = # (do_if_side {a_side b_side} |1 - |a_side == b_side||)
  dup do_if_ally  = # (do_if_side {a_side b_side}      |a_side == b_side|)

  // Walks through a set of directions
  let walk = {hero steps}
    dup hero = hero
    let walk = {state}
      get [state0, state1]   = state
      get [pos, dirs]        = state0
      get [board, path]      = state1
      get [new_dirs, dir]    = (pop [0,0] dirs)
      get [pos, pos_cpy]     = (vec2_cpy pos)
      get [dir, dir_cpy]     = (vec2_cpy dir)
      let new_pos            = (vec2_add pos_cpy dir_cpy)
      get [pos, pos_cpy]     = (vec2_cpy pos)
      let new_path           = {x} (path (Cons pos_cpy x))
      get [pos, pos_cpy]     = (vec2_cpy pos)
      get [board, is_hero]   = (is_hero_at pos_cpy hero board)
      get [pos, pos_cpy]     = (vec2_cpy pos)
      let new_board          = (if is_hero [step, {pos dir board}board] pos dir board)
      [[new_pos, new_dirs], [new_board, new_path]]
    dup walk = (steps #walk)
    # {pos dirs board}
      let state            = [[pos, dirs], [board, {x}x]]
      get [state0, state1] = (walk state)
      get [pos, dirs]      = state0
      get [board, path]    = state1
      [board, (Path (path (Cons pos Nil)))]

  // == Tophoro ==
  // ~~~~~~~~~~~~~

  dup tophoro_walk = (walk #TOPHORO ~3)

  dup earth_pull =
    let wave = (vec2_wave_in (ConsF #0 (ConsF #1 (ConsF #3 (ConsF #5 NilF)))))
    let hits = # {cpos hpos dir board} (step hpos dir board)
    (cast_wave wave hits)

  dup earth_wall =
    let loop = {state}
      get [state, dirs_list] = state
      get [board, cpos]      = state
      get [cpos0, cpos1]     = (vec2_cpy cpos)
      get [dirs_list, dirs]  = (pop [0,0] dirs_list)
      let wall_pos           = (add_dirs3 cpos0 dirs)
      let board              = (board_update wall_pos {p}(p (Wall 1) {temp}(Wall temp) Throne Unit) board)
      [[board, cpos1], dirs_list]
    dup put_walls = (~3 #loop)
    # {pos dirs_list board}
      [(fst (fst (put_walls [[board,pos], dirs_list]))), Skip]

  dup earth_lock = # {pos dirs board}
    get [pos0, pos1] = (vec2_cpy pos)
    let hpos         = (add_dirs3 pos0 dirs)
    let board        = (do_if_enemy pos1 hpos board {hpos board}(board_update hpos {p}(mute 1 (lock 1 p)) board))
    [board, Skip]

  dup earth_root = # {pos arg board}
    let root  = {piece} (heal 30 (mute 3 piece))
    let board = (board_update pos root board)
    [board, Skip]

  // == Gonk ==
  // ~~~~~~~~~~

  dup gonk_walk = (walk #GONK ~4)

  dup endure = # {pos hp board}
    let endure = {piece} (armor 20 (mute 2 piece))
    let board  = (board_update pos endure board)
    [board, Skip]

  dup breath = # {pos arg board}
    let breath = {piece} (heal 8 (mute 1 piece))
    let board  = (board_update pos breath board)
    [board, Skip]

  dup empathy =
    let area = vec2_circle_c
    let hits = # {cpos hpos state}
      get [board, hp] = state
      cpy hp          = hp
      let board       = (board_update hpos (armor |hp * 2|) board)
      [board, hp]
    dup exec = (cast_area ~0 area hits)
    # {pos hp board}
      get [pos0,pos1]   = (vec2_cpy pos)
      get [state, anim] = (exec pos0 Nil [board, hp])
      get [board, hp]   = state
      let board         = (board_update pos1 (damage hp) board)
      [board, Skip]

  dup shatter = # {pos dirs board}
    get [pos0, pos1] = (vec2_cpy pos)
    get [pos2, pos3] = (vec2_cpy pos0)
    let hpos         = (add_dirs2 pos1 dirs)
    get [board, hp]  = (get_hp_at pos2 board)
    let shatter      = {hpos board} (board_update hpos (damage ||80 - hp| / 4|) board)
    let board        = (do_if_enemy pos3 hpos board shatter)
    [board, Skip]

  // == Erkos ==
  // ~~~~~~~~~~~

  dup erkos_walk = (walk #ERKOS ~4)

  // TODO: updpate
  //dup flame_wave =
    //let wave  = (vec2_wave_out (ConsF #0 (ConsF #1 (ConsF #3 (ConsF #3 (ConsF #5 (ConsF #5 NilF)))))))
    //let hits  = # {hpos dir board} (board_update hpos (damage_visual_effect 5) board)
    //(animated_wave wave hits)
  
  // TODO: updpate
  //dup flame_ball =
    //let area = vec2_circle_e
    //let hits = {hpos board} (board_update hpos (damage_visual_effect 5) board)
    //dup exec = (animated_area area #hits)
      //# {pos dirs board}
      //let hpos = (add_dirs5 pos dirs)
      //(exec hpos board)

  // TODO: updpate
  //dup flame_soul = # {pos dir board}
    //let hpos = (vec2_add pos dir)
    //let board = (board_update hpos (damage_visual_effect 21) board)
    //[board, Skip]

  // TODO: updpate
  //dup flame_nova =
    //let area = vec2_circle_j
    //let hits = # {hpos board} (board_update hpos (damage_visual_effect 20) board)
    //(animated_area area hits)

  // == Croni ==
  // ~~~~~~~~~~~

  dup croni_walk = (walk #CRONI ~4)

  dup shadow_doll = # {pos dirs board}
    let wall_pos = (add_dirs8 pos dirs)
    let board    = (board_update wall_pos {p}(p (Wall 1) Wall Throne Unit) board)
    [board, Skip]

  dup shadow_flux =
    let area = vec2_circle_c
    let hits = {cpos hpos board} (board_update hpos (damage 15) board)
    (cast_area ~8 area #hits)

  // == Snarch ==
  // ~~~~~~~~~~~~

  dup snarch_walk = (walk #SNARCH ~4)

  // TODO: updpate
  //dup quick_shot = # {pos dirs board}
    //(board_update (add_dirs4 pos dirs) (damage_visual_effect 3) board)

  // TODO: updpate
  //dup piercing_bolt =
    //let area = (vec2_wave (ConsF #1 (ConsF #1 (ConsF #1 (ConsF #1 (ConsF #1 NilF))))))
    //let hits = {pos board} (board_update pos (damage_visual_effect 3) board)
    //(area #hits) 

  // Explosive Arrow : hits up to 2 3x3 (circles). Deals 2 damage.
  // TODO: add 5 range
  //dup explosive_arrow =
    //let area = vec2_circle_b
    //let hits = {pos board} (board_update pos (damage_visual_effect 2) board)
    //# {pos1 pos2 board}
      //let board = (area #hits pos1 board)
      //let board = (area #hits pos2 board)
      //board

  // TODO: mounts/dismounts from a ballista. Can't attack on this turn. While mounted, can't move and attacks range increase to 12.
  //dup ballista = #

  // == Sirpix ==
  // ~~~~~~~~~~~~

  dup sirpix_walk = (walk #SIRPIX ~4)

  // == Kenlua ==
  // ~~~~~~~~~~~~

  dup kenlua_walk = (walk #KENLUA ~4)

  // TODO: updpate
  //dup killing_edge =
    //let area = vec2_circle_c
    //let hits = {pos board} (board_update pos (damage_visual_effect 3) board)
    //(area #hits)

  // TODO: updpate
  //dup dodge = # {pos1 pos2 pos3 pos4 board}
    //let case_air    = Air
    //let case_wall   = {temp} (Wall temp)
    //let case_throne = {side} (Throne side)
    //let case_unit   = {side hero stats} (Unit side hero stats)
    //let board       = (board_update pos1 (damage_visual_effect 1) board)
    //let board       = (board_update pos2 (damage_visual_effect 1) board)
    //let board       = (board_update pos3 (damage_visual_effect 1) board)
    //let board       = (board_update pos4 (damage_visual_effect 1) board)
    //board

  // TODO: updpate
  //dup slice_area =
    //let area = vec2_circle_c
    //let hits = {pos board} (board_update pos (damage_visual_effect 8) board)
    //(area #hits)

  // == Flina ==
  // ~~~~~~~~~~~

  dup flina_walk = (walk #FLINA ~4)

  // == Stanci ==
  // ~~~~~~~~~~~~

  dup stanci_walk = (walk #STANCI ~4)

  dup heal = # {pos dir board}
    get [pos0, pos1] = (vec2_cpy pos)
    let hpos  = (add_dirs5 pos0 dir)
    get [hpos0,hpos1] = (vec2_cpy hpos)
    get [hpos2,hpos3] = (vec2_cpy hpos0)
    //let hits  = {hpos board} (board_update hpos (damage_visual_effect -5) board)  

    let max_hp   = (get_piece_mhp hpos2)
    let hp = (get_piece_hp hpos3)
    cpy c_hp = hp
    cpy c_mhp = max_hp

    let hits = 
      if |c_hp < |c_mhp - 5|| // check if heal will not pass max_hp
      // can heal
      then: {hpos board} (board_update hpos (damage_visual_effect 5) board)
      else: 
        {hpos board} (board_update hpos (damage_visual_effect |c_mhp - c_hp|) board)
    
    let board = (do_if_ally pos1 hpos1 board hits)
    [board, Skip]

  // TODO: add "do_if_ally"
  dup give_armor = # {pos dir board} 
    get [pos0, pos1] = (vec2_cpy pos)
    let hpos  = (add_dirs5 pos0 dir)
    let armor = {piece} (armor 10 piece)
    let hits = (board_update hpos armor board)
    //let board = (do_if_ally pos1 hpos board hits)
    [hits, Skip]


  // == Zagatur ==
  // ~~~~~~~~~~~~~

  dup zagatur_walk = (walk #ZAGATUR ~0)

  // == Agdris ==
  // ~~~~~~~~~~~~

  dup agdris_walk = (walk #AGDRIS ~1)

  // == Mewru ==
  // ~~~~~~~~~~~

  dup mewru_walk = (walk #MEWRU ~0)

  // ::::::::::::::::::
  // :: Casts & Turn ::
  // ::::::::::::::::::

  // Removes temporary walls, stuns, etc.
  dup end_turn =
    let fold_node = {a b} [a,b]
    let fold_leaf = {piece}
      let case_air    = Air
      let case_wall   = {temp} if temp [Air, (Wall 0)]
      let case_throne = Throne
      let case_unit   = {hero side stats} (Unit hero side (end_turn_stats stats))
      (piece case_air case_wall case_throne case_unit)
    dup fold = (fold10 #fold_node #fold_leaf)
    # {board} (fold board)

  // empty_casts
  // : (Array ~8 (Maybe [Pos, Arg]))
  dup empty_casts = #
    let a = [None,None]
    let b = [a,a] let c = [b,b] let d = [c,c]
    let e = [d,d] let f = [e,e] let g = [f,f] [g,g]

  // cast
  // : {skill : Num} ->
  //   {pos   : [Num,Num]} ->
  //   {arg   : Arg} ->
  //   {casts : (Array ~8 (Maybe [Pos, Arg]))} ->
  //   (Array ~8 (Maybe [Pos, Arg]))
  dup cast = # {skill pos arg casts}
    (write8 skill (Just [pos, arg]) casts)

  // Casts a skill
  dup cast_skill = # {mutable lockable hero skill effect state log}
    cpy hero = hero
    cpy skill = skill
    get [board, casts] = state
    get [casts, mcast] = (take8 skill None casts)
    let case_none = {board casts}
      [board, casts]
    let case_just = {cast board casts}
      get [pos, arg]         = cast
      get [pos, pos_cpy]     = (vec2_cpy pos)
      get [board, is_hero]   = (is_hero_at pos_cpy hero board)
      get [pos, pos_cpy]     = (vec2_cpy pos)
      get [board, is_muted]  = (if mutable [{board}(is_muted_at pos_cpy board), {board}[board,0]] board)
      get [pos, pos_cpy]     = (vec2_cpy pos)
      get [board, is_locked] = (if lockable [{board}(is_locked_at pos_cpy board), {board}[board,0]] board)
      get [pos, pos_cpy]     = (vec2_cpy pos)
      let board = (if |is_hero & ||1 - is_muted| & |1 - is_locked|||
        then: {board}
          get [board, anims] = (effect pos_cpy arg board)
          (log [hero, skill] anims board)
        else: {board}
          board
        board)
      [board, casts]
    (mcast case_none case_just board casts)

  let exec_casts_with = {log}
    dup log = log
    # {casts board}
      let state = [board, casts]
      let state = (cast_skill 1 0 GONK    ENDURE        endure        state log)
      let state = (cast_skill 1 0 GONK    BREATH        breath        state log)
      let state = (cast_skill 1 0 GONK    EMPATHY       empathy       state log)
      let state = (cast_skill 1 0 TOPHORO EARTH_ROOT    earth_root    state log)
      let state = (cast_skill 1 0 TOPHORO EARTH_LOCK    earth_lock    state log)
      let state = (cast_skill 1 0 TOPHORO EARTH_WALL    earth_wall    state log)
      let state = (cast_skill 1 0 CRONI   SHADOW_DOLL   shadow_doll   state log)
      let state = (cast_skill 0 1 KENLUA  KENLUA_WALK   kenlua_walk   state log)
      let state = (cast_skill 0 1 SIRPIX  SIRPIX_WALK   sirpix_walk   state log)
      let state = (cast_skill 0 1 FLINA   FLINA_WALK    flina_walk    state log)
      let state = (cast_skill 0 1 SNARCH  SNARCH_WALK   snarch_walk   state log)
      let state = (cast_skill 0 1 ERKOS   ERKOS_WALK    erkos_walk    state log)
      let state = (cast_skill 0 1 STANCI  STANCI_WALK   stanci_walk   state log)
      let state = (cast_skill 0 1 CRONI   CRONI_WALK    croni_walk    state log)
      let state = (cast_skill 0 1 GONK    GONK_WALK     gonk_walk     state log)
      let state = (cast_skill 0 1 TOPHORO TOPHORO_WALK  tophoro_walk  state log)
      let state = (cast_skill 0 1 AGDRIS  AGDRIS_WALK   agdris_walk   state log)
      let state = (cast_skill 0 1 MEWRU   MEWRU_WALK    mewru_walk    state log)
      let state = (cast_skill 0 1 ZAGATUR ZAGATUR_WALK  zagatur_walk  state log)
      let state = (cast_skill 1 0 TOPHORO EARTH_PULL    earth_pull    state log)
      //let state = (cast_skill 1 0 SNARCH  PIERCING_BOLT piercing_bolt state log)
      let state = (cast_skill 1 0 CRONI   SHADOW_FLUX   shadow_flux   state log)
      //let state = (cast_skill 0 1 ERKOS   FLAME_WAVE    flame_wave    state log)
      //let state = (cast_skill 0 1 ERKOS   FLAME_BALL    flame_ball    state log)
      let state = (cast_skill 0 1 STANCI  HEAL   heal   state log)
      let board = fst state
      board

  // exec_casts
  // : {casts : (Array ~8 [Pos, Arg])}
  //   {board : (Array ~10 Unit)}
  //   (Array ~10 Unit)
  dup exec_casts = (exec_casts_with #{a b c}c)

  //W W W W W W W . . W W . . . . W W . . . . W W . . W W W T W W W
  //W . . W . . W . . . . . . . . . . . . . . . . . . W X X . X X W
  //W W W W W . W . . . . . . . . . . . . . . . . . . C . . . . . W
  //W . . W . . W . . . . . . . . . . . . . . . . . . W . . . . . W
  //W . W W W W W . . . . . . . . . . . . . . . X . . C . . . . . W
  //W . . W . . . . . . . . . . . . . . . . X X X X X W . . . . . W
  //W W W W W . W . . . . . . . . . . . . X X X X X X W W . . . W W
  //. . . . . . . . . . . . . X X . . . X X X X X X X X X . . . . .
  //. . . . . . . . . . . X X X X . . . X X X X X X X X X . . . . .
  //W . . . . . . . . E X X X X X . . X X X X X T X X X X X . . . W
  //W . . . . . . . . . . X X X X . . . X X X X X X X X X . . . . W
  //W . . . . . . . . . . . . X X . . . X X X X X X X X X . . . . W
  //. . . . . . . . . . . . . . . . . . . X X X X X X X . . . . . .
  //. . . . . . . . . . . . . . . . C . . . X X X X X . . . . . . .
  //. . . . . . . . . . . . . . X X S . . . . . X . . . . . . . . .
  //C C C C C C C C . . . . . X X X X X . . . . . . C C C C C C C C
  //C C C C C C C . . . . . . X X T X X . . . . . . C C C C C C C C
  //. . . . . . . . . . . . . X X X X X . . . . . . . . . . . . . .
  //. . . . . . . . M . . S . . X X X . . . . . . . . . . . . . . .
  //. . . . . . . . . . E . . . . . . . . . . X X X . . . . . . . .
  //W . . . . . . . . . K . . . . . . . . . . X T X . . . . . . . W
  //W . . . . . . . . . . . . . . . . X . . . X X X . . . . . . . W
  //W . . . . . . . . . . . . . . . X X . . . . . . . . . . . . . W
  //. . . . O O . . . . . . . . T X X X . . . . . . . . . . . . . .
  //. . . . . . . . . . . . . . . . X X . . . . . . . . . . . . . .
  //W W . . . W W . . . . X . . . . . X . . . . . . . W W W W W W W
  //W . . . . . W . . . X X X . . . . . . . . . . . . W . . . . . W
  //W . . . . . C . . X X K X X . . . . . . . . . . . W . W W W W W
  //W . . . . . W . . . X X X . . . . . . . . . . . . W . W . . . W
  //W . . . . . C . . . . X . . . . . . . . . . . . . W . W . W W W
  //W O . K . O W . . . . . . . . . . . . . . . . . . W . W . W . W
  //W W W T W W W . . W W . . . . W W . . . . W W . . W W W W W W W"

  //W W W W W W W . . W W . . . . W W . . . . W W . . W W W T W W W
  //W . . W . . W . . . . . . . M . . . . . . . . . . W X X . X X W
  //W W W W W . W . . . . . . M M M . . . . . . . . . C . . . . . W
  //W . . W . . W . . . . . M M M M M . . . . . . . . W . . . . . W
  //W . W W W W W . . . . M M M M M M M . . . . . . . C . . . . . W
  //W . . W . . . . . . M M M M O M M M M . . . . . . W . . . . . W
  //W W W W W . W . . M M M M O O O M M M M . . . . . W W . . . W W
  //. . . . . . . . M M M M O O O O O M M M M . . . . . . . . . . .
  //. . . . . . . M M M M O O O O O O O M M M M . . . . . X . . . .
  //W . . . . . M M M M O O O O 4 O O O O M M M M . . . X X X . . W
  //W . . . . M M M M O O O O 4 4 4 O O O O M M M M . . . X . . . W
  //W . . . M M M M O O O O 4 4 4 4 4 O O O O M M M M . . . . . . W
  //. . . M M M M O O O O 4 4 4 4 4 4 4 O O O O M M M M . . . . . .
  //. . M M M M O O O O 4 4 4 4 C 4 4 4 4 O O O O M M M M . . . . .
  //. . . M M M M O O O O 4 4 4 4 4 4 4 O O O O M M M M . . . . . .
  //C C C C C C C M O O O O 4 4 4 4 4 O O O O M M M C C C C C C C C
  //C C C C C C C M M O O O O 4 4 4 O O O O M M M M C C C C C C C C
  //. . . . . . M M M M O O O O 4 O O O O M M M M . . . . . . . . .
  //. . . . . . . M M M M O O O O O O O M M M M . . . . . . . . . .
  //. . . . . . . . M M M M O O O O O M M M M . . . . . . . . . . .
  //W . . . . . . . . M M M M O O O M M M M . . . . . . . . . . . W
  //W . . . . . . . . . M M M M O M M M M . . . C . . . . . . . . W
  //W . . . . . . . . . . M M M M M M M . . . . 4 . . . . . . . . W
  //. . . . O O . . . . . . M M M M M . . . . . 4 . . . . . . . . .
  //. . . . . . . . . . . . . M M M . . . . . . 4 . . . . . . . . .
  //W W . . . W W . . . . . . . M . . . . . . . 4 . . W W W W W W W
  //W . . . . . W . . . . . . . . . . x . . . . O . . W . . . . . W
  //W . . . . . C . . . . . . . . . x x x . . . O . . W . W W W W W
  //W . . . . . W . . . . . . . . x x x x x . . O . . W . W . . . W
  //W . . . . . C . . . . . . . . . x x x . . . O . . W . W . W W W
  //W O . . . O W . . . . . . . . . . x . . . . . . . W . W . W . W
  //W W W T W W W . . W W . . . . W W . . . . W W . . W W W W W W W"

  dup test_earth_pull = #
    let board = new_board
    let board = (board_swap [1,30] [30,3] board) // teleports gonk to near tophoro
    let casts = empty_casts
    let casts = (cast EARTH_PULL [30,1] DOWN casts)
    let board = (exec_casts casts board)
    snd (is_hero_at [30,2] GONK board)

  dup test_earth_lock = #
    let board = new_board
    let board = (board_swap [1,30] [30,2] board) // teleports gonk to near tophoro
    let casts = empty_casts
    let casts = (cast EARTH_LOCK [30,1] (Cons DOWN Nil) casts)
    let casts = (cast GONK_WALK [30,2] (Cons DOWN Nil) casts)
    let board = (exec_casts casts board)
    snd (is_hero_at [30,2] GONK board)

  dup test_earth_wall = #
    let board = new_board
    let casts = empty_casts
    let casts = (cast EARTH_WALL [30,1] (Cons (Cons DOWN Nil) Nil) casts)
    let board = (exec_casts casts board)
    snd (is_wall_at [30,2] board)

  dup test_breath = #
    let board = new_board
    let board = (board_update [1,30] (damage 5) board)
    let casts = empty_casts
    let casts = (cast BREATH [1,30] {x}x casts)
    let board = (exec_casts casts board)
    let test0 = |snd (get_hp_at [1,30] board) == 80|
    test0

  dup test_empathy = #
    let board = new_board
    let casts = empty_casts
    let casts = (cast EMPATHY [1,30] 3 casts)
    let board = (exec_casts casts board)
    let test0 = |snd (get_armor_at [2,30] board) == 6|
    let test1 = |snd (get_armor_at [1,30] board) == 6|
    let test3 = |snd (get_hp_at [1,30] board) == 77|
    |test1 & |test0 & test1||

  dup test_shadow_flux = #
    let board = new_board
    let board = (board_update [1,30] (damage 79) board) // leaves gonk with 1hp
    let board = (board_swap [1,30] [29,3] board) // teleports gonk to near cromi
    let casts = empty_casts
    let casts = (cast SHADOW_FLUX [29,1] (Cons DOWN (Cons DOWN Nil)) casts)
    let board = (exec_casts casts board)
    let test0 = (snd (is_air_at [29,3] board))
    test0

<<<<<<< HEAD
  dup test_heal = #
    let board = new_board 
    let board = (board_update [29,1] (damage 11) board)
    let casts = empty_casts
    //get [board,anim] = (heal [27,1] dir board)
    let casts = (cast HEAL [27,01] (Cons RIGHT (Cons RIGHT Nil)) casts)
    let board = (exec_casts casts board)
    //let test0 = |(snd (get_hp_at [29,1] board)) > 39|
    //test0
    (print_board board)

  dup test_give_armor = #
    let board = new_board 
    let casts = empty_casts
    let dir = (Cons RIGHT (Cons RIGHT Nil))
    //get [board,anim] = (heal [27,1] dir board)
    let casts = (cast HEAL [27,01] dir casts)
    let board = (exec_casts casts board)
    let test0 = |(snd (get_hp_at [29,1] board)) > 39|
    test0

  dup example = #
    test_heal
=======
  dup all_tests = #
    [[[["earth_pull", test_earth_pull],
       ["earth_lock", test_earth_lock]],
      [["earth_wall", test_earth_wall],
       ["breath", test_breath]]],
     [[["empathy", test_empathy],
       ["shadow_flux", test_shadow_flux]],
      [["_", 1],
       ["_", 1]]]]

  dup example = #
    all_tests
>>>>>>> 6225b06a

  dup export =
    [#new_board,
    [exec_casts_with,
    [#empty_casts,
    [#cast,
    [#get_hero_skill,
      0]]]]]

  # example<|MERGE_RESOLUTION|>--- conflicted
+++ resolved
@@ -1456,7 +1456,6 @@
     let test0 = (snd (is_air_at [29,3] board))
     test0
 
-<<<<<<< HEAD
   dup test_heal = #
     let board = new_board 
     let board = (board_update [29,1] (damage 11) board)
@@ -1478,9 +1477,6 @@
     let test0 = |(snd (get_hp_at [29,1] board)) > 39|
     test0
 
-  dup example = #
-    test_heal
-=======
   dup all_tests = #
     [[[["earth_pull", test_earth_pull],
        ["earth_lock", test_earth_lock]],
@@ -1493,7 +1489,6 @@
 
   dup example = #
     all_tests
->>>>>>> 6225b06a
 
   dup export =
     [#new_board,
