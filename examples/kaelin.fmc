// # Kaelin
// 
// A simple MOBA-like boardgame and a showcase for Formality-Core
// 
// It aims to be blockchain-compatible. That means real-time Kaelin matches can
// take place inside smart-contract platforms like Ethereum or Tezos. That's
// because turns have 10-20 seconds, and moves are made in a commit-reveal
// scheme, allowing the game state to be computed by players directly, without
// a central server (aka state-channels). In the case of a dispute (such as a
// player stopping to respond), the blockchain can be consulted and resolve the
// conflict in an acceptable time (about 1 minute).
// 
// Kaelin aims to preserve many of the fun characteristics of a MOBA such as
// map control, micro and macro decisions, team-work, and essentially answer
// the question: how do you dodge a skillshot in a turn-based boardgame?
// 
// ## Heroes
// 
// Name    | Role       | Description    | MOV | HP  | References & Inspiration
// ------- | ---------- | -------------- | --- | --- | -------------------------------------------------
// Tophoro | Tank       | Terrain Bender |   3 | 120 | Toph (Avatar TLA), Totoro (Studio Ghibli)
// Gonk    | Tank       | Warrior        |   3 |  80 | Gon (Hunter X Hunter), Goku (Gradon Ball Z)
// ?       | Tank       | ?              |   ? |   ? | ?
// ?       | Tank       | ?              |   ? |   ? | ?
// ?       | Tank       | ?              |   ? |   ? | ?
// ?       | Tank       | ?              |   ? |   ? | ?
// Erkos   | Ranged     | Fire Mage      |   4 |  40 | Erk (Fire Emblem), Harry Potter (Harry Potter)
// Croni   | Ranged     | Dark Mage      |   4 |  40 | Chromie (Blizzard), Raven (Teen Titans)
// Snarch  | Ranged     | Archer         |   4 |  60 | Zk-Snarks (crypto)
// ?       | Ranged     | ?              |   ? |   ? | ?
// ?       | Ranged     | ?              |   ? |   ? | ?
// ?       | Ranged     | ?              |   ? |   ? | ?
// Sirpix  | Melee      | Thief          |   4 |  60 | Dev
// Kenlua  | Melee      | Swordsman      |   4 |  60 | Killua (Hunter X Hunter), Kenshin (Rurouni Kenshin)
// Flina   | Melee      | Pegasus Knight |   6 |  60 | Florina (Fire Emblem), Link (The Legend of Zelda)
// ?       | Melee      | ?              |   ? |   ? | ?
// ?       | Melee      | ?              |   ? |   ? | ?
// ?       | Melee      | ?              |   ? |   ? | ?
// Stanci  | Support    | Healer         |   4 |  40 | Dev
// ?       | Support    | ?              |   ? |   ? | ?
// ?       | Support    | ?              |   ? |   ? | ?
// ?       | Support    | ?              |   ? |   ? | ?
// ?       | Support    | ?              |   ? |   ? | ?
// ?       | Support    | ?              |   ? |   ? | ?
// Zagatur | Influencer | Summoner       |   0 |  10 | Zagara, Abathur (Blizzard)
// Agdris  | Influencer | Silencer       |   1 |  20 | Agda, Idris (programming language)
// Mewru   | Influencer | Psychic        |   0 |  20 | Mewtwo (Pokémon), Meruem (Hunter X Hunter)
// ?       | Influencer | ?              |   ? |   ? | ?
// ?       | ?          | ?              |   ? |   ? | ?
// ?       | ?          | ?              |   ? |   ? | ?
// ?       | ?          | ?              |   ? |   ? | ?
// ?       | ?          | ?              |   ? |   ? | ?
//
// ## Moves
// 
// - Tophoro
//   - Earth Pull : pulls enemies in a 1-3-5 (wave) ahead.
//   - Earth Wall : creates up to 3 earth walls in up to 3 range.
//   - Earth Lock : selects an enemy in up to 2 range. Stuns him/her. Can't use on next turn.
//   - Earth Root : self-roots for 3 turns, gaining massive shield and heal.
// 
// - Gonk
//   - Endure  : gains 20 armor. Can't move for the next 2 turns.
//   - Breath  : heals 8 HP. Can't move on this turn.
//   - Empathy : loses N HP. Grants N*2 armor to allies in a 3x3 (square) around.
//   - Shatter : select an enemy up to 2 range. Deals an amount of damage inversely proportional to remaining HP.
//
// - Erkos
//   - Flame Ball : hits a 5x5 (circle) up to 4 range.
//   - Flame Wave : hits a 1-3-3-5-5 (wave) ahead. Deals 5 damage.
//   - Flame Rage : after 2 turns, attacks deal +5 dmg. Can't attack on this and on the next turn.
//   - Flame Nova : loses 30 HP. Deals massive damage in a 11x11 circle (20?).
// 
// - Croni
//   - Shadow Doll : places a doll in empty tile for up to 8 range, blocking the way until the end of the turn.
//   - Shadow Flux : after a delay, hits a 3x3 (square) in up to 8 range for high damage.
//   - Shadow Trap : places a trap in a secret position; activate to reveal and stun in a 3x3 (circle).
//   - Shadow Bond : loses 3 hp. Can't attack on this turn. If Croni dies on this turn, takes the killer with her.
// 
// - Flina
//   - Javelin : hits a selected enemy up to 2 range.
//   - Gust    : pushes and deal damage to enemies in a 1-3-5 (wave) ahead.
//   - Fly     : moves 4 steps, passing through enemies and walls.
//   - Ocarina : ...
//
// - Snarch
//   - Quick Bolt     : hits a selected enemy up to 6 range.
//   - Piercing Bolt  : hits a 1-1-1-1-1-1 (wave) ahead.
//   - Explosive Bolt : hits up to 2 3x3 (circles) up to 6 range.
//   - Ballista       : mounts/dismounts from a ballista. Can't attack on this turn. While mounted, can't move and attacks range doubled.
// 
// - Sirpix
//   - Stealth Clone : creates a stealth in up to 4 range. If already created, moves it 4 steps.
//   - Stealth Swap  : if your clone is in an empty tile, swaps position with it.
//   - Killing Edge  : hits a 3x3 (square) around.
//   - Lockpick      : special effects on map.
// 
// - Kenlua
//   - Dodge : select 4 tiles up to 32 range. Prevent all damage from enemies standing on those tiles during this turn.
//   - Slice : hits a 3x3 (square) around, dealing damage.
//   - Haste : moves 4 steps. 
//   - Slash : hits a 1x1 (point) up to 1 range. Deals massive damage. If the hit lands, returns to the position you were at the beginning of the turn.
// 
// - Stanci
//   - Heal    : selects an ally up to 4 range. Heals him/her.
//   - Shield  : selects an ally up to 4 range. Gives him/her armor.
//   - Restore : hits a 5x5 (circle) up to 4 range, healing allies inside.
//   - Light   : selects an enemy up to 4 range to deal damage.
// 
// - Zagatur
//   - Summon    : selects an empty tile up to 4 range. Spawns a clone of Zagatur on it.
//   - Needle    : hits a 3x1 (line) ahead, dealing damage.
//   - Spikes    : hits a 3x3 (square) around, dealing damage.
//   - Petalkill : all zagatur die and hit a 3x3 square around, dealing high damage.
// 
// - Agdris
//   - Silence : selects an enemy up to 12 range. It can't attack on this turn.
//   - Memento : dies. Enemies can't attack on this turn.
// 
// - Mewru
//   - Psychock    : hits a 7x7 (circle) around, dealing damage.
//   - Mend        : hits a 7x7 (circle) around, healing allies.
//   - Telekinesis : selects an enemy up to 4 range. Performs 4 steps in selected directions.
//   - Teleport    : selects an empty location on the map. Moves to that location.
// 
// ## Move Priority
// 
// <<Instant: 0>>
// - Croni Shadow Trap (activate)
// - Agdris Silence
// - Agdris Memento
//
// <<SelfCast: 16>>
// - Sirpix Stealth Clone
// - Snarch Ballista
// - Erkos Flame Rage
// - Gonk Endure
// - Gonk Breath
// - Gonk Empathy 
// - Tophoro Earth Root
// - Croni Shadow Bond
// - Mewru Telekinesis
// - Mewru Teleport
// 
// <<PointAndClick: 64>>
// - Tophoro Earth Lock
// - Stanci Shield
// - Stanci Heal
// - Kenlua Haste
// - Kenlua Slice
// - Sirpix Stealth Swap
// - SirPix Killing Edge
// - Stanci Light
// - Snarch Quick Bolt
// - Flina Javelin
// - Gonk Shatter
//
// <<TerrainControl: 112>>
// - Tophoro Earth Wall
// - Croni Shadow Doll
//
// - <<Walk: 128>>
// - Kenlua Walk
// - Sirpix Walk
// - Flina Walk
// - Snarch Walk
// - Erkos Walk
// - Stanci Walk
// - Croni Walk
// - Gonk Walk
// - Tophoro Walk
// - Agdris Walk
// - Mewru Walk
// - Zagatur Walk
//
// <<Post-Walk: 160>>
// - Flina Fly
// - Kenlua Dodge
// 
// <<Skillshot: 176>>
// - Tophoro Earth Pull
// - Flina Gust
// - Kenlua Slash
// - Snarch Piercing Bolt
// - Snarch Explosive Bolt
// - Erkos Flame Wave
// - Erkos Flame Ball
// - Erkos Flame Nova
// - Zagatur Needles
// - Zagatur Spikes
// - Mewru Mend
// - Mewru Psychock
// - Croni Shadow Flux
// - Stanci Restore
// - Zagatur Petalkill
//
// <<EndTurn: 224>>
// - Croni Shadow Trap (place)
// - Zagatur Summon

def kaelin:
  // :::::::::::
  // :: Array ::
  // :::::::::::

  dup fold3    = (fold_array ~3)
  dup fold5    = (fold_array ~5)
  dup fold8    = (fold_array ~8)
  dup fold10   = (fold_array ~10) #
  dup with3    = (with ~3)
  dup take3    = (take ~3)
  dup update3  = (update ~3)
  dup write3   = (write ~3)
  dup with5    = (with ~5)
  dup take5    = (take ~5)
  dup update5  = (update ~5)
  dup write5   = (write ~5)
  dup with8    = (with ~8)
  dup take8    = (take ~8)
  dup update8  = (update ~8)
  dup write8   = (write ~8)
  dup with10   = (with ~10)
  dup take10   = (take ~10)
  dup update10 = (update ~10)
  dup write10  = (write ~10)

  // :::::::::::::::
  // :: Direction ::
  // :::::::::::::::

  dup RIGHT = #[ 1, 0]
  dup DOWN  = #[ 0, 1]
  dup LEFT  = #[-1, 0]
  dup UP    = #[ 0,-1]

  // Using a path, goes from "pos" to "target position"
  // - dirs : movement list to get into the desired position
  // - pos  : initial position
  let add_dirs = {mlen}
    dup move = (mlen {pos_dirs}
      get [pos,dirs] = pos_dirs
      get [dirs,dir] = (pop [0,0] dirs)
      [(vec2_add pos dir), dirs])
    # {pos dirs}
      fst (move [pos,dirs])
  dup add_dirs1 = (add_dirs ~1)
  dup add_dirs2 = (add_dirs ~2)
  dup add_dirs3 = (add_dirs ~3)
  dup add_dirs4 = (add_dirs ~4)
  dup add_dirs5 = (add_dirs ~5)
  dup add_dirs6 = (add_dirs ~6)
  dup add_dirs7 = (add_dirs ~7)
  dup add_dirs8 = (add_dirs ~8)

  // ::::::::::
  // :: Side ::
  // ::::::::::

  dup WHITE = #0
  dup BLACK = #1
  dup BOARD = #2

  dup eql_side = #{a b}
    |a == b|

  dup side_to_icon = #{side}
    cpy side = side
    if |side == WHITE|
    then: (to_chars "O")
    else: if |side == BLACK|
      then: (to_chars "X")
      else: (to_chars "B")

  // :::::::::::
  // :: Stats ::
  // :::::::::::

  dup Stats = # {hp shield armor buff locked muted} {Stats} (Stats hp shield armor buff locked muted)

  dup base_stats = # {hp}
    (Stats hp 0 0 0 0 0)

  dup end_turn_stats = # {stats}
    (stats {hp shield armor buff locked muted}
      cpy locked = locked
      cpy muted  = muted
      let locked = if |locked > 0| [|locked - 1|, 0]
      let muted  = if |muted > 0| [|muted - 1|, 0]
      (Stats hp shield 0 0 locked muted))

  dup stats_cpy = # {stats}
    (stats {hp shield armor buff locked muted}
      cpy hp     = hp
      cpy shield = shield
      cpy armor  = armor
      cpy buff   = buff
      cpy locked = locked
      cpy muted  = muted
      let cpy0   = (Stats hp shield armor buff locked muted)
      let cpy1   = (Stats hp shield armor buff locked muted)
      [cpy0, cpy1])

  dup mod_hp     = # {fn stats} (stats {hp shield armor buff locked muted} (Stats (fn hp) shield armor buff locked muted))
  dup mod_shield = # {fn stats} (stats {hp shield armor buff locked muted} (Stats hp (fn shield) armor buff locked muted))
  dup mod_armor  = # {fn stats} (stats {hp shield armor buff locked muted} (Stats hp shield (fn armor) buff locked muted))
  dup mod_buff   = # {fn stats} (stats {hp shield armor buff locked muted} (Stats hp shield armor (fn buff) locked muted))
  dup mod_locked = # {fn stats} (stats {hp shield armor buff locked muted} (Stats hp shield armor buff (fn locked) muted))
  dup mod_muted  = # {fn stats} (stats {hp shield armor buff locked muted} (Stats hp shield armor buff locked (fn muted)))
  dup get_hp     = # {stats} (stats {hp shield armor buff locked muted} hp)
  dup get_shield = # {stats} (stats {hp shield armor buff locked muted} shield)
  dup get_armor  = # {stats} (stats {hp shield armor buff locked muted} armor)
  dup get_buff   = # {stats} (stats {hp shield armor buff locked muted} buff)
  dup get_locked = # {stats} (stats {hp shield armor buff locked muted} locked)
  dup get_muted  = # {stats} (stats {hp shield armor buff locked muted} muted)
 
  // :::::::::::
  // :: Piece ::
  // :::::::::::

  dup Air    = #                   {Air Wall Throne Unit} Air
  dup Wall   = # {temp}            {Air Wall Throne Unit} (Wall temp)
  dup Throne = # {side}            {Air Wall Throne Unit} (Throne side)
  dup Unit   = # {hero side stats} {Air Wall Throne Unit} (Unit hero side stats)

  dup hero_icon = # {hero long}
    cpy long   = long
    let hero00 = (to_chars (if long ["Tophoro ", "To"]))
    let hero01 = (to_chars (if long ["Gonk    ", "Go"]))
    let hero02 = (to_chars (if long ["Missna  ", "Mi"]))
    let hero03 = (to_chars (if long ["Missna  ", "Mi"]))
    let hero04 = (to_chars (if long ["Missna  ", "Mi"]))
    let hero05 = (to_chars (if long ["Missna  ", "Mi"]))
    let hero06 = (to_chars (if long ["Erkos   ", "Er"]))
    let hero07 = (to_chars (if long ["Croni   ", "Cr"]))
    let hero08 = (to_chars (if long ["Snarch  ", "Sn"]))
    let hero09 = (to_chars (if long ["Missna  ", "Mi"]))
    let hero10 = (to_chars (if long ["Missna  ", "Mi"]))
    let hero11 = (to_chars (if long ["Missna  ", "Mi"]))
    let hero12 = (to_chars (if long ["Sirpix  ", "Si"]))
    let hero13 = (to_chars (if long ["Kenlua  ", "Ke"]))
    let hero14 = (to_chars (if long ["Flina   ", "Fl"]))
    let hero15 = (to_chars (if long ["Missna  ", "Mi"]))
    let hero16 = (to_chars (if long ["Missna  ", "Mi"]))
    let hero17 = (to_chars (if long ["Missna  ", "Mi"]))
    let hero18 = (to_chars (if long ["Stanci  ", "St"]))
    let hero19 = (to_chars (if long ["Missna  ", "Mi"]))
    let hero20 = (to_chars (if long ["Missna  ", "Mi"]))
    let hero21 = (to_chars (if long ["Missna  ", "Mi"]))
    let hero22 = (to_chars (if long ["Missna  ", "Mi"]))
    let hero23 = (to_chars (if long ["Missna  ", "Mi"]))
    let hero24 = (to_chars (if long ["Zagatur ", "Za"]))
    let hero25 = (to_chars (if long ["Agdris  ", "Ag"]))
    let hero26 = (to_chars (if long ["Mewru   ", "Me"]))
    let hero27 = (to_chars (if long ["Missna  ", "Mi"]))
    let hero28 = (to_chars (if long ["Missna  ", "Mi"]))
    let hero29 = (to_chars (if long ["Missna  ", "Mi"]))
    let hero30 = (to_chars (if long ["Missna  ", "Mi"]))
    let hero31 = (to_chars (if long ["Missna  ", "Mi"]))
    let quad00 = [[[hero00,hero01],[hero02,hero03]],[[hero04,hero05],[hero06,hero07]]]
    let quad01 = [[[hero08,hero09],[hero10,hero11]],[[hero12,hero13],[hero14,hero15]]]
    let quad02 = [[[hero16,hero17],[hero18,hero19]],[[hero20,hero21],[hero22,hero23]]]
    let quad03 = [[[hero24,hero25],[hero26,hero27]],[[hero28,hero29],[hero30,hero31]]]
    let heroes = [[quad00,quad01],[quad02,quad03]]
    (snd (take5 hero NilF heroes))

  dup piece_cpy_with = # {fn piece}
    let case_air    = {fn} [Air, (fn Air)]
    let case_wall   = {temp} {fn}
      cpy temp = temp
      [(Wall temp), (fn (Wall temp))]
    let case_throne = {side} {fn}
      cpy side = side
      [(Throne side), (fn (Throne side))]
    let case_unit = {side hero stats} {fn}
      cpy side = side
      cpy hero = hero
      get [stats0, stats1] = (stats_cpy stats)
      [(Unit side hero stats0), (fn (Unit side hero stats1))]
    (piece case_air case_wall case_throne case_unit fn)

  dup piece_icon = # {piece}
    let case_air    = (to_chars " .")
    let case_wall   = {temp} if temp [(to_chars " M"), (to_chars " W")]
    let case_throne = {side} (to_chars " T")
    let case_unit   = {side hero stats} (hero_icon hero 0)
    (piece case_air case_wall case_throne case_unit)

  dup piece_info = # {piece}
    let case_air    = NilF
    let case_wall   = {temp} NilF
    let case_throne = {side} NilF
    let case_unit   = {side hero stats}
      (stats {hp shield armor buff locked muted}
        cpy hp = hp
        cpy armor = armor
        (concat (hero_icon hero 1) // Hero name
        (concat (to_chars ": ")
        (concat (ConsF (box_byte (num_to_char ||hp / 100| % 10|)) NilF) // HP
        (concat (ConsF (box_byte (num_to_char ||hp /  10| % 10|)) NilF) // HP
        (concat (ConsF (box_byte (num_to_char ||hp /   1| % 10|)) NilF) // HP
        (concat (to_chars "hp ")
        (concat (ConsF (box_byte (num_to_char ||armor /  10| % 10|)) NilF) // armor
        (concat (ConsF (box_byte (num_to_char ||armor /   1| % 10|)) NilF) // armor
        (concat (to_chars "armor ")
        (concat (if side [(to_chars "(black)"),(to_chars "(white)")])
        (concat (if locked [(to_chars " <locked> "), NilF])
        (concat (if muted [(to_chars " <muted> "), NilF])
                (ConsF #10 NilF))))))))))))))
    (piece case_air case_wall case_throne case_unit)

  dup get_piece_hero = # {piece}
    let case_air    = None
    let case_wall   = {a_temp} None
    let case_throne = {a_side} None
    let case_unit   = {a_side a_hero a_stats} (Just a_hero)
    (piece case_air case_wall case_throne case_unit)

  dup get_piece_side = # {piece}
    let case_air    = BOARD
    let case_wall   = {a_temp} BOARD
    let case_throne = {a_side} a_side
    let case_unit   = {a_side a_hero a_stats} a_side
    (piece case_air case_wall case_throne case_unit)

  dup piece_is_hero = # {hero piece}
    let case_air    = 0
    let case_wall   = {a_temp} 0
    let case_throne = {a_side} 0
    let case_unit   = {a_side a_hero a_stats} |a_hero == hero|
    (piece case_air case_wall case_throne case_unit)

  dup piece_is_wall = # {piece}
    let case_air    = 0
    let case_wall   = {a_temp} 1
    let case_throne = {a_side} 0
    let case_unit   = {a_side a_hero a_stats} 0
    (piece case_air case_wall case_throne case_unit)

  dup piece_is_locked = # {piece}
    let case_air    = 0
    let case_wall   = {a_temp} 0
    let case_throne = {a_side} 0
    let case_unit   = {a_side a_hero a_stats} |(get_locked a_stats) > 0|
    (piece case_air case_wall case_throne case_unit)

  dup piece_is_muted = # {piece}
    let case_air    = 0
    let case_wall   = {a_temp} 0
    let case_throne = {a_side} 0
    let case_unit   = {a_side a_hero a_stats} |(get_muted a_stats) > 0|
    (piece case_air case_wall case_throne case_unit)

  dup get_piece_hp = # {piece}
    let case_air    = 0
    let case_wall   = {a_temp} 0
    let case_throne = {a_side} 0
    let case_unit   = {a_side a_hero a_stats} (get_hp a_stats)
    (piece case_air case_wall case_throne case_unit)

  dup get_piece_armor = # {piece}
    let case_air    = 0
    let case_wall   = {a_temp} 0
    let case_throne = {a_side} 0
    let case_unit   = {a_side a_hero a_stats} (get_armor a_stats)
    (piece case_air case_wall case_throne case_unit)

  // "a" and "b" are side positions. The function checks if they can swap their position, that is, simulate a walk, and returns:
  // - The same position: if they can't interact with each other.
  // - Inverted position: the elements interacted and one now occupies the position of the other.
  dup a_step_to_b = # {a b}
    let case_a_air      = {b} [Air, b]
    let case_a_wall     = {a_temp} {b} [(Wall a_temp), b]
    let case_a_throne   = {a_side} {b} [(Throne a_side), b]
    let case_a_unit     = {a_side a_hero a_stats} {b}
      let case_b_air    = {a_side a_hero a_stats}
        let a_val       = (Unit a_side a_hero a_stats)
        let b_val       = Air
        [b_val, a_val]
      let case_b_wall   = {b_temp} {a_side a_hero a_stats}
        let a_val       = (Unit a_side a_hero a_stats)
        let b_val       = (Wall b_temp)
        [a_val, b_val]
      let case_b_throne = {b_side} {a_side a_hero a_stats}
        let a_val       = (Unit a_side a_hero a_stats)
        let b_val       = (Throne b_side)
        [a_val, b_val]
      let case_b_unit   = {b_side b_hero b_stats} {a_side a_hero a_stats}
        cpy a_side      = a_side
        cpy b_side      = b_side
        let a_val       = (Unit a_side a_hero a_stats)
        let b_val       = (Unit b_side b_hero b_stats)
        let can_pass    = (eql_side a_side b_side)
        let then_swap   = [{a b}[b,a],{a b}[a,b]]
        (if can_pass then_swap a_val b_val)
      (b case_b_air case_b_wall case_b_throne case_b_unit a_side a_hero a_stats)
    (a case_a_air case_a_wall case_a_throne case_a_unit b)

  dup damage_visual_effect = # {dmg piece}
    let case_air    = (Wall 0)
    let case_wall   = {temp} (Wall temp)
    let case_throne = {side} (Throne side)
    let case_unit   = {side hero stats} (Unit side hero (mod_hp {hp}|hp - dmg| stats))
    (piece case_air case_wall case_throne case_unit)

  // TODO:
  // - check if the life of "piece" is bigger than the damage
  dup damage = # {dmg piece}
    let case_air    = Air
    let case_wall   = {temp} (Wall temp)
    let case_throne = {side} (Throne side)
    let case_unit   = {side hero stats} (Unit side hero (mod_hp {hp}|hp - dmg| stats))
    (piece case_air case_wall case_throne case_unit)

  dup lock = # {turns piece}
    let case_air    = Air
    let case_wall   = {temp} (Wall temp)
    let case_throne = {side} (Throne side)
    let case_unit   = {side hero stats} (Unit side hero (mod_locked {x}|turns + x| stats))
    (piece case_air case_wall case_throne case_unit)

  dup mute = # {turns piece}
    let case_air    = Air
    let case_wall   = {temp} (Wall temp)
    let case_throne = {side} (Throne side)
    let case_unit   = {side hero stats} (Unit side hero (mod_muted {x}|turns + x| stats))
    (piece case_air case_wall case_throne case_unit)

  // TODO:
  dup armor = # {armor piece}
    let case_air    = Air
    let case_wall   = {temp} (Wall temp)
    let case_throne = {side} (Throne side)
    let case_unit   = {side hero stats} (Unit side hero (mod_armor {x}|armor + x| stats))
    (piece case_air case_wall case_throne case_unit)

  // :::::::::::::::::::::
  // :: Heroes & Skills ::
  // :::::::::::::::::::::

  dup TOPHORO  = # 0
  dup GONK     = # 1
  dup ERKOS    = # 6
  dup CRONI    = # 7
  dup SNARCH   = # 8
  dup SIRPIX   = # 12
  dup KENLUA   = # 13
  dup FLINA    = # 14
  dup STANCI   = # 18
  dup ZAGATUR  = # 24
  dup AGDRIS   = # 25
  dup MEWRU    = # 26

  let TO = TOPHORO
  let GO = GONK
  let ER = ERKOS
  let CR = CRONI
  let SN = SNARCH
  let SI = SIRPIX
  let KE = KENLUA
  let FL = FLINA
  let ST = STANCI
  let ZA = ZAGATUR
  let AG = AGDRIS
  let ME = MEWRU

  dup Tophoro  = # {side} (Unit side TOPHORO (base_stats 120))
  dup Gonk     = # {side} (Unit side GONK    (base_stats  80))
  dup Erkos    = # {side} (Unit side ERKOS   (base_stats  40))
  dup Croni    = # {side} (Unit side CRONI   (base_stats  40))
  dup Snarch   = # {side} (Unit side SNARCH  (base_stats  60))
  dup Sirpix   = # {side} (Unit side SIRPIX  (base_stats  60))
  dup Kenlua   = # {side} (Unit side KENLUA  (base_stats  60))
  dup Flina    = # {side} (Unit side FLINA   (base_stats  60))
  dup Stanci   = # {side} (Unit side STANCI  (base_stats  40))
  dup Zagatur  = # {side} (Unit side ZAGATUR (base_stats  10))
  dup Agdris   = # {side} (Unit side AGDRIS  (base_stats  20))
  dup Mewru    = # {side} (Unit side MEWRU   (base_stats  20))

  // << Pre-Walk >>
  dup PASS           = # 0
  dup SHADOW_TRAP    = # 1
  dup SILENCE        = # 2
  dup MEMENTO        = # 3

  // << SelfCast >>
  dup STEALTH_CLONE  = # 16
  dup BALLISTA       = # 17
  dup FLAME_RAGE     = # 18
  dup ENDURE         = # 19
  dup BREATH         = # 20
  dup EMPATHY        = # 21
  dup EARTH_ROOT     = # 22
  dup SHADOW_BOND    = # 23
  dup TELEKINESIS    = # 24
  dup TELEPORT       = # 25

  // << PointAndClick >>
  dup EARTH_LOCK     = # 64
  dup SHIELD         = # 65
  dup HEAL           = # 66
  dup HASTE          = # 67
  dup SLICE          = # 68
  dup STEALTH_SWAP   = # 69
  dup KILLING_EDGE   = # 70
  dup LIGHT          = # 71
  dup QUICK_BOLT     = # 72
  dup JAVELIN        = # 73
  dup SHATTER        = # 74

  // << TerrainControl >>
  dup EARTH_WALL     = # 112
  dup SHADOW_DOLL    = # 113

  // << Walk >>
  dup KENLUA_WALK    = # 128
  dup SIRPIX_WALK    = # 129
  dup FLINA_WALK     = # 130
  dup SNARCH_WALK    = # 131
  dup ERKOS_WALK     = # 132
  dup STANCI_WALK    = # 133
  dup CRONI_WALK     = # 134
  dup GONK_WALK      = # 135
  dup TOPHORO_WALK   = # 136
  dup AGDRIS_WALK    = # 137
  dup MEWRU_WALK     = # 138
  dup ZAGATUR_WALK   = # 139

  // << PostWalk >>
  dup FLY            = # 160
  dup DODGE          = # 161

  // << Skillshot >>
  dup EARTH_PULL     = # 176
  dup GUST           = # 177
  dup SLASH          = # 178
  dup PIERCING_BOLT  = # 179
  dup EXPLOSIVE_BOLT = # 180
  dup FLAME_WAVE     = # 181
  dup FLAME_BALL     = # 182
  dup FLAME_NOVA     = # 183
  dup NEEDLE         = # 184
  dup SPIKES         = # 185
  dup MEND           = # 186
  dup PSYCHOCK       = # 187
  dup SHADOW_FLUX    = # 188
  dup RESTORE        = # 189
  dup PETALKILL      = # 190

  // << EndTurn >>
  dup SHADOW_TRAP    = # 224
  dup SUMMON         = # 225

  // get_skill_hero
  // | Given a skill, returns the hero of that skill
  // : {skill : Num}
  //   Num
  dup get_skill_hero = # {skill}
    let i000 = [[[[ 0,CR],[AG,AG]],[[ 0, 0],[ 0, 0]]],[[[ 0, 0],[ 0, 0]],[[ 0, 0],[ 0, 0]]]]
    let i016 = [[[[SI,SN],[ER,GO]],[[GO,GO],[TO,CR]]],[[[ME,ME],[ 0, 0]],[[ 0, 0],[ 0, 0]]]]
    let i032 = [[[[ 0, 0],[ 0, 0]],[[ 0, 0],[ 0, 0]]],[[[ 0, 0],[ 0, 0]],[[ 0, 0],[ 0, 0]]]]
    let i048 = [[[[ 0, 0],[ 0, 0]],[[ 0, 0],[ 0, 0]]],[[[ 0, 0],[ 0, 0]],[[ 0, 0],[ 0, 0]]]]
    let i064 = [[[[TO,ST],[ST,KE]],[[KE,SI],[SI,ST]]],[[[SN,FL],[GO, 0]],[[ 0, 0],[ 0, 0]]]]
    let i080 = [[[[ 0, 0],[ 0, 0]],[[ 0, 0],[ 0, 0]]],[[[ 0, 0],[ 0, 0]],[[ 0, 0],[ 0, 0]]]]
    let i096 = [[[[ 0, 0],[ 0, 0]],[[ 0, 0],[ 0, 0]]],[[[ 0, 0],[ 0, 0]],[[ 0, 0],[ 0, 0]]]]
    let i112 = [[[[TO,CR],[ 0, 0]],[[ 0, 0],[ 0, 0]]],[[[ 0, 0],[ 0, 0]],[[ 0, 0],[ 0, 0]]]]
    let i128 = [[[[KE,SI],[FL,SN]],[[ER,ST],[CR,GO]]],[[[TO,AG],[ME,ZA]],[[ 0, 0],[ 0, 0]]]]
    let i144 = [[[[ 0, 0],[ 0, 0]],[[ 0, 0],[ 0, 0]]],[[[ 0, 0],[ 0, 0]],[[ 0, 0],[ 0, 0]]]]
    let i160 = [[[[FL,KE],[ 0, 0]],[[ 0, 0],[ 0, 0]]],[[[ 0, 0],[ 0, 0]],[[ 0, 0],[ 0, 0]]]]
    let i176 = [[[[TO,FL],[KE,SN]],[[SN,ER],[ER,ER]]],[[[ZA,ZA],[ME,ME]],[[CR,ST],[ZA, 0]]]]
    let i192 = [[[[ 0, 0],[ 0, 0]],[[ 0, 0],[ 0, 0]]],[[[ 0, 0],[ 0, 0]],[[ 0, 0],[ 0, 0]]]]
    let i208 = [[[[ 0, 0],[ 0, 0]],[[ 0, 0],[ 0, 0]]],[[[ 0, 0],[ 0, 0]],[[ 0, 0],[ 0, 0]]]]
    let i224 = [[[[CR,ZA],[ 0, 0]],[[ 0, 0],[ 0, 0]]],[[[ 0, 0],[ 0, 0]],[[ 0, 0],[ 0, 0]]]]
    let i240 = [[[[ 0, 0],[ 0, 0]],[[ 0, 0],[ 0, 0]]],[[[ 0, 0],[ 0, 0]],[[ 0, 0],[ 0, 0]]]]
    let smap = [[[[i000,i016],[i032,i048]],[[i064,i080],[i096,i112]]],[[[i128,i144],[i160,i176]],[[i192,i208],[i224,i240]]]]
    snd (take8 skill 0 smap)

  // get_hero_skill
  // | Given a hero and a skill slot, returns the skill
  // : {hero : Num}
  //   {slot : Num}
  //   Num
  dup get_hero_skill = # {hero slot}
    let to = [[[TOPHORO_WALK , EARTH_PULL]   , [EARTH_WALL   , EARTH_LOCK]]    , [[EARTH_ROOT , PASS] , [PASS , PASS]]]
    let go = [[[GONK_WALK    , ENDURE]       , [BREATH       , EMPATHY]]       , [[SHATTER    , PASS] , [PASS , PASS]]]
    let xx = [[[PASS         , PASS]         , [PASS         , PASS]]          , [[PASS       , PASS] , [PASS , PASS]]]
    let xx = [[[PASS         , PASS]         , [PASS         , PASS]]          , [[PASS       , PASS] , [PASS , PASS]]]
    let xx = [[[PASS         , PASS]         , [PASS         , PASS]]          , [[PASS       , PASS] , [PASS , PASS]]]
    let xx = [[[PASS         , PASS]         , [PASS         , PASS]]          , [[PASS       , PASS] , [PASS , PASS]]]
    let er = [[[ERKOS_WALK   , FLAME_BALL]   , [FLAME_WAVE   , FLAME_RAGE]]    , [[FLAME_NOVA , PASS] , [PASS , PASS]]]
    let cr = [[[CRONI_WALK   , SHADOW_DOLL]  , [SHADOW_FLUX  , SHADOW_TRAP]]   , [[SHADOW_BOND, PASS] , [PASS , PASS]]]
    let sn = [[[SNARCH_WALK  , QUICK_BOLT]   , [PIERCING_BOLT, EXPLOSIVE_BOLT]], [[BALLISTA   , PASS] , [PASS , PASS]]]
    let xx = [[[PASS         , PASS]         , [PASS         , PASS]]          , [[PASS       , PASS] , [PASS , PASS]]]
    let xx = [[[PASS         , PASS]         , [PASS         , PASS]]          , [[PASS       , PASS] , [PASS , PASS]]]
    let xx = [[[PASS         , PASS]         , [PASS         , PASS]]          , [[PASS       , PASS] , [PASS , PASS]]]
    let si = [[[SIRPIX_WALK  , STEALTH_CLONE], [STEALTH_SWAP , KILLING_EDGE]]  , [[PASS       , PASS] , [PASS , PASS]]]
    let ke = [[[KENLUA_WALK  , DODGE]        , [SLICE        , HASTE]]         , [[SLASH      , PASS] , [PASS , PASS]]]
    let fl = [[[FLINA_WALK   , JAVELIN]      , [GUST         , FLY]]           , [[PASS       , PASS] , [PASS , PASS]]]
    let xx = [[[PASS         , PASS]         , [PASS         , PASS]]          , [[PASS       , PASS] , [PASS , PASS]]]
    let xx = [[[PASS         , PASS]         , [PASS         , PASS]]          , [[PASS       , PASS] , [PASS , PASS]]]
    let xx = [[[PASS         , PASS]         , [PASS         , PASS]]          , [[PASS       , PASS] , [PASS , PASS]]]
    let st = [[[STANCI_WALK  , HEAL]         , [SHIELD       , RESTORE]]       , [[LIGHT      , PASS] , [PASS , PASS]]]
    let xx = [[[PASS         , PASS]         , [PASS         , PASS]]          , [[PASS       , PASS] , [PASS , PASS]]]
    let xx = [[[PASS         , PASS]         , [PASS         , PASS]]          , [[PASS       , PASS] , [PASS , PASS]]]
    let xx = [[[PASS         , PASS]         , [PASS         , PASS]]          , [[PASS       , PASS] , [PASS , PASS]]]
    let xx = [[[PASS         , PASS]         , [PASS         , PASS]]          , [[PASS       , PASS] , [PASS , PASS]]]
    let xx = [[[PASS         , PASS]         , [PASS         , PASS]]          , [[PASS       , PASS] , [PASS , PASS]]]
    let za = [[[ZAGATUR_WALK , SUMMON]       , [NEEDLE       , SPIKES]]        , [[PETALKILL  , PASS] , [PASS , PASS]]]
    let ag = [[[AGDRIS_WALK  , SILENCE]      , [MEMENTO      , PASS]]          , [[PASS       , PASS] , [PASS , PASS]]]
    let me = [[[MEWRU_WALK   , PSYCHOCK]     , [MEND         , TELEKINESIS]]   , [[TELEPORT   , PASS] , [PASS , PASS]]]
    let xx = [[[PASS         , PASS]         , [PASS         , PASS]]          , [[PASS       , PASS] , [PASS , PASS]]]
    let xx = [[[PASS         , PASS]         , [PASS         , PASS]]          , [[PASS       , PASS] , [PASS , PASS]]]
    let xx = [[[PASS         , PASS]         , [PASS         , PASS]]          , [[PASS       , PASS] , [PASS , PASS]]]
    let xx = [[[PASS         , PASS]         , [PASS         , PASS]]          , [[PASS       , PASS] , [PASS , PASS]]]
    let xx = [[[PASS         , PASS]         , [PASS         , PASS]]          , [[PASS       , PASS] , [PASS , PASS]]]
    let xx = [[[PASS         , PASS]         , [PASS         , PASS]]          , [[PASS       , PASS] , [PASS , PASS]]]
    let h0 = [[[[to,go],[xx,xx]],[[xx,xx],[er,cr]]],[[[sn,xx],[xx,xx]],[[si,ke],[fl,xx]]]]
    let h1 = [[[[xx,xx],[st,xx]],[[xx,xx],[xx,xx]]],[[[za,ag],[me,xx]],[[xx,xx],[xx,xx]]]]
    (snd (take3 slot 0 (snd (take5 hero 0 [h0,h1]))))

  // :::::::::::
  // :: Board ::
  // :::::::::::

  dup new_board = #
    let O   = Air
    let a   = (Gonk WHITE)
    let b   = (Erkos WHITE)
    let c   = (Kenlua WHITE)
    let d   = (Mewru WHITE)
    let e   = (Tophoro BLACK)
    let f   = (Croni BLACK)
    let g   = (Stanci BLACK)
    let h   = (Flina BLACK)
    let W   = (Wall 0)
    let x   = (Throne WHITE)
    let y   = (Throne BLACK)
    let r00 = [[[[[W,W],[W,W]],[[W,W],[W,O]]],[[[O,W],[W,O]],[[O,O],[O,W]]]],[[[[W,O],[O,O]],[[O,W],[W,O]]],[[[O,W],[W,W]],[[y,W],[W,W]]]]]
    let r01 = [[[[[W,O],[O,W]],[[O,O],[W,O]]],[[[O,O],[O,O]],[[O,O],[O,O]]]],[[[[O,O],[O,O]],[[O,O],[O,O]]],[[[O,W],[h,g]],[[O,f],[e,W]]]]]
    let r02 = [[[[[W,W],[W,W]],[[W,O],[W,O]]],[[[O,O],[O,O]],[[O,O],[O,O]]]],[[[[O,O],[O,O]],[[O,O],[O,O]]],[[[O,W],[O,O]],[[O,O],[O,W]]]]]
    let r03 = [[[[[W,O],[O,W]],[[O,O],[W,O]]],[[[O,O],[O,O]],[[O,O],[O,O]]]],[[[[O,O],[O,O]],[[O,O],[O,O]]],[[[O,W],[O,O]],[[O,O],[O,W]]]]]
    let r04 = [[[[[W,O],[W,W]],[[W,W],[W,O]]],[[[O,O],[O,O]],[[O,O],[O,O]]]],[[[[O,O],[O,O]],[[O,O],[O,O]]],[[[O,W],[O,O]],[[O,O],[O,W]]]]]
    let r05 = [[[[[W,O],[O,W]],[[O,O],[O,O]]],[[[O,O],[O,O]],[[O,O],[O,O]]]],[[[[O,O],[O,O]],[[O,O],[O,O]]],[[[O,W],[O,O]],[[O,O],[O,W]]]]]
    let r06 = [[[[[W,W],[W,W]],[[W,O],[W,O]]],[[[O,O],[O,O]],[[O,O],[O,O]]]],[[[[O,O],[O,O]],[[O,O],[O,O]]],[[[O,W],[O,O]],[[W,O],[O,W]]]]]
    let r07 = [[[[[O,O],[O,O]],[[O,O],[O,O]]],[[[O,O],[O,O]],[[O,O],[O,O]]]],[[[[O,O],[O,O]],[[O,O],[O,O]]],[[[O,O],[O,O]],[[O,O],[O,O]]]]]
    let r08 = [[[[[O,O],[O,O]],[[O,O],[O,O]]],[[[O,O],[O,O]],[[O,O],[O,O]]]],[[[[O,O],[O,O]],[[O,O],[O,O]]],[[[O,O],[O,O]],[[O,O],[O,O]]]]]
    let r09 = [[[[[W,O],[O,O]],[[O,O],[O,O]]],[[[O,O],[O,O]],[[O,O],[O,O]]]],[[[[O,O],[O,O]],[[O,O],[O,O]]],[[[O,O],[O,O]],[[O,O],[O,W]]]]]
    let r10 = [[[[[W,O],[O,O]],[[O,O],[O,O]]],[[[O,O],[O,O]],[[O,O],[O,O]]]],[[[[O,O],[O,O]],[[O,O],[O,O]]],[[[O,O],[O,O]],[[O,O],[O,W]]]]]
    let r11 = [[[[[W,O],[O,O]],[[O,O],[O,O]]],[[[O,O],[O,O]],[[O,O],[O,O]]]],[[[[O,O],[O,O]],[[O,O],[O,O]]],[[[O,O],[O,O]],[[O,O],[O,W]]]]]
    let r12 = [[[[[O,O],[O,O]],[[O,O],[O,O]]],[[[O,O],[O,O]],[[O,O],[O,O]]]],[[[[O,O],[O,O]],[[O,O],[O,O]]],[[[O,O],[O,O]],[[O,O],[O,O]]]]]
    let r13 = [[[[[O,O],[O,O]],[[O,O],[O,O]]],[[[O,O],[O,O]],[[O,O],[O,O]]]],[[[[O,O],[O,O]],[[O,O],[O,O]]],[[[O,O],[O,O]],[[O,O],[O,O]]]]]
    let r14 = [[[[[O,O],[O,O]],[[O,O],[O,O]]],[[[O,O],[O,O]],[[O,O],[O,O]]]],[[[[O,O],[O,O]],[[O,O],[O,O]]],[[[O,O],[O,O]],[[O,O],[O,O]]]]]
    let r15 = [[[[[W,W],[W,W]],[[W,W],[W,O]]],[[[O,O],[O,O]],[[O,O],[O,O]]]],[[[[O,O],[O,O]],[[O,O],[O,O]]],[[[O,W],[W,W]],[[W,W],[W,W]]]]] // MID
    let r16 = [[[[[W,W],[W,W]],[[W,W],[W,O]]],[[[O,O],[O,O]],[[O,O],[O,O]]]],[[[[O,O],[O,O]],[[O,O],[O,O]]],[[[O,W],[W,W]],[[W,W],[W,W]]]]] // MID
    let r17 = [[[[[O,O],[O,O]],[[O,O],[O,O]]],[[[O,O],[O,O]],[[O,O],[O,O]]]],[[[[O,O],[O,O]],[[O,O],[O,O]]],[[[O,O],[O,O]],[[O,O],[O,O]]]]]
    let r18 = [[[[[O,O],[O,O]],[[O,O],[O,O]]],[[[O,O],[O,O]],[[O,O],[O,O]]]],[[[[O,O],[O,O]],[[O,O],[O,O]]],[[[O,O],[O,O]],[[O,O],[O,O]]]]]
    let r19 = [[[[[O,O],[O,O]],[[O,O],[O,O]]],[[[O,O],[O,O]],[[O,O],[O,O]]]],[[[[O,O],[O,O]],[[O,O],[O,O]]],[[[O,O],[O,O]],[[O,O],[O,O]]]]]
    let r20 = [[[[[W,O],[O,O]],[[O,O],[O,O]]],[[[O,O],[O,O]],[[O,O],[O,O]]]],[[[[O,O],[O,O]],[[O,O],[O,O]]],[[[O,O],[O,O]],[[O,O],[O,W]]]]]
    let r21 = [[[[[W,O],[O,O]],[[O,O],[O,O]]],[[[O,O],[O,O]],[[O,O],[O,O]]]],[[[[O,O],[O,O]],[[O,O],[O,O]]],[[[O,O],[O,O]],[[O,O],[O,W]]]]]
    let r22 = [[[[[W,O],[O,O]],[[O,O],[O,O]]],[[[O,O],[O,O]],[[O,O],[O,O]]]],[[[[O,O],[O,O]],[[O,O],[O,O]]],[[[O,O],[O,O]],[[O,O],[O,W]]]]]
    let r23 = [[[[[O,O],[O,O]],[[O,O],[O,O]]],[[[O,O],[O,O]],[[O,O],[O,O]]]],[[[[O,O],[O,O]],[[O,O],[O,O]]],[[[O,O],[O,O]],[[O,O],[O,O]]]]]
    let r24 = [[[[[O,O],[O,O]],[[O,O],[O,O]]],[[[O,O],[O,O]],[[O,O],[O,O]]]],[[[[O,O],[O,O]],[[O,O],[O,O]]],[[[O,O],[O,O]],[[O,O],[O,O]]]]]
    let r25 = [[[[[W,O],[O,W]],[[O,O],[W,O]]],[[[O,O],[O,O]],[[O,O],[O,O]]]],[[[[O,O],[O,O]],[[O,O],[O,O]]],[[[O,W],[W,W]],[[W,W],[W,W]]]]]
    let r26 = [[[[[W,O],[O,O]],[[O,O],[W,O]]],[[[O,O],[O,O]],[[O,O],[O,O]]]],[[[[O,O],[O,O]],[[O,O],[O,O]]],[[[O,W],[O,O]],[[O,O],[O,W]]]]]
    let r27 = [[[[[W,O],[O,O]],[[O,O],[W,O]]],[[[O,O],[O,O]],[[O,O],[O,O]]]],[[[[O,O],[O,O]],[[O,O],[O,O]]],[[[O,W],[O,W]],[[W,W],[W,W]]]]]
    let r28 = [[[[[W,O],[O,O]],[[O,O],[W,O]]],[[[O,O],[O,O]],[[O,O],[O,O]]]],[[[[O,O],[O,O]],[[O,O],[O,O]]],[[[O,W],[O,W]],[[O,O],[O,W]]]]]
    let r29 = [[[[[W,O],[O,O]],[[O,O],[W,O]]],[[[O,O],[O,O]],[[O,O],[O,O]]]],[[[[O,O],[O,O]],[[O,O],[O,O]]],[[[O,W],[O,W]],[[O,W],[W,W]]]]]
    let r30 = [[[[[W,a],[b,O]],[[c,d],[W,O]]],[[[O,O],[O,O]],[[O,O],[O,O]]]],[[[[O,O],[O,O]],[[O,O],[O,O]]],[[[O,W],[O,W]],[[O,W],[O,W]]]]]
    let r31 = [[[[[W,W],[W,x]],[[W,W],[W,O]]],[[[O,W],[W,O]],[[O,O],[O,W]]]],[[[[W,O],[O,O]],[[O,W],[W,O]]],[[[O,W],[W,W]],[[W,W],[W,W]]]]]
    [[[[[r00,r01],[r02,r03]],[[r04,r05],[r06,r07]]],[[[r08,r09],[r10,r11]],[[r12,r13],[r14,r15]]]],
    [[[[r16,r17],[r18,r19]],[[r20,r21],[r22,r23]]],[[[r24,r25],[r26,r27]],[[r28,r29],[r30,r31]]]]]

  // Simulates an index in an array of 1024 elements (32x32 map).
  // x: column
  // y: line 
  dup board_index = # {pos}
    get [x,y] = pos
    ||y * 32| + x|

  dup board_position = # {idx}
    cpy idx = idx
    [|idx % 32|, |idx / 32|]

  dup board_interact = # {a_pos b_pos fun board}
    cpy a_idx         = (board_index a_pos)
    cpy b_idx         = (board_index b_pos)
    get [board,a_val] = (take10 a_idx Air board)
    get [board,b_val] = (take10 b_idx Air board)
    get [a_val,b_val] = (fun a_val b_val)
    let board         = (write10 a_idx a_val board)
    let board         = (write10 b_idx b_val board)
    board 

  dup board_swap = # {a_pos b_pos board}
    (board_interact a_pos b_pos {a b}[b,a] board)

  // Apply a function to a board piece
  dup board_update = # {pos fun board}
    (update10 (board_index pos) fun board)

  dup print_board = 
    let fold_node = {lft rgt}
      get [lft_info, lft_board] = lft
      get [rgt_info, rgt_board] = rgt
      [(concat lft_info rgt_info), (concat lft_board rgt_board)]
    let fold_leaf = {piece}
      get [piece, info] = (piece_cpy_with piece_info piece)
      [info, (piece_icon piece)]
    dup fold = (fold10 #fold_node #fold_leaf)
    # {board}
      get [info, board] = (fold board)
      let board = (cons-every #64 #10 board)
      (from_chars (concat (ConsF 10 NilF) (concat info (concat board (ConsF 10 NilF)))))

  dup board_query_at = # {pos func board}
    (with10 (board_index pos) (piece_cpy_with func) board)

  // ::::::::::::::::
  // :: Animations ::
  // ::::::::::::::::

  dup Skip = #        {Skip Text Path Area Many} Skip
  dup Text = # {text} {Skip Text Path Area Many} (Text text)
  dup Path = # {path} {Skip Text Path Area Many} (Path path)
  dup Area = # {area} {Skip Text Path Area Many} (Area area)
  dup Many = # {list} {Skip Text Path Area Many} (Many list)

  // :::::::::::::
  // :: Effects ::
  // :::::::::::::

  // Given a position and a direction to step forward, move the element (if is possible) and return the updated map
  dup step = # {a_pos a_dxy board}
    get [a_pos0,a_pos1] = (vec2_cpy a_pos)
    let b_pos           = (vec2_add a_pos0 a_dxy)
    (board_interact a_pos1 b_pos a_step_to_b board)

  // TODO: Flip properties of a piece about move and attack
  dup stun = # {piece}
    let case_air     = Air
    let case_wall    = {temp} (Wall temp)
    let case_throne  = {side} (Throne side)
    let case_unit    = {side hero stats} (Unit side hero stats)
    (piece case_air case_wall case_throne case_unit)

  // Stun enemies in a 3x3 (circle) around
  dup stun_small_circle =
    let area  = vec2_circle_b
    let hits  = {pos board} (board_update pos stun board)
    (area #hits) 

  // Checks if given position is a specific hero
  dup is_hero_at = # {pos hero board}
    (board_query_at pos (piece_is_hero hero) board)

  // Checks if given position is a specific hero
  dup is_wall_at = # {pos board}
    (board_query_at pos piece_is_wall board)

  // Checks if hero at given posittion can move
  dup is_locked_at = # {pos board}
    (board_query_at pos piece_is_locked board)

  // Checks if hero at given posittion can cast
  dup is_muted_at = # {pos board}
    (board_query_at pos piece_is_muted board)

  // Gets the side of the piece in some position
  dup get_side_at = # {pos board}
    (board_query_at pos get_piece_side board)

  // Checks if given position is a specific hero
  dup get_hp_at = # {pos board}
    (board_query_at pos get_piece_hp board)

  // Checks if given position is a specific hero
  dup get_armor_at = # {pos board}
    (board_query_at pos get_piece_armor board)

  // :::::::::::::::::::
  // :: Skill Effects ::
  // :::::::::::::::::::

  // cast_area
  // : {-P    : Type}
  //   {range : Nat}
  //   {area  : Area}
  //   {hits  : {cpos : [Num,Num]} {hpos : [Num,Num]} {state : P} P}
  // ! {pos   : [Num,Num]}
  //   {dirs  : (SList [Num,Num])}
  //   {state : P}
  //   P
  let cast_area = {range area hits}
    dup hits = hits
    dup exec = (area #{hpos state}
      get [state, area]  = state
      get [state, cpos]  = state
      get [cpos0, cpos1] = (vec2_cpy cpos)
      get [hpos0, hpos1] = (vec2_cpy hpos)
      let new_state      = (hits cpos0 hpos0 state)
      let new_area       = (Cons hpos1 area)
      [[new_state, cpos1], new_area])
    dup add_range = (add_dirs range)
    # {pos dirs state}
      get [cpos0, cpos1] = (vec2_cpy pos)
      get [state, area]  = (exec (add_range cpos0 dirs) [[state, cpos1], Nil])
      get [state, cpos]  = state
      [state, (Area area)]

  // cast_wave
  // : {-P    : Type}
  //   {area  : Area}
  //   {hits  : {cpos : [Num,Num]} {pos : [Num,Num]} {dir : [Num,Num]} {state : P} P}
  // ! {pos   : [Num,Num]}
  //   {dir   : [Num,Num]}
  //   {state : P}
  //   P
  let cast_wave = {area hits}
    dup hits = hits
    dup exec = (area #{hpos_dir state}
      get [hpos, dir]    = hpos_dir
      get [state, area]  = state
      get [state, cpos]  = state
      get [cpos0, cpos1] = (vec2_cpy cpos)
      get [hpos0, hpos1] = (vec2_cpy hpos)
      let new_state      = (hits cpos0 hpos0 dir state)
      let new_area       = (Cons hpos1 area)
      [[new_state, cpos1], new_area])
    # {pos dir state}
      get [cpos0, cpos1] = (vec2_cpy pos)
      get [state, area]  = (exec cpos0 dir [[state, cpos1], Nil])
      get [state, cpos]  = state
      [state, (Area area)]

  dup do_if_side = # {comp a_pos b_pos board func}
    get [b_pos0, b_pos1] = (vec2_cpy b_pos)
    get [board, a_side]  = (get_side_at a_pos board)
    get [board, b_side]  = (get_side_at b_pos0 board)
    (if (comp a_side b_side)
      then: {board} (func b_pos1 board)
      else: {board} board
      board)
  dup do_if_enemy = # (do_if_side {a_side b_side} |1 - |a_side == b_side||)
  dup do_if_ally  = # (do_if_side {a_side b_side}      |a_side == b_side|)

  // Walks through a set of directions
  let walk = {hero steps}
    dup hero = hero
    let walk = {state}
      get [state0, state1]   = state
      get [pos, dirs]        = state0
      get [board, path]      = state1
      get [new_dirs, dir]    = (pop [0,0] dirs)
      get [pos, pos_cpy]     = (vec2_cpy pos)
      get [dir, dir_cpy]     = (vec2_cpy dir)
      let new_pos            = (vec2_add pos_cpy dir_cpy)
      get [pos, pos_cpy]     = (vec2_cpy pos)
      let new_path           = {x} (path (Cons pos_cpy x))
      get [pos, pos_cpy]     = (vec2_cpy pos)
      get [board, is_hero]   = (is_hero_at pos_cpy hero board)
      get [pos, pos_cpy]     = (vec2_cpy pos)
      let new_board          = (if is_hero [step, {pos dir board}board] pos dir board)
      [[new_pos, new_dirs], [new_board, new_path]]
    dup walk = (steps #walk)
    # {pos dirs board}
      let state            = [[pos, dirs], [board, {x}x]]
      get [state0, state1] = (walk state)
      get [pos, dirs]      = state0
      get [board, path]    = state1
      [board, (Path (path (Cons pos Nil)))]

  // == Tophoro ==
  // ~~~~~~~~~~~~~

  dup tophoro_walk = (walk #TOPHORO ~3)

  dup earth_pull =
    let wave = (vec2_wave_in (ConsF #0 (ConsF #1 (ConsF #3 (ConsF #5 NilF)))))
    let hits = # {cpos hpos dir board} (step hpos dir board)
    (cast_wave wave hits)

  dup earth_wall =
    let loop = {state}
      get [state, dirs_list] = state
      get [board, cpos]      = state
      get [cpos0, cpos1]     = (vec2_cpy cpos)
      get [dirs_list, dirs]  = (pop [0,0] dirs_list)
      let wall_pos           = (add_dirs3 cpos0 dirs)
      let board              = (board_update wall_pos {p}(p (Wall 1) {temp}(Wall temp) Throne Unit) board)
      [[board, cpos1], dirs_list]
    dup put_walls = (~3 #loop)
    # {pos dirs_list board}
      [(fst (fst (put_walls [[board,pos], dirs_list]))), Skip]

  dup earth_lock = # {pos dirs board}
    get [pos0, pos1] = (vec2_cpy pos)
    let hpos         = (add_dirs3 pos0 dirs)
    let board        = (do_if_enemy pos1 hpos board {hpos board}(board_update hpos {p}(mute 1 (lock 1 p)) board))
    [board, Skip]

  dup earth_root = # {pos arg board}
    let root  = {piece} (damage -30 (mute 3 piece))
    let board = (board_update pos root board)
    [board, Skip]

  // == Gonk ==
  // ~~~~~~~~~~

  dup gonk_walk = (walk #GONK ~4)

  dup endure = # {pos hp board}
    let endure = {piece} (armor 20 (mute 2 piece))
    let board  = (board_update pos endure board)
    [board, Skip]

  dup breath = # {pos arg board}
    let breath = {piece} (damage -8 (mute 1 piece))
    let board  = (board_update pos breath board)
    [board, Skip]

  dup empathy =
    let area = vec2_circle_c
    let hits = # {cpos hpos state}
      get [board, hp] = state
      cpy hp          = hp
      let board       = (board_update hpos (armor |hp * 2|) board)
      [board, hp]
    dup exec = (cast_area ~0 area hits)
    # {pos hp board}
      get [pos0,pos1]   = (vec2_cpy pos)
      get [state, anim] = (exec pos0 Nil [board, hp])
      get [board, hp]   = state
      let board         = (board_update pos1 (damage hp) board)
      [board, Skip]

  dup shatter = # {pos dirs board}
    get [pos0, pos1] = (vec2_cpy pos)
    get [pos2, pos3] = (vec2_cpy pos0)
    let hpos         = (add_dirs2 pos1 dirs)
    get [board, hp]  = (get_hp_at pos2 board)
    let shatter      = {hpos board} (board_update hpos (damage ||80 - hp| / 4|) board)
    let board        = (do_if_enemy pos3 hpos board shatter)
    [board, Skip]

  // == Erkos ==
  // ~~~~~~~~~~~

  dup erkos_walk = (walk #ERKOS ~4)

  dup flame_wave =
    let wave  = (vec2_wave_out (ConsF #0 (ConsF #1 (ConsF #3 (ConsF #3 (ConsF #5 (ConsF #5 NilF)))))))
    let hits  = # {hpos dir board} (board_update hpos (damage_visual_effect 5) board)
    (animated_wave wave hits)
  
  dup flame_ball =
    let area = vec2_circle_e
    let hits = {hpos board} (board_update hpos (damage_visual_effect 5) board)
    dup exec = (animated_area area #hits)
      # {pos dirs board}
      let hpos = (add_dirs5 pos dirs)
      (exec hpos board)

  dup flame_soul = # {pos dir board}
    let hpos = (vec2_add pos dir)
    let board = (board_update hpos (damage_visual_effect 21) board)
    [board, Skip]

  // Deals massive damage in a 11x11 circle (20?)
  dup flame_nova =
    let area = vec2_circle_j
    let hits = # {hpos board} (board_update hpos (damage_visual_effect 20) board)
    (animated_area area hits)

  // == Croni ==
  // ~~~~~~~~~~~

  dup croni_walk = (walk #CRONI ~4)

  dup shadow_doll = # {pos dirs board}
    let wall_pos = (add_dirs8 pos dirs)
    let board    = (board_update wall_pos {p}(p (Wall 1) Wall Throne Unit) board)
    [board, Skip]

  dup shadow_flux =
    let area = vec2_circle_c
    let hits = {cpos hpos board} (board_update hpos (damage 15) board)
    (cast_area ~8 area #hits)

  // == Snarch ==
  // ~~~~~~~~~~~~

  dup snarch_walk = (walk #SNARCH ~4)

  // Hits a selected enemy up to 3 range. Deals 5 damage.
  dup quick_shot = # {pos dirs board}
    (board_update (add_dirs4 pos dirs) (damage_visual_effect 3) board)

  // Hits all enemies in a 5x1 (line) ahead. Deals 3 damage.
  dup piercing_bolt =
    let area = (vec2_wave (ConsF #1 (ConsF #1 (ConsF #1 (ConsF #1 (ConsF #1 NilF))))))
    let hits = {pos board} (board_update pos (damage_visual_effect 3) board)
    (area #hits) 

  // Explosive Arrow : hits up to 2 3x3 (circles). Deals 2 damage.
  // TODO: add 5 range
  //dup explosive_arrow =
    //let area = vec2_circle_b
    //let hits = {pos board} (board_update pos (damage_visual_effect 2) board)
    //# {pos1 pos2 board}
      //let board = (area #hits pos1 board)
      //let board = (area #hits pos2 board)
      //board

  // TODO: mounts/dismounts from a ballista. Can't attack on this turn. While mounted, can't move and attacks range increase to 12.
  //dup ballista = #

  // == Sirpix ==
  // ~~~~~~~~~~~~

  dup sirpix_walk = (walk #SIRPIX ~4)

  // == Kenlua ==
  // ~~~~~~~~~~~~

  dup kenlua_walk = (walk #KENLUA ~4)

  // Hits a 3x3 (square) around. Deals 3 damage.
  dup killing_edge =
    let area = vec2_circle_c
    let hits = {pos board} (board_update pos (damage_visual_effect 3) board)
    (area #hits)

  // Select 4 tiles up to 32 range. Prevent all damage from enemies standing on those tiles during this turn.
  // TODO: Add range
  // TODO: Change function applied to the positions to "silence"
  dup dodge = # {pos1 pos2 pos3 pos4 board}
    let case_air    = Air
    let case_wall   = {temp} (Wall temp)
    let case_throne = {side} (Throne side)
    let case_unit   = {side hero stats} (Unit side hero stats)
    let board       = (board_update pos1 (damage_visual_effect 1) board)
    let board       = (board_update pos2 (damage_visual_effect 1) board)
    let board       = (board_update pos3 (damage_visual_effect 1) board)
    let board       = (board_update pos4 (damage_visual_effect 1) board)
    board

  // Hits a 3x3 (square) around. Deals 8 damage.
  dup slice_area =
    let area = vec2_circle_c
    let hits = {pos board} (board_update pos (damage_visual_effect 8) board)
    (area #hits)

  // == Flina ==
  // ~~~~~~~~~~~

  dup flina_walk = (walk #FLINA ~4)

  // == Stanci ==
  // ~~~~~~~~~~~~

  dup stanci_walk = (walk #STANCI ~4)

  // == Zagatur ==
  // ~~~~~~~~~~~~~

  dup zagatur_walk = (walk #ZAGATUR ~0)

  // == Agdris ==
  // ~~~~~~~~~~~~

  dup agdris_walk = (walk #AGDRIS ~1)

  // == Mewru ==
  // ~~~~~~~~~~~

  dup mewru_walk = (walk #MEWRU ~0)

  // ::::::::::::::::::
  // :: Casts & Turn ::
  // ::::::::::::::::::

  // Removes temporary walls, stuns, etc.
  dup end_turn =
    let fold_node = {a b} [a,b]
    let fold_leaf = {piece}
      let case_air    = Air
      let case_wall   = {temp} if temp [Air, (Wall 0)]
      let case_throne = Throne
      let case_unit   = {hero side stats} (Unit hero side (end_turn_stats stats))
      (piece case_air case_wall case_throne case_unit)
    dup fold = (fold10 #fold_node #fold_leaf)
    # {board} (fold board)

  // empty_casts
  // : (Array ~8 (Maybe [Pos, Arg]))
  dup empty_casts = #
    let a = [None,None]
    let b = [a,a] let c = [b,b] let d = [c,c]
    let e = [d,d] let f = [e,e] let g = [f,f] [g,g]

  // cast
  // : {skill : Num} ->
  //   {pos   : [Num,Num]} ->
  //   {arg   : Arg} ->
  //   {casts : (Array ~8 (Maybe [Pos, Arg]))} ->
  //   (Array ~8 (Maybe [Pos, Arg]))
  dup cast = # {skill pos arg casts}
    (write8 skill (Just [pos, arg]) casts)

  // Casts a skill
  dup cast_skill = # {mutable lockable hero skill effect state log}
    cpy hero = hero
    cpy skill = skill
    get [board, casts] = state
    get [casts, mcast] = (take8 skill None casts)
    let case_none = {board casts}
      [board, casts]
    let case_just = {cast board casts}
      get [pos, arg]         = cast
      get [pos, pos_cpy]     = (vec2_cpy pos)
      get [board, is_hero]   = (is_hero_at pos_cpy hero board)
      get [pos, pos_cpy]     = (vec2_cpy pos)
      get [board, is_muted]  = (if mutable [{board}(is_muted_at pos_cpy board), {board}[board,0]] board)
      get [pos, pos_cpy]     = (vec2_cpy pos)
      get [board, is_locked] = (if lockable [{board}(is_locked_at pos_cpy board), {board}[board,0]] board)
      get [pos, pos_cpy]     = (vec2_cpy pos)
      let board = (if |is_hero & ||1 - is_muted| & |1 - is_locked|||
        then: {board}
          get [board, anims] = (effect pos_cpy arg board)
          (log [hero, skill] anims board)
        else: {board}
          board
        board)
      [board, casts]
    (mcast case_none case_just board casts)

  let exec_casts_with = {log}
    dup log = log
    # {casts board}
      let state = [board, casts]
      let state = (cast_skill 1 0 GONK    EMPATHY       empathy       state log)
      let state = (cast_skill 1 0 TOPHORO EARTH_ROOT    earth_root    state log)
      let state = (cast_skill 1 0 TOPHORO EARTH_LOCK    earth_lock    state log)
      let state = (cast_skill 1 0 TOPHORO EARTH_WALL    earth_wall    state log)
      let state = (cast_skill 1 0 CRONI   SHADOW_DOLL   shadow_doll   state log)
      let state = (cast_skill 0 1 KENLUA  KENLUA_WALK   kenlua_walk   state log)
      let state = (cast_skill 0 1 SIRPIX  SIRPIX_WALK   sirpix_walk   state log)
      let state = (cast_skill 0 1 FLINA   FLINA_WALK    flina_walk    state log)
      let state = (cast_skill 0 1 SNARCH  SNARCH_WALK   snarch_walk   state log)
      let state = (cast_skill 0 1 ERKOS   ERKOS_WALK    erkos_walk    state log)
      let state = (cast_skill 0 1 STANCI  STANCI_WALK   stanci_walk   state log)
      let state = (cast_skill 0 1 CRONI   CRONI_WALK    croni_walk    state log)
      let state = (cast_skill 0 1 GONK    GONK_WALK     gonk_walk     state log)
      let state = (cast_skill 0 1 TOPHORO TOPHORO_WALK  tophoro_walk  state log)
      let state = (cast_skill 0 1 AGDRIS  AGDRIS_WALK   agdris_walk   state log)
      let state = (cast_skill 0 1 MEWRU   MEWRU_WALK    mewru_walk    state log)
      let state = (cast_skill 0 1 ZAGATUR ZAGATUR_WALK  zagatur_walk  state log)
      let state = (cast_skill 1 0 TOPHORO EARTH_PULL    earth_pull    state log)
      let state = (cast_skill 1 0 SNARCH  PIERCING_BOLT piercing_bolt state log)
      let state = (cast_skill 1 0 CRONI   SHADOW_FLUX   shadow_flux   state log)
      let state = (cast_skill 0 1 ERKOS   FLAME_WAVE    flame_wave    state log)
      let state = (cast_skill 0 1 ERKOS   FLAME_BALL    flame_ball    state log)
      let board = fst state
      board

  // exec_casts
  // : {casts : (Array ~8 [Pos, Arg])}
  //   {board : (Array ~10 Unit)}
  //   (Array ~10 Unit)
  dup exec_casts = (exec_casts_with #{a b c}c)

  //W W W W W W W . . W W . . . . W W . . . . W W . . W W W T W W W
  //W . . W . . W . . . . . . . . . . . . . . . . . . W X X . X X W
  //W W W W W . W . . . . . . . . . . . . . . . . . . C . . . . . W
  //W . . W . . W . . . . . . . . . . . . . . . . . . W . . . . . W
  //W . W W W W W . . . . . . . . . . . . . . . X . . C . . . . . W
  //W . . W . . . . . . . . . . . . . . . . X X X X X W . . . . . W
  //W W W W W . W . . . . . . . . . . . . X X X X X X W W . . . W W
  //. . . . . . . . . . . . . X X . . . X X X X X X X X X . . . . .
  //. . . . . . . . . . . X X X X . . . X X X X X X X X X . . . . .
  //W . . . . . . . . E X X X X X . . X X X X X T X X X X X . . . W
  //W . . . . . . . . . . X X X X . . . X X X X X X X X X . . . . W
  //W . . . . . . . . . . . . X X . . . X X X X X X X X X . . . . W
  //. . . . . . . . . . . . . . . . . . . X X X X X X X . . . . . .
  //. . . . . . . . . . . . . . . . C . . . X X X X X . . . . . . .
  //. . . . . . . . . . . . . . X X S . . . . . X . . . . . . . . .
  //C C C C C C C C . . . . . X X X X X . . . . . . C C C C C C C C
  //C C C C C C C . . . . . . X X T X X . . . . . . C C C C C C C C
  //. . . . . . . . . . . . . X X X X X . . . . . . . . . . . . . .
  //. . . . . . . . M . . S . . X X X . . . . . . . . . . . . . . .
  //. . . . . . . . . . E . . . . . . . . . . X X X . . . . . . . .
  //W . . . . . . . . . K . . . . . . . . . . X T X . . . . . . . W
  //W . . . . . . . . . . . . . . . . X . . . X X X . . . . . . . W
  //W . . . . . . . . . . . . . . . X X . . . . . . . . . . . . . W
  //. . . . O O . . . . . . . . T X X X . . . . . . . . . . . . . .
  //. . . . . . . . . . . . . . . . X X . . . . . . . . . . . . . .
  //W W . . . W W . . . . . . . . . . X . . . . . . . W W W W W W W
  //W . . . . . W . . . . . . . . . . . . . . . . . . W . . . . . W
  //W . . . . . C . . . . . . . . . . . . . . . . . . W . W W W W W
  //W . . . . . W . . . . . . . . . . . . . . . . . . W . W . . . W
  //W . . . . . C . . . . . . . . . . . . . . . . . . W . W . W W W
  //W O . K . O W . . . . . . . . . . . . . . . . . . W . W . W . W
  //W W W T W W W . . W W . . . . W W . . . . W W . . W W W W W W W"

  //W W W W W W W . . W W . . . . W W . . . . W W . . W W W T W W W
  //W . . W . . W . . . . . . . M . . . . . . . . . . W X X . X X W
  //W W W W W . W . . . . . . M M M . . . . . . . . . C . . . . . W
  //W . . W . . W . . . . . M M M M M . . . . . . . . W . . . . . W
  //W . W W W W W . . . . M M M M M M M . . . . . . . C . . . . . W
  //W . . W . . . . . . M M M M O M M M M . . . . . . W . . . . . W
  //W W W W W . W . . M M M M O O O M M M M . . . . . W W . . . W W
  //. . . . . . . . M M M M O O O O O M M M M . . . . . . . . . . .
  //. . . . . . . M M M M O O O O O O O M M M M . . . . . X . . . .
  //W . . . . . M M M M O O O O 4 O O O O M M M M . . . X X X . . W
  //W . . . . M M M M O O O O 4 4 4 O O O O M M M M . . . X . . . W
  //W . . . M M M M O O O O 4 4 4 4 4 O O O O M M M M . . . . . . W
  //. . . M M M M O O O O 4 4 4 4 4 4 4 O O O O M M M M . . . . . .
  //. . M M M M O O O O 4 4 4 4 C 4 4 4 4 O O O O M M M M . . . . .
  //. . . M M M M O O O O 4 4 4 4 4 4 4 O O O O M M M M . . . . . .
  //C C C C C C C M O O O O 4 4 4 4 4 O O O O M M M C C C C C C C C
  //C C C C C C C M M O O O O 4 4 4 O O O O M M M M C C C C C C C C
  //. . . . . . M M M M O O O O 4 O O O O M M M M . . . . . . . . .
  //. . . . . . . M M M M O O O O O O O M M M M . . . . . . . . . .
  //. . . . . . . . M M M M O O O O O M M M M . . . . . . . . . . .
  //W . . . . . . . . M M M M O O O M M M M . . . . . . . . . . . W
  //W . . . . . . . . . M M M M O M M M M . . . C . . . . . . . . W
  //W . . . . . . . . . . M M M M M M M . . . . 4 . . . . . . . . W
  //. . . . O O . . . . . . M M M M M . . . . . 4 . . . . . . . . .
  //. . . . . . . . . . . . . M M M . . . . . . 4 . . . . . . . . .
  //W W . . . W W . . . . . . . M . . . . . . . 4 . . W W W W W W W
  //W . . . . . W . . . . . . . . . . x . . . . O . . W . . . . . W
  //W . . . . . C . . . . . . . . . x x x . . . O . . W . W W W W W
  //W . . . . . W . . . . . . . . x x x x x . . O . . W . W . . . W
  //W . . . . . C . . . . . . . . . x x x . . . O . . W . W . W W W
  //W O . . . O W . . . . . . . . . . x . . . . . . . W . W . W . W
  //W W W T W W W . . W W . . . . W W . . . . W W . . W W W W W W W"

  dup test_earth_pull = #
    let board = new_board
    let board = (board_swap [1,30] [30,3] board) // teleports gonk to near tophoro
    let casts = empty_casts
    let casts = (cast EARTH_PULL [30,1] DOWN casts)
    let board = (exec_casts casts board)
    snd (is_hero_at [30,2] GONK board)

  dup test_earth_lock = #
    let board = new_board
    let board = (board_swap [1,30] [30,2] board) // teleports gonk to near tophoro
    let casts = empty_casts
    let casts = (cast EARTH_LOCK [30,1] (Cons DOWN Nil) casts)
    let casts = (cast GONK_WALK [30,2] (Cons DOWN Nil) casts)
    let board = (exec_casts casts board)
    snd (is_hero_at [30,2] GONK board)

  dup test_earth_wall = #
    let board = new_board
    let casts = empty_casts
    let casts = (cast EARTH_WALL [30,1] (Cons (Cons DOWN Nil) Nil) casts)
    let board = (exec_casts casts board)
    snd (is_wall_at [30,2] board)

  dup test_empathy = #
    let board = new_board
    let casts = empty_casts
    let casts = (cast EMPATHY [1,30] 3 casts)
    let board = (exec_casts casts board)
    let test0 = |snd (get_armor_at [2,30] board) == 6|
    let test1 = |snd (get_armor_at [1,30] board) == 6|
    let test3 = |snd (get_hp_at [1,30] board) == 77|
    |test1 & |test0 & test1||

  dup test_shadow_flux = #
    let board = new_board
    let board = (board_swap [1,30] [29,3] board) // teleports gonk to near cromi
    let casts = empty_casts
    let casts = (cast SHADOW_FLUX [29,1] (Cons DOWN (Cons DOWN Nil)) casts)
    let board = (exec_casts casts board)
    let test0 = |(snd (get_hp_at [29,3] board)) < 80|
    test0

  dup example = #
    test_earth_pull

<<<<<<< HEAD
    //let board = new_board

    //get [board, anim]  = (earth_pull [30,3] UP board)
    //(print_board board)
=======
    let dirs4 = (Cons RIGHT (Cons UP (Cons UP Nil)))
    //get [board, anim]  = (earth_pull [30,3] UP board)
    //get [board, anim] = (flame_wave [15,15] RIGHT board)
    //get [board, anim] = (shadow_flux [15,15] dirs4 board)
    //get [board, anim] = (flame_ball [15,15] dirs4 board)
    //get [board, anim] = (flame_soul [2,29] DOWN board)
    //get [board, anim] = (flame_nova [15,15] board)
>>>>>>> cf00abb1

    //let board         = (board_update [1,30] (damage 79) board)
    //get [board, anim] = (shatter [1,30] (Cons [1,0] Nil) board)

    //get [board, anims] = (earth_wall [30,1] (Cons (Cons DOWN (Cons DOWN Nil)) Nil) board)
    //let board = (end_turn board)

    //let casts = empty_casts
    //let casts = (cast SHADOW_FLUX [29,1] (Cons RIGHT (Cons RIGHT Nil)) casts)
    //let casts = (cast SHADOW_DOLL [29,1] (Cons [0,1] (Cons [0,1] Nil)) casts)
    //let casts = (cast EARTH_WALL [30,1] (Cons (Cons DOWN (Cons DOWN Nil)) Nil) casts)
    //let casts = (cast EARTH_ROOT [30,1] {x}x casts)
    //let casts = (cast TOPHORO_WALK [30,1] (Cons [0,1] Nil) casts)
    //let casts = (cast EARTH_LOCK [30,1] (Cons [-1,0] Nil) casts)
    //let casts = (cast EARTH_PULL [30,2] [0,1] casts)
<<<<<<< HEAD
    //let casts = (cast CRONI_WALK [29,1] (Cons [0,1] (Cons [0,1] (Cons [0,1] Nil))) casts)
=======
    //let casts = (cast FLAME_BALL [2,30] casts)
    //let casts = (cast FLAME_WAVE [2,30] RIGHT casts])
>>>>>>> cf00abb1
    //let board = (exec_casts casts board)

    //get [board, anim]  = (flame_ball [30,2] board)

    (print_board board)

  dup export =
    [#new_board,
    [exec_casts_with,
    [#empty_casts,
    [#cast,
    [#get_hero_skill,
      0]]]]]

  # example<|MERGE_RESOLUTION|>--- conflicted
+++ resolved
@@ -525,7 +525,6 @@
     let case_unit   = {side hero stats} (Unit side hero (mod_muted {x}|turns + x| stats))
     (piece case_air case_wall case_throne case_unit)
 
-  // TODO:
   dup armor = # {armor piece}
     let case_air    = Air
     let case_wall   = {temp} (Wall temp)
@@ -1046,29 +1045,32 @@
 
   dup erkos_walk = (walk #ERKOS ~4)
 
-  dup flame_wave =
-    let wave  = (vec2_wave_out (ConsF #0 (ConsF #1 (ConsF #3 (ConsF #3 (ConsF #5 (ConsF #5 NilF)))))))
-    let hits  = # {hpos dir board} (board_update hpos (damage_visual_effect 5) board)
-    (animated_wave wave hits)
+  // TODO: updpate
+  //dup flame_wave =
+    //let wave  = (vec2_wave_out (ConsF #0 (ConsF #1 (ConsF #3 (ConsF #3 (ConsF #5 (ConsF #5 NilF)))))))
+    //let hits  = # {hpos dir board} (board_update hpos (damage_visual_effect 5) board)
+    //(animated_wave wave hits)
   
-  dup flame_ball =
-    let area = vec2_circle_e
-    let hits = {hpos board} (board_update hpos (damage_visual_effect 5) board)
-    dup exec = (animated_area area #hits)
-      # {pos dirs board}
-      let hpos = (add_dirs5 pos dirs)
-      (exec hpos board)
-
-  dup flame_soul = # {pos dir board}
-    let hpos = (vec2_add pos dir)
-    let board = (board_update hpos (damage_visual_effect 21) board)
-    [board, Skip]
-
-  // Deals massive damage in a 11x11 circle (20?)
-  dup flame_nova =
-    let area = vec2_circle_j
-    let hits = # {hpos board} (board_update hpos (damage_visual_effect 20) board)
-    (animated_area area hits)
+  // TODO: updpate
+  //dup flame_ball =
+    //let area = vec2_circle_e
+    //let hits = {hpos board} (board_update hpos (damage_visual_effect 5) board)
+    //dup exec = (animated_area area #hits)
+      //# {pos dirs board}
+      //let hpos = (add_dirs5 pos dirs)
+      //(exec hpos board)
+
+  // TODO: updpate
+  //dup flame_soul = # {pos dir board}
+    //let hpos = (vec2_add pos dir)
+    //let board = (board_update hpos (damage_visual_effect 21) board)
+    //[board, Skip]
+
+  // TODO: updpate
+  //dup flame_nova =
+    //let area = vec2_circle_j
+    //let hits = # {hpos board} (board_update hpos (damage_visual_effect 20) board)
+    //(animated_area area hits)
 
   // == Croni ==
   // ~~~~~~~~~~~
@@ -1090,15 +1092,15 @@
 
   dup snarch_walk = (walk #SNARCH ~4)
 
-  // Hits a selected enemy up to 3 range. Deals 5 damage.
-  dup quick_shot = # {pos dirs board}
-    (board_update (add_dirs4 pos dirs) (damage_visual_effect 3) board)
-
-  // Hits all enemies in a 5x1 (line) ahead. Deals 3 damage.
-  dup piercing_bolt =
-    let area = (vec2_wave (ConsF #1 (ConsF #1 (ConsF #1 (ConsF #1 (ConsF #1 NilF))))))
-    let hits = {pos board} (board_update pos (damage_visual_effect 3) board)
-    (area #hits) 
+  // TODO: updpate
+  //dup quick_shot = # {pos dirs board}
+    //(board_update (add_dirs4 pos dirs) (damage_visual_effect 3) board)
+
+  // TODO: updpate
+  //dup piercing_bolt =
+    //let area = (vec2_wave (ConsF #1 (ConsF #1 (ConsF #1 (ConsF #1 (ConsF #1 NilF))))))
+    //let hits = {pos board} (board_update pos (damage_visual_effect 3) board)
+    //(area #hits) 
 
   // Explosive Arrow : hits up to 2 3x3 (circles). Deals 2 damage.
   // TODO: add 5 range
@@ -1123,31 +1125,29 @@
 
   dup kenlua_walk = (walk #KENLUA ~4)
 
-  // Hits a 3x3 (square) around. Deals 3 damage.
-  dup killing_edge =
-    let area = vec2_circle_c
-    let hits = {pos board} (board_update pos (damage_visual_effect 3) board)
-    (area #hits)
-
-  // Select 4 tiles up to 32 range. Prevent all damage from enemies standing on those tiles during this turn.
-  // TODO: Add range
-  // TODO: Change function applied to the positions to "silence"
-  dup dodge = # {pos1 pos2 pos3 pos4 board}
-    let case_air    = Air
-    let case_wall   = {temp} (Wall temp)
-    let case_throne = {side} (Throne side)
-    let case_unit   = {side hero stats} (Unit side hero stats)
-    let board       = (board_update pos1 (damage_visual_effect 1) board)
-    let board       = (board_update pos2 (damage_visual_effect 1) board)
-    let board       = (board_update pos3 (damage_visual_effect 1) board)
-    let board       = (board_update pos4 (damage_visual_effect 1) board)
-    board
-
-  // Hits a 3x3 (square) around. Deals 8 damage.
-  dup slice_area =
-    let area = vec2_circle_c
-    let hits = {pos board} (board_update pos (damage_visual_effect 8) board)
-    (area #hits)
+  // TODO: updpate
+  //dup killing_edge =
+    //let area = vec2_circle_c
+    //let hits = {pos board} (board_update pos (damage_visual_effect 3) board)
+    //(area #hits)
+
+  // TODO: updpate
+  //dup dodge = # {pos1 pos2 pos3 pos4 board}
+    //let case_air    = Air
+    //let case_wall   = {temp} (Wall temp)
+    //let case_throne = {side} (Throne side)
+    //let case_unit   = {side hero stats} (Unit side hero stats)
+    //let board       = (board_update pos1 (damage_visual_effect 1) board)
+    //let board       = (board_update pos2 (damage_visual_effect 1) board)
+    //let board       = (board_update pos3 (damage_visual_effect 1) board)
+    //let board       = (board_update pos4 (damage_visual_effect 1) board)
+    //board
+
+  // TODO: updpate
+  //dup slice_area =
+    //let area = vec2_circle_c
+    //let hits = {pos board} (board_update pos (damage_visual_effect 8) board)
+    //(area #hits)
 
   // == Flina ==
   // ~~~~~~~~~~~
@@ -1255,10 +1255,10 @@
       let state = (cast_skill 0 1 MEWRU   MEWRU_WALK    mewru_walk    state log)
       let state = (cast_skill 0 1 ZAGATUR ZAGATUR_WALK  zagatur_walk  state log)
       let state = (cast_skill 1 0 TOPHORO EARTH_PULL    earth_pull    state log)
-      let state = (cast_skill 1 0 SNARCH  PIERCING_BOLT piercing_bolt state log)
+      //let state = (cast_skill 1 0 SNARCH  PIERCING_BOLT piercing_bolt state log)
       let state = (cast_skill 1 0 CRONI   SHADOW_FLUX   shadow_flux   state log)
-      let state = (cast_skill 0 1 ERKOS   FLAME_WAVE    flame_wave    state log)
-      let state = (cast_skill 0 1 ERKOS   FLAME_BALL    flame_ball    state log)
+      //let state = (cast_skill 0 1 ERKOS   FLAME_WAVE    flame_wave    state log)
+      //let state = (cast_skill 0 1 ERKOS   FLAME_BALL    flame_ball    state log)
       let board = fst state
       board
 
@@ -1378,48 +1378,7 @@
     test0
 
   dup example = #
-    test_earth_pull
-
-<<<<<<< HEAD
-    //let board = new_board
-
-    //get [board, anim]  = (earth_pull [30,3] UP board)
-    //(print_board board)
-=======
-    let dirs4 = (Cons RIGHT (Cons UP (Cons UP Nil)))
-    //get [board, anim]  = (earth_pull [30,3] UP board)
-    //get [board, anim] = (flame_wave [15,15] RIGHT board)
-    //get [board, anim] = (shadow_flux [15,15] dirs4 board)
-    //get [board, anim] = (flame_ball [15,15] dirs4 board)
-    //get [board, anim] = (flame_soul [2,29] DOWN board)
-    //get [board, anim] = (flame_nova [15,15] board)
->>>>>>> cf00abb1
-
-    //let board         = (board_update [1,30] (damage 79) board)
-    //get [board, anim] = (shatter [1,30] (Cons [1,0] Nil) board)
-
-    //get [board, anims] = (earth_wall [30,1] (Cons (Cons DOWN (Cons DOWN Nil)) Nil) board)
-    //let board = (end_turn board)
-
-    //let casts = empty_casts
-    //let casts = (cast SHADOW_FLUX [29,1] (Cons RIGHT (Cons RIGHT Nil)) casts)
-    //let casts = (cast SHADOW_DOLL [29,1] (Cons [0,1] (Cons [0,1] Nil)) casts)
-    //let casts = (cast EARTH_WALL [30,1] (Cons (Cons DOWN (Cons DOWN Nil)) Nil) casts)
-    //let casts = (cast EARTH_ROOT [30,1] {x}x casts)
-    //let casts = (cast TOPHORO_WALK [30,1] (Cons [0,1] Nil) casts)
-    //let casts = (cast EARTH_LOCK [30,1] (Cons [-1,0] Nil) casts)
-    //let casts = (cast EARTH_PULL [30,2] [0,1] casts)
-<<<<<<< HEAD
-    //let casts = (cast CRONI_WALK [29,1] (Cons [0,1] (Cons [0,1] (Cons [0,1] Nil))) casts)
-=======
-    //let casts = (cast FLAME_BALL [2,30] casts)
-    //let casts = (cast FLAME_WAVE [2,30] RIGHT casts])
->>>>>>> cf00abb1
-    //let board = (exec_casts casts board)
-
-    //get [board, anim]  = (flame_ball [30,2] board)
-
-    (print_board board)
+    test_earth_lock
 
   dup export =
     [#new_board,
