--- conflicted
+++ resolved
@@ -287,11 +287,7 @@
       cpy muted  = muted
       let locked = if |locked > 0| [|locked - 1|, 0]
       let muted  = if |muted > 0| [|muted - 1|, 0]
-<<<<<<< HEAD
-      (Stats hp 0 armor 0 locked muted))
-=======
       (Stats mhp hp 0 0 locked muted))
->>>>>>> 520b7655
 
   dup stats_cpy = # {stats}
     (stats {mhp hp armor buff locked muted}
@@ -1414,44 +1410,7 @@
   dup example = #
     test_earth_lock
 
-<<<<<<< HEAD
-    let dirs2 = (Cons RIGHT (Cons RIGHT Nil))
-    //get [board, anim]  = (earth_pull [30,3] UP board)
-    //get [board, anim] = (flame_wave [15,15] RIGHT board)
-    //get [board, anim] = (shadow_flux [15,15] dirs4 board)
-    //get [board, anim] = (flame_ball [15,15] dirs4 board)
-    //get [board, anim] = (flame_soul [2,29] DOWN board)
-    //get [board, anim] = (flame_nova [15,15] board)
-    //get [board, anim] = (heal [2,30] dirs2 board)
-    get [board, anim] = (shield [2,30] dirs2 board)
-
-    //let board         = (board_update [1,30] (damage 79) board)
-    //get [board, anim] = (shatter [1,30] (Cons [1,0] Nil) board)
-
-    //get [board, anims] = (earth_wall [30,1] (Cons (Cons DOWN (Cons DOWN Nil)) Nil) board)
-    //let board = (end_turn board)
-
-    //let casts = empty_casts
-    //let casts = (cast SHADOW_FLUX [29,1] (Cons RIGHT (Cons RIGHT Nil)) casts)
-    //let casts = (cast SHADOW_DOLL [29,1] (Cons [0,1] (Cons [0,1] Nil)) casts)
-    //let casts = (cast EARTH_WALL [30,1] (Cons (Cons DOWN (Cons DOWN Nil)) Nil) casts)
-    //let casts = (cast EARTH_ROOT [30,1] {x}x casts)
-    //let casts = (cast TOPHORO_WALK [30,1] (Cons [0,1] Nil) casts)
-    //let casts = (cast EARTH_LOCK [30,1] (Cons [-1,0] Nil) casts)
-    //let casts = (cast CRONI_WALK [29,1] (Cons [0,1] (Cons [0,1] (Cons [0,1] Nil))) casts)
-    //let casts = (cast EARTH_PULL [30,2] [0,1] casts)
-    //let casts = (cast FLAME_BALL [2,30] casts)
-    //let casts = (cast FLAME_WAVE [2,30] RIGHT casts])
-    //let board = (exec_casts casts board)
-
-    //get [board, anim]  = (flame_ball [30,2] board)
-
-    (print_board board)
-
-  dup export = 
-=======
   dup export =
->>>>>>> 520b7655
     [#new_board,
     [exec_casts_with,
     [#empty_casts,
