// ## Kaelin
// 
// A simple, blockhain-enabled MOBA implemented in Formality-Core.
// 
// Kaelin aims to capture some of the spirit of a MOBA, inluding map awareness,
// micro and macro strategies, resource control, team-fights, skillshots and so
// on, while aiming blockchain-compatible by being very lightweight (the entire
// game state has only 8192 bits) and based on ~20 second turns. This allows it
// to run on state-channels and use Ethereum for conflict resolution.
// 
// ## Heroes
// 
// Name    | Role   | Description    | MOV | HP  | References & Inspiration
// ------- | ------ | -------------- | --- | --- | -------------------------------------------------
// Tophoro | Tank   | Terrain Bender |   4 |  60 | Toph (Avatar TLA), Totoro (Studio Ghibli)
// Gonk    | Tank   | Warrior        |   4 |  40 | Gon (Hunter X Hunter), Goku (Gradon Ball Z)
// Stanci  | Tank   | Healer         |   4 |  40 | Dev
// ?????   | Tank   |                |     |     | 
// Erkos   | Ranged | Fire Mage      |   4 |  20 | Erk (Fire Emblem), Harry Potter (Harry Potter)
// Croni   | Ranged | Dark Mage      |   4 |  20 | Chromie (Blizzard), Raven (Teen Titans)
// Snarch  | Ranged | Archer         |   4 |  20 | Zk-Snarks (crypto)
// ?????   | Ranged | ?              |     |     |
// Sirpix  | Melee  | Thief          |   4 |  30 | Dev
// Kenlua  | Melee  | Swordsman      |   4 |  30 | Killua (Hunter X Hunter), Kenshin (Rurouni Kenshin)
// Flina   | Melee  | Pegasus Knight |   4 |  30 | Florina (Fire Emblem), Link (The Legend of Zelda)
// ?????   | Melee  | ?              |   4 |  30 | ????
// Zagatur | Tactic | Summoner       |   0 |   4 | Zagara, Abathur (Blizzard)
// Agdris  | Tactic | Silencer       |   2 |  10 | Agda, Idris (programming language)
// Mewem   | Tactic | Psychic        |   0 |  10 | Mewtwo (Pokémon), Meruem (Hunter X Hunter)
// ?????   | Tactic | ?              |   ? |  ?? | ????
//
// ## Moves
// 
// HERO    | MOVE           | EFFECT
// ------- | -------------- | ------
// TOPHORO | Earth_Root     | Heals 20 hp. Self-roots for 3 turns. Fast.
// TOPHORO | Earth_Wall     | Range: 2. Area: 1. Places a temporary wall. Fast.
// TOPHORO | Earth_Rise     | Range: 2. Area: 1. Damage: 2. Mutes.
// GONK    | Empathy        | Range: 1. Area: 1. Armor: 8. Fast. Loses 4 HP.
// GONK    | Revenge        | Range: 1. Area: 0. Fast. Damage: `missing_hp / 4`. Fast.
// GONK    | Ground_Slam    | Range: 0. Area: 2. Damage: 2. Mutes.
// STANCI  | Restore        | Range: 4. Area: 0. Heal: 3. Fast.
// STANCI  | Escort         | Range: 4. Area: 0. Armor: 3. Fast.
// STANCI  | Detain         | Range: 4. Area: 0. Mutes. Fast.
// ?       |                |
// ?       |                |
// ?       |                |
// ERKOS   | Flame_Ball     | Range: 4. Area: 2. Damage: 3.
// ERKOS   | Flame_Wave     | Range: 4. Area: 1. Damage: 5.
// ERKOS   | Flame_Nova     | Range: 0. Area: 6. Damage: 15. Loses 30 HP.
// CRONI   | Shadow_Bond    | Fast. Loses 3 HP. If enemy at given position kills Croni this turn, it dies too.
// CRONI   | Shadow_Trap    | Range: 8. Area: 0. Fast. Places a trap that locks whoever steps on it.
// CRONI   | Shadow_Flux    | Range: 8. Area: 1. Damage: 8.
// SNARCH  | Ballista       | Mounts from a ballista, doubling Snarch's range and locking him. Can't attack on this turn
// SNARCH  | Quick_Bolt_0   | Range: 6. Area: 0. Damage: 2. Fast.
// SNARCH  | Quick_Bolt_1   | Range: 6. Area: 0. Damage: 2. Fast.
// ?       |                |
// ?       |                |
// ?       |                |
// SIRPIX  | Stealth_Move   | Moves your Stealth Clone up to 4 range.
// SIRPIX  | Stealth_Strike | Range: 0. Area: 0. Damage: 3. Before attacking, swaps position with your Stealth Clone.
// SIRPIX  | Lockpick       | Special effects on map.
// KENLUA  | Haste          | Range: 3. Area: 0. Loses 2 hp. Blinks to target. Range: 0. Area: 1. Damage: 4.
// KENLUA  | Dodge          | Range: 32. Can't take damage from target during this turn.
// KENLUA  | Slash          | Range: 1. Area: 0. Damage: 12.
// FLINA   | Javelin        | Range: 2. Area: 0. Damage: 4. Fast.
// FLINA   | Fly            | Range: 3. Area: 0. Blinks to target.
// FLINA   | Gust           | Range: 2. Area: 1. Damage: 3.
// ?       |                |
// ?       |                |
// ?       |                |
// ZAGATUR | Wrap           | Range: 0. Area: 1. Fast. Locks.
// ZAGATUR | Needle         | Range: 0. Area: 1. Damage: 3.
// ZAGATUR | Summon         | Range: 3. Spawns a clone of Zagatur.
// AGDRIS  | Memento        | Range: 32. Area: 2. Damage: 2. Fast. Heal: 2. Armor: 2. Locks. Mutes. Dies.
// AGDRIS  | Silence        | Range: 32. Area: 0. Mutes.
// AGDRIS  | Protect        | Range: 32. Area: 0. Armor: 3.
// MEWRU   | Teleport       | Range: 32. Fast. Blinks to target.
// MEWRU   | Psychock       | hits a 3x3 area up to 4 range, dealing 6 damage.
// MEWRU   | Imprison       | hits a 3x3 area up to 4 range, locking enemies.
// ?       |                |
// ?       |                |
// ?       |                |
// 
// Hero    | Skill F           | Skill D             | Skill S
// ------- | ----------------- | ------------------- | -----------------
// TOPHORO | Earth_Root        | Earth_Wall          | Earth_Rise     
// GONK    | Empathy           | Revenge             | Ground_Slam     
// STANCI  | Restore           | Escort              | Detain     
// ERKOS   | Flame_Ball        | Flame_Wave          | Flame_Nova     
// CRONI   | Shadow_Bond       | Shadow_Trap         | Shadow_Flux     
// SNARCH  | Quick_Bolt_0      | Quick_Bolt_1        | Ballista
// SIRPIX  | Stealth_Move      | Stealth_Strike      | Lockpick     
// KENLUA  | Haste             | Dodge               | Slash     
// FLINA   | Javelin           | Fly                 | Gust
// ZAGATUR | Wrap              | Needle              | Summon     
// AGDRIS  | Memento           | Silence             | Protect     
// MEWRU   | Teleport          | Psychock            | Imprison     

def kaelin:

  // :::::::::::
  // :: Array ::
  // :::::::::::

  dup fold4    = (fold_array ~4)
  dup fold6    = (fold_array ~6)
  dup fold8    = (fold_array ~8) 
  dup init4    = (init ~4)
  dup init6    = (init ~6)
  dup init8    = (init ~8) #
  dup with4    = (with ~4)
  dup take4    = (take ~4)
  dup update4  = (update ~4)
  dup write4   = (write ~4)
  dup with6    = (with ~6)
  dup take6    = (take ~6)
  dup update6  = (update ~6)
  dup write6   = (write ~6)
  dup with8    = (with ~8)
  dup take8    = (take ~8)
  dup update8  = (update ~8)
  dup write8   = (write ~8)

  // :::::::::::::::
  // :: Direction ::
  // :::::::::::::::

  dup RIGHT = #[ 1, 0]
  dup DOWN  = #[ 0, 1]
  dup LEFT  = #[-1, 0]
  dup UP    = #[ 0,-1]

  // ::::::::::
  // :: Side ::
  // ::::::::::

  dup WHITE = # 0
  dup BLACK = # 1
  dup BOARD = # 2

  dup is_enemy_side = # {a b}
    cpy a = a
    cpy b = b
    |||a == WHITE| & |b == BLACK|| | ||a == BLACK| & |b == WHITE|||
    
  dup is_ally_side = # {a b}
    cpy a = a
    cpy b = b
    |||a == WHITE| & |b == WHITE|| | ||a == BLACK| & |b == BLACK|||

  // ::::::::::
  // :: Hero ::
  // ::::::::::

  dup TOPHORO  = # 0
  dup GONK     = # 1
  dup STANCI   = # 2
  dup HERO_3   = # 3
  dup ERKOS    = # 4
  dup CRONI    = # 5
  dup SNARCH   = # 6
  dup HERO_7   = # 7
  dup SIRPIX   = # 8
  dup KENLUA   = # 9
  dup FLINA    = # 10
  dup HERO_B   = # 11
  dup ZAGATUR  = # 12
  dup AGDRIS   = # 13
  dup MEWEM    = # 14
  dup HERO_F   = # 15

  // Given a hero, returns its icon
  dup get_hero_icon = # {hero}
    let hero00 = (to_chars "To")
    let hero01 = (to_chars "Go")
    let hero02 = (to_chars "St")
    let hero03 = (to_chars "??")
    let hero04 = (to_chars "Er")
    let hero05 = (to_chars "Cr")
    let hero06 = (to_chars "Sn")
    let hero07 = (to_chars "??")
    let hero08 = (to_chars "Si")
    let hero09 = (to_chars "Ke")
    let hero10 = (to_chars "Fl")
    let hero11 = (to_chars "??")
    let hero12 = (to_chars "Za")
    let hero13 = (to_chars "Ag")
    let hero14 = (to_chars "Me")
    let hero15 = (to_chars "??")
    let half00 = [[[hero00,hero01],[hero02,hero03]],[[hero04,hero05],[hero06,hero07]]]
    let half01 = [[[hero08,hero09],[hero10,hero11]],[[hero12,hero13],[hero14,hero15]]]
    let heroes = [half00, half01]
    (snd (take4 hero NilF heroes))

  // Given a hero, returns its max life
  dup get_hero_max_life = # {hero}
    let hero00 = 60
    let hero01 = 40
    let hero02 = 40
    let hero03 = 0
    let hero04 = 20
    let hero05 = 20
    let hero06 = 20
    let hero07 = 0
    let hero08 = 30
    let hero09 = 30
    let hero10 = 30
    let hero11 = 0
    let hero12 = 1
    let hero13 = 10
    let hero14 = 10
    let hero15 = 0
    let half00 = [[[hero00,hero01],[hero02,hero03]],[[hero04,hero05],[hero06,hero07]]]
    let half01 = [[[hero08,hero09],[hero10,hero11]],[[hero12,hero13],[hero14,hero15]]]
    let heroes = [half00, half01]
    (snd (take4 hero NilF heroes))

  // :::::::::::
  // :: Skill ::
  // :::::::::::

  dup TOPHORO_WALK   = # 0
  dup EARTH_ROOT     = # 1
  dup EARTH_WALL     = # 2
  dup EARTH_RISE     = # 3
  dup GONK_WALK      = # 4
  dup GROUND_SLAM    = # 5
  dup REVENGE        = # 6
  dup EMPATHY        = # 7
  dup STANCI_WALK    = # 8
  dup RESTORE        = # 9
  dup ESCORT         = # 10
  dup DETAIN         = # 11
  dup ERKOS_WALK     = # 16
  dup FLAME_BALL     = # 17
  dup FLAME_WAVE     = # 18
  dup FLAME_NOVA     = # 19
  dup CRONI_WALK     = # 20
  dup SHADOW_BOND    = # 21
  dup SHADOW_TRAP    = # 22
  dup SHADOW_FLUX    = # 23
  dup SNARCH_WALK    = # 24
  dup QUICK_BOLT_0   = # 25
  dup QUICK_BOLT_1   = # 26
  dup BALLISTA       = # 27
  dup SIRPIX_WALK    = # 32
  dup STEALTH_MOVE   = # 33
  dup STEALTH_STRIKE = # 34
  dup LOCKPICK       = # 35
  dup KENLUA_WALK    = # 36
  dup HASTE          = # 37
  dup DODGE          = # 38
  dup SLASH          = # 39
  dup FLINA_WALK     = # 40
  dup JAVELIN        = # 41
  dup FLY            = # 42
  dup GUST           = # 43
  dup ZAGATUR_WALK   = # 48
  dup NEEDLE         = # 49
  dup WRAP           = # 50
  dup SUMMON         = # 51
  dup AGDRIS_WALK    = # 52
  dup PROTECT        = # 53
  dup SILENCE        = # 54
  dup MEMENTO        = # 55
  dup MEWEN_WALK     = # 56
  dup TELEPORT       = # 57
  dup PSYCHOCK       = # 58
  dup IMPRISON       = # 59

  dup PRIORITY_LIST = #
    (Cons MEMENTO
    (Cons SILENCE
    (Cons PROTECT
    (Cons STEALTH_MOVE
    (Cons TELEPORT
    (Cons EARTH_ROOT
    (Cons SHADOW_BOND
    (Cons BALLISTA
    (Cons EMPATHY
    (Cons ESCORT
    (Cons RESTORE
    (Cons DETAIN
    (Cons HASTE
    (Cons STEALTH_STRIKE
    (Cons REVENGE
    (Cons JAVELIN
    (Cons QUICK_BOLT_0
    (Cons QUICK_BOLT_1
    (Cons EARTH_WALL
    (Cons SHADOW_TRAP
    (Cons WRAP
    (Cons KENLUA_WALK
    (Cons SIRPIX_WALK
    (Cons FLINA_WALK
    (Cons SNARCH_WALK
    (Cons ERKOS_WALK
    (Cons CRONI_WALK
    (Cons STANCI_WALK
    (Cons GONK_WALK
    (Cons TOPHORO_WALK
    (Cons AGDRIS_WALK
    (Cons MEWEN_WALK
    (Cons ZAGATUR_WALK
    (Cons FLY
    (Cons DODGE
    (Cons NEEDLE
    (Cons EARTH_RISE
    (Cons GROUND_SLAM
    (Cons GUST
    (Cons SLASH
    (Cons FLAME_WAVE
    (Cons FLAME_BALL
    (Cons FLAME_NOVA
    (Cons PSYCHOCK
    (Cons IMPRISON
    (Cons SHADOW_FLUX
    (Cons LOCKPICK
    (Cons SUMMON
    Nil))))))))))))))))))))))))))))))))))))))))))))))))

  let get_skill_area = {skill}
    cpy skill = skill
    if |skill ==  2| then: 1
    else: if |skill ==  3| then: 1
    else: if |skill ==  5| then: 1
    else: if |skill ==  7| then: 2
    else: if |skill == 17| then: 2
    else: if |skill == 18| then: 1
    else: if |skill == 19| then: 6
    else: if |skill == 23| then: 1
    else: if |skill == 43| then: 1
    else: if |skill == 49| then: 1
    else: if |skill == 50| then: 1
    else: if |skill == 53| then: 2
    else: if |skill == 58| then: 1
    else: if |skill == 59| then: 1
    else: 0

  dup get_skill_priority =
    dup build_array = (~64 #{state}
      get [array, state]  = state
      get [index, skills] = state
      get [skills, skill] = (pop 63 skills)
      cpy index           = index
      let array           = (write6 skill index array)
      [array, [|index + 1|, skills]])
    dup empty_array = (init6 #0)
    # {skill}
      let array = fst (build_array [empty_array, [0, PRIORITY_LIST]])
      snd (take6 skill 0 array)

  // ::::::::::
  // :: Item ::
  // ::::::::::

  dup WALL = # 0
  dup ROCK = # 1
  dup TRAP = # 2

  // ::::::::::
  // :: Unit ::
  // ::::::::::

  dup VOID = # 0
  dup ITEM = # 1
  dup GOAL = # 2
  dup HERO = # 3

  // Unit getters
  dup get_unit_kind = # {unit} ||unit >> 30| & 0b00000011|
  dup get_unit_side = # {unit} ||unit >> 28| & 0b00000011|
  dup get_unit_type = # {unit} ||unit >> 26| & 0b00000011|
  dup get_unit_hero = # {unit} ||unit >> 24| & 0b00001111|
  dup get_unit_life = # {unit} ||unit >> 18| & 0b00111111|
  dup get_unit_defs = # {unit} ||unit >> 14| & 0b00001111|
  dup get_unit_eff1 = # {unit} ||unit >> 12| & 0b00000011|
  dup get_unit_lock = # {unit} ||unit >> 10| & 0b00000011|
  dup get_unit_mute = # {unit} ||unit >>  8| & 0b00000011|
  dup get_unit_spec = # {unit} ||unit >>  0| & 0b11111111|

  // Unit setters
  dup set_unit_kind = # {kind unit} ||unit & 0b00111111111111111111111111111111| | ||kind & 0b00000011| << 30||
  dup set_unit_side = # {side unit} ||unit & 0b11001111111111111111111111111111| | ||side & 0b00000011| << 28||
  dup set_unit_type = # {type unit} ||unit & 0b11110011111111111111111111111111| | ||type & 0b00000011| << 26||
  dup set_unit_hero = # {hero unit} ||unit & 0b11110000111111111111111111111111| | ||hero & 0b00001111| << 24||
  dup set_unit_life = # {life unit} ||unit & 0b11111111000000111111111111111111| | ||life & 0b00111111| << 18||
  dup set_unit_defs = # {defs unit} ||unit & 0b11111111111111000011111111111111| | ||defs & 0b00001111| << 14||
  dup set_unit_eff1 = # {eff1 unit} ||unit & 0b11111111111111111100111111111111| | ||eff1 & 0b00000011| << 12||
  dup set_unit_lock = # {lock unit} ||unit & 0b11111111111111111111001111111111| | ||lock & 0b00000011| << 10||
  dup set_unit_mute = # {mute unit} ||unit & 0b11111111111111111111110011111111| | ||mute & 0b00000011| <<  8||
  dup set_unit_spec = # {spec unit} ||unit & 0b11111111111111111111111100000000| | ||spec & 0b11111111| <<  0||

  // Unit mappers
  dup mut_unit_kind = # {func unit} cpy unit = unit (set_unit_kind (func (get_unit_kind unit)) unit)
  dup mut_unit_type = # {func unit} cpy unit = unit (set_unit_type (func (get_unit_type unit)) unit)
  dup mut_unit_side = # {func unit} cpy unit = unit (set_unit_side (func (get_unit_side unit)) unit)
  dup mut_unit_hero = # {func unit} cpy unit = unit (set_unit_hero (func (get_unit_hero unit)) unit)
  dup mut_unit_life = # {func unit} cpy unit = unit (set_unit_life (func (get_unit_life unit)) unit)
  dup mut_unit_defs = # {func unit} cpy unit = unit (set_unit_defs (func (get_unit_defs unit)) unit)
  dup mut_unit_eff1 = # {func unit} cpy unit = unit (set_unit_eff1 (func (get_unit_eff1 unit)) unit)
  dup mut_unit_lock = # {func unit} cpy unit = unit (set_unit_lock (func (get_unit_lock unit)) unit)
  dup mut_unit_mute = # {func unit} cpy unit = unit (set_unit_mute (func (get_unit_mute unit)) unit)
  dup mut_unit_spec = # {func unit} cpy unit = unit (set_unit_spec (func (get_unit_spec unit)) unit)

  // Unit constructor
  dup Unit = # {kind}
    cpy kind = kind
    cpy unit = 0
    if |kind == VOID| then:
      let unit = (set_unit_kind VOID unit) 
      let unit = (set_unit_side BOARD unit)
      unit
    else: if |kind == ITEM| then: {type}
      let unit = (set_unit_kind ITEM unit)
      let unit = (set_unit_side BOARD unit)
      let unit = (set_unit_type type unit)
      unit
    else: if |kind == GOAL| then: {side}
      let unit = (set_unit_kind GOAL unit)
      let unit = (set_unit_side side unit)
      unit
    else: if |kind == HERO| then: {side hero life defs eff1 lock mute spec}
      let unit = (set_unit_kind HERO unit)
      let unit = (set_unit_side side unit)
      let unit = (set_unit_hero hero unit)
      let unit = (set_unit_life life unit)
      let unit = (set_unit_defs defs unit)
      let unit = (set_unit_eff1 eff1 unit)
      let unit = (set_unit_lock lock unit)
      let unit = (set_unit_mute mute unit)
      let unit = (set_unit_spec spec unit)
      unit
    else:
      unit

  // Void constructor
  dup Void = #
    (Unit VOID)

  // Item constructor
  dup Item = # {type}
    (Unit ITEM type)

  // Goal constructor
  dup Goal = # {side}
    (Unit GOAL side)

  // Hero constructor
  dup Hero = # {side hero}
    cpy hero = hero
    (Unit HERO side hero (get_hero_max_life hero) 0 0 0 0 0)

  // Unit kind pattern-matching
  dup match_unit_kind = # {unit case_void case_item case_goal case_hero}
    cpy unit = unit 
    cpy kind = (get_unit_kind unit)
    if |kind == VOID| then:
      case_void
    else: if |kind == ITEM| then:
      case_item
    else: if |kind == GOAL| then:
      case_goal
    else: if |kind == HERO| then:
      case_hero
    else:
      0

  dup unit_to_scott = # {unit}
    cpy unit      = unit
    let case_void = {Void Item Goal Hero}
      Void
    let case_item = {Void Item Goal Hero}
      (Item (get_unit_type unit))
    let case_goal = {Void Item Goal Hero}
      (Goal (get_unit_side unit))
    let case_hero = {Void Item Goal Hero}
      (Hero
        (get_unit_side unit)
        (get_unit_hero unit)
        (get_unit_life unit)
        (get_unit_defs unit)
        (get_unit_eff1 unit)
        (get_unit_lock unit)
        (get_unit_mute unit)
        (get_unit_spec unit))
    (match_unit_kind unit case_void case_item case_goal case_hero)

  // Given a unit, returns its icon
  dup get_unit_icon = # {unit}
    cpy unit      = unit
    let case_void = (to_chars " .")
    let case_item = cpy t = (get_unit_type unit) if |t == WALL| [(to_chars "[]"), if |t == ROCK| [(to_chars "()"), (to_chars " %")]]
    let case_goal = (to_chars "<>")
    let case_unit = (get_hero_icon (get_unit_hero unit))
    (match_unit_kind unit case_void case_item case_goal case_unit)

  // Given a unit, returns a readable stats line
  dup get_unit_info = # {unit}
    cpy unit      = unit
    let case_void = NilF
    let case_item = NilF
    let case_goal = NilF
    let case_hero =
      cpy hero = (get_unit_hero unit)
      cpy side = (get_unit_side unit)
      cpy life = (get_unit_life unit)
      cpy defs = (get_unit_defs unit)
      cpy eff1 = (get_unit_eff1 unit)
      cpy lock = (get_unit_lock unit)
      cpy mute = (get_unit_mute unit)
      cpy spec = (get_unit_spec unit)
      (concat (get_hero_icon hero) // Hero name
      (concat (to_chars " | ")
      (concat (ConsF (box_byte (num_to_char ||life /  10| % 10|)) NilF) // life
      (concat (ConsF (box_byte (num_to_char ||life /   1| % 10|)) NilF) // life
      (concat (to_chars " | ")
      (concat (ConsF (box_byte (num_to_char ||defs /  10| % 10|)) NilF) //defs 
      (concat (ConsF (box_byte (num_to_char ||defs /   1| % 10|)) NilF) //defs 
      (concat (to_chars " | ")
      (concat (if side [(to_chars "black "),(to_chars "white ")])
      (concat (if eff1 [(to_chars "(eff1) "), NilF])
      (concat (if lock [(to_chars "(lock) "), NilF])
      (concat (if mute [(to_chars "(mute) "), NilF])
      (concat (if spec [(to_chars "(spec) "), NilF])
              (ConsF #10 NilF))))))))))))))
    (match_unit_kind unit case_void case_item case_goal case_hero)

  dup is_enemy = # {unit_a unit_b} (is_enemy_side (get_unit_side unit_a) (get_unit_side unit_b))
  dup is_ally  = # {unit_a unit_b} (is_ally_side  (get_unit_side unit_a) (get_unit_side unit_b))

  // Adds an amount of life to an unit
  dup heal = # {add_life unit}
    cpy unit      = unit
    let case_void = unit
    let case_item = unit
    let case_goal = unit
    let case_hero =
      cpy add_life = add_life
      cpy has_life = (get_unit_life unit)
      cpy max_life = (get_hero_max_life (get_unit_hero unit))
      cpy new_life = |has_life + add_life|
      if |new_life > 2147483648| then: // damage > life
        Void
      else: if |new_life > max_life| then:
        (set_unit_life max_life unit)
      else:
        (set_unit_life new_life unit)
    (match_unit_kind unit case_void case_item case_goal case_hero)
    
  // Removes an amount of life of an unit
  dup dmge = # {dmg unit} (heal |0 - dmg| unit)
  dup mute = # {trn unit} (mut_unit_mute {mute}|mute + trn| unit)
  dup lock = # {trn unit} (mut_unit_lock {lock}|lock + trn| unit)
  dup defs = # {def unit} (mut_unit_defs {defs}|defs + def| unit)

  dup if_unit = # {comp fun caster target}
    cpy caster = caster
    cpy target = target
    if (comp caster target)
    then: (fun caster target)
    else: [caster, target]

  dup dmge_enemy = # {val} (if_unit is_enemy {caster target}
    // TODO: verify if target is croni with shadow_bond and dmg>hp, if yes, kill caster
    // TODO: verify if target is kenlua with spec=caster, if yes, prevent dmg
    // TODO: verify if target has armor and subtract from dmg
    [caster, (dmge val target)])
  dup lock_enemy = # {val} (if_unit is_enemy {caster target} [caster, (lock val target)])
  dup mute_enemy = # {val} (if_unit is_enemy {caster target} [caster, (mute val target)])
  dup heal_ally  = # {val} (if_unit is_ally  {caster target} [caster, (heal val target)])
  dup defs_ally  = # {val} (if_unit is_ally  {caster target} [caster, (defs val target)])

  //dup check_croni_s_bond = {caster target}
  //  cpy target      = target
  //  let target_hero = (get_unit_hero target)
  //  let target_life = (set_unit_life target)
  //  if ||target_hero == CRONI| & |target_life == 0||
  //  then: 
  //    if (get_unit_spec target) 
  //    then: {caster} (set_unit_life 0 caster)
  //    else: {caster} caster
  //  else: 
  //    caster



  // "a" and "b" are side positions. The function checks if they can swap their position, that is, simulate a walk, and returns:
  // - The same position: if they can't interact with each other.
  // - Inverted position: the elements interacted and one now occupies the position of the other.
  dup a_step_to_b = # {a b}
    cpy a             = a
    cpy b             = b
    let case_a_void   = [a, b]
    let case_a_item   = [a, b]
    let case_a_goal   = [a, b]
    let case_a_hero   =
      let case_b_void = [b, a]
      let case_b_item =
        // TODO: don't activate trap if it is from the same team (must add that info on the trap)
        if |(get_unit_type b) == TRAP|
          then: [Void, (lock 2 a)]
          else: [a, b]
      let case_b_goal = [a, b]
      let case_b_hero = 
        cpy a_side    = (get_unit_side a)
        cpy b_side    = (get_unit_side b)
        if |a_side == b_side|
          then: [b, a]
          else: [a, b]
      (match_unit_kind b case_b_void case_b_item case_b_goal case_b_hero)
    (match_unit_kind a case_a_void case_a_item case_a_goal case_a_hero)

  // :::::::::::
  // :: Board ::
  // :::::::::::

dup new_board = #
    let O   = Void
    let W   = (Item WALL)
    let a   = (Hero WHITE GONK)
    let b   = (Hero WHITE ERKOS)
    let c   = (Hero WHITE KENLUA)
    let d   = (Hero WHITE MEWEM)
    let x   = (Goal WHITE)
    let e   = (Hero BLACK TOPHORO)
    let f   = (Hero BLACK CRONI)
    let g   = (Hero BLACK FLINA)
    let h   = (Hero BLACK STANCI)
    let y   = (Goal BLACK)
    let r00 = [[[[W,W],[W,O]],[[O,O],[O,O]]],[[[O,O],[O,O]],[[h,W],[W,W]]]]
    let r01 = [[[[W,W],[O,O]],[[O,O],[O,O]]],[[[O,O],[O,O]],[[O,g],[y,W]]]]
    let r02 = [[[[W,O],[O,O]],[[O,O],[O,O]]],[[[O,O],[O,O]],[[O,O],[f,W]]]]
    let r03 = [[[[O,O],[O,O]],[[O,O],[O,O]]],[[[O,O],[O,O]],[[O,O],[O,e]]]]
    let r04 = [[[[O,O],[O,O]],[[O,O],[O,O]]],[[[O,O],[O,O]],[[O,O],[O,O]]]]
    let r05 = [[[[O,O],[O,O]],[[O,O],[O,O]]],[[[O,O],[O,O]],[[O,O],[O,O]]]]
    let r06 = [[[[O,O],[O,O]],[[O,O],[O,O]]],[[[O,O],[O,O]],[[O,O],[O,O]]]]
    let r07 = [[[[O,O],[O,O]],[[O,O],[O,O]]],[[[O,O],[O,O]],[[O,O],[O,O]]]]
    let r08 = [[[[O,O],[O,O]],[[O,O],[O,O]]],[[[O,O],[O,O]],[[O,O],[O,O]]]]
    let r09 = [[[[O,O],[O,O]],[[O,O],[O,O]]],[[[O,O],[O,O]],[[O,O],[O,O]]]]
    let r10 = [[[[O,O],[O,O]],[[O,O],[O,O]]],[[[O,O],[O,O]],[[O,O],[O,O]]]]
    let r11 = [[[[O,O],[O,O]],[[O,O],[O,O]]],[[[O,O],[O,O]],[[O,O],[O,O]]]]
    let r12 = [[[[a,O],[O,O]],[[O,O],[O,O]]],[[[O,O],[O,O]],[[O,O],[O,O]]]]
    let r13 = [[[[W,b],[O,O]],[[O,O],[O,O]]],[[[O,O],[O,O]],[[O,O],[O,W]]]]
    let r14 = [[[[W,x],[c,O]],[[O,O],[O,O]]],[[[O,O],[O,O]],[[O,O],[W,W]]]]
    let r15 = [[[[W,W],[W,d]],[[O,O],[O,O]]],[[[O,O],[O,O]],[[O,W],[W,W]]]]
    [[[[r00,r01],[r02,r03]],[[r04,r05],[r06,r07]]],[[[r08,r09],[r10,r11]],[[r12,r13],[r14,r15]]]]

  // Converts a 16x16 position to an index up to 256.
  dup board_index = # {pos}
    get [x,y] = pos
    cpy x     = x
    cpy y     = y
    cpy o     = ||x > 15| | |y > 15||
    let x     = if o [0, x]
    let y     = if o [0, y]
    ||y * 16| + x|

  // Converts an index up to 256 to a 16x16 position.
  dup board_position = # {idx}
    cpy idx = idx
    [|idx % 16|, |idx / 16|]

  dup board_interact = # {a_pos b_pos}
    cpy a_idx = (board_index a_pos)
    cpy b_idx = (board_index b_pos)
    if |a_idx == b_idx|
      then: {fun board}
        get [board,b_val] = (take8 b_idx Void board)
        cpy b_val         = b_val
        get [a_val,b_val] = (fun b_val b_val)
        let board         = (write8 b_idx b_val board)
        board
      else: {fun board}
        get [board,a_val] = (take8 a_idx Void board)
        get [board,b_val] = (take8 b_idx Void board)
        get [a_val,b_val] = (fun a_val b_val)
        let board         = (write8 a_idx a_val board)
        let board         = (write8 b_idx b_val board)
        board 

  dup board_swap = # {a_pos b_pos board}
    (board_interact a_pos b_pos {a b}[b,a] board)

  // Apply a function to a board unit
  dup board_update = # {pos fun board}
    (update8 (board_index pos) fun board)

  dup print_board = 
    let NEWLINE = 10
    let SPACE   = 32
    let break_lines = {list Cons}
      dup Cons = Cons
      dup fold = (list #{x xs i}
        cpy i = i
        (if |i == 0| then:
          {list} (Cons NEWLINE list)
        else: if ||i % 32| == 0| then:
          {list} (Cons SPACE (Cons (num_to_char ||i - 1| / 32|) (Cons NEWLINE list)))
        else:
          {list} list
        (Cons x (xs |i + 1|))))
      # {Nil} (fold {i}(Cons SPACE (Cons (num_to_char 15) Nil)) 0)
    let fold_node = {lft rgt}
      get [lft_info, lft_board] = lft
      get [rgt_info, rgt_board] = rgt
      [(concat lft_info rgt_info), (concat lft_board rgt_board)]
    let fold_leaf = {unit}
      cpy unit = unit
      [(get_unit_info unit), (get_unit_icon unit)]
    dup fold = (fold8 #fold_node #fold_leaf)
    # {board}
      get [info_text, board_text] = (fold board)
      (from_chars
        (concat (ConsF NEWLINE NilF)
        (concat (to_chars " 0 1 2 3 4 5 6 7 8 9 a b c d e f")
        (concat (break_lines board_text)
        (concat (ConsF NEWLINE NilF)
        (concat (to_chars "HR | HP | DF |")
        (concat (ConsF NEWLINE NilF)
        (concat (to_chars "-- | -- | -- |")
        (concat (ConsF NEWLINE NilF)
        (concat info_text
          (ConsF NEWLINE NilF)))))))))))

  // get_hero_position
  // | Returns the position of a hero on the board, if any
  // | TODO: board should remember hero positions to avoid searching
  // : {hero : HeroID} ->
  //   {board : (Array ~8 Unitt)} ->
  //   [(Array ~8 Unit), (Maybe [Num,Num])]
  dup get_hero_position =
    let fold_node = {lft rgt her idx}
      cpy idx                  = idx
      cpy her                  = her
      get [lft_board, lft_pos] = (lft her |idx * 2|)
      get [rgt_board, rgt_pos] = (rgt her ||idx * 2| + 1|)
      [[lft_board, rgt_board], (maybe_concat lft_pos rgt_pos)]
    let fold_leaf = {unit her idx}
      cpy unit = unit
      if ||(get_unit_kind unit) == HERO| & |(get_unit_hero unit) == her||
        then: [unit, (Just (board_position idx))]
        else: [unit, None]
    dup find = (fold8 #fold_node #fold_leaf)
    # {hero board}
      (find board hero 0)

  dup query_at = # {pos func board}
    let cpy_app_func = {unit}
      cpy unit = unit
      [unit, (func unit)]
    (with8 (board_index pos) cpy_app_func board)

  dup get_at = # {pos board}
    (query_at pos {x}x board)

  dup is_void_at  = # {pos board} (query_at pos {unit}|(get_unit_kind unit) == VOID| board)
  dup is_item_at  = # {pos board} (query_at pos {unit}|(get_unit_kind unit) == WALL| board)
  dup is_goal_at  = # {pos board} (query_at pos {unit}|(get_unit_kind unit) == GOAL| board)
  dup is_hero_at  = # {pos hero board} (query_at pos ({unit} cpy unit = unit ||(get_unit_kind unit) == HERO| & |(get_unit_hero unit) == hero||) board)
  dup get_lock_at = # {pos board} (query_at pos get_unit_lock board)
  dup get_mute_at = # {pos board} (query_at pos get_unit_mute board)
  dup get_side_at = # {pos board} (query_at pos get_unit_side board)
  dup get_life_at = # {pos board} (query_at pos get_unit_life board)
  dup get_defs_at = # {pos board} (query_at pos get_unit_defs board)
  dup comp_side = # {comp a_pos b_pos board}
    get [board, a_side] = (get_side_at a_pos board)
    get [board, b_side] = (get_side_at b_pos board)
    [board, (comp a_side b_side)]
  dup are_enemies_at = # (comp_side {a b}|a == b|)
  dup are_allies_at = # (comp_side {a b}|a == b|)

  // :::::::::::::
  // :: Effects ::
  // :::::::::::::

  // Given a position and a direction to step forward, move the element (if is possible) and return the updated map
  dup step = # {a_pos a_dxy board}
    get [a_pos0,a_pos1] = (vec2_cpy a_pos)
    let b_pos           = (vec2_add a_pos0 a_dxy)
    (board_interact a_pos1 b_pos a_step_to_b board)

  // cast_area
  // : {-P    : Type}
  //   {range : Num}
  //   {area  : Area}
  //   {hits  : {cpos : [Num,Num]} {hpos : [Num,Num]} {state : P} P}
  // ! {pos   : [Num,Num]}
  //   {dirs  : (SList [Num,Num])}
  //   {state : P}
  //   P
  let cast_area = {range area hits}
    dup range = range
    dup hits  = hits
    dup exec  = (area #{hpos state}
      get [state, cpos]  = state
      get [cpos0, cpos1] = (vec2_cpy cpos)
      get [hpos0, hpos1] = (vec2_cpy hpos)
      let new_state      = (hits cpos0 hpos0 state)
      [new_state, cpos1])
    # {cpos tpos}
      get [cpos0, cpos1] = (vec2_cpy cpos)
      get [tpos0, tpos1] = (vec2_cpy tpos)
      if |(vec2_flat_dist cpos0 tpos0) < |range + 1||
      then: {state} (fst (exec tpos1 [state, cpos1]))
      else: {state} state

  // cast_wave
  // : {-P    : Type}
  //   {area  : Area}
  //   {hits  : {cpos : [Num,Num]} {tpos : [Num,Num]} {dir : [Num,Num]} {state : P} P}
  // ! {pos   : [Num,Num]}
  //   {dir   : [Num,Num]}
  //   {state : P}
  //   P
  let cast_wave = {area hits}
    dup hits = hits
    dup exec = (area #{hpos_dir state}
      get [hpos, dir]    = hpos_dir
      get [state, cpos]  = state
      get [cpos0, cpos1] = (vec2_cpy cpos)
      get [hpos0, hpos1] = (vec2_cpy hpos)
      let new_state      = (hits cpos0 hpos0 dir state)
      [new_state, cpos1])
    # {pos dir state}
      get [cpos0, cpos1] = (vec2_cpy pos)
      get [state, cpos]  = (exec cpos0 dir [state, cpos1])
      state

  // Walks through a set of directions
  let walk = {range}
    let rang = range
    let area = vec2_range_0
    let hits = {cpos tpos board}
      let effect = {caster target}
        cpy caster = caster
        cpy target = target
        // TODO: ballista can't walk
        if (get_unit_lock caster)
        then: [caster, target]
        else: (a_step_to_b caster target)
      (board_interact cpos tpos effect board)
    (cast_area rang area #hits)

  // == Tophoro ==
  // ~~~~~~~~~~~~~

  dup tophoro_walk = (walk #3)

  dup earth_root = (cast_area #0 vec2_range_0 # {cpos tpos board}
    (board_update cpos {unit}(heal 20 (mute 3 (lock 3 unit))) board))

  dup earth_rise =
    let rang = #2
    let area = vec2_range_1
    let hits = #{cpos tpos board} 
      let effect = {caster target}
        get [caster, target] = (dmge_enemy 2 caster target)
        get [caster, target] = (mute_enemy 1 caster target)
        [caster, target]
      (board_interact cpos tpos effect board)
    (cast_area rang area hits)

  dup earth_wall =
    let rang = #2
    let area = vec2_range_1
    let wall = {unit}
      cpy unit = unit
      if |(get_unit_kind unit) == VOID|
      then: (Item ROCK)
      else: unit
    let hits = {cpos tpos board}
      (board_update tpos wall board)
    (cast_area #2 area #hits)

  let test_earth_root = 
    let board = new_board
    let board = (board_update [0xf,0x3] (dmge 50) board)
    let board = (earth_root [0xf,0x3] [0xf,0x3] board)
    (print_board board)

  let test_earth_rise = 
    let board = new_board
    let board = (board_swap [0x3,0xf] [0xf,0x5] board)
    let board = (earth_rise [0xf,0x3] [0xf,0x4] board)
    (print_board board)

  let test_earth_wall =
    let board = new_board
    let board = (board_swap [0x3,0xf] [0xf,0x5] board)
    let board = (earth_wall [0xf,0x3] [0xe,0x4] board)
    (print_board board)

  // == Gonk ==
  // ~~~~~~~~~~

  dup gonk_walk = (walk #3)

  dup empathy = 
    let rang = #1
    let area = vec2_range_1
    let hits = #{cpos tpos board} (board_interact cpos tpos (defs_ally 8) board)
    dup cast = (cast_area rang area hits)
    # {cpos tpos board}
      get [cpos0, cpos1] = (vec2_cpy cpos)
      let board          = (board_update cpos0 (dmge 4) board)
      (cast cpos1 tpos board)

  dup revenge =
    let rang = #1
    let area = vec2_range_0
    let hits = #{cpos tpos board}
      get [cpos0, cpos1] = (vec2_cpy cpos)
      get [board, life]  = (get_life_at cpos0 board)
      let effect         = (dmge_enemy ||40 - life| / 4|)
      (board_interact cpos1 tpos effect board)
    (cast_area rang area hits)

  dup ground_slam =
    let rang = #0
    let area = vec2_range_2
    let hits = #{cpos tpos board}
      get [tpos0, tpos1] = (vec2_cpy tpos)
      let effect         = {caster target}
        get [caster, target] = (dmge_enemy 2 caster target)
        get [caster, target] = (mute_enemy 1 caster target)
        [caster, target]
      (board_interact cpos tpos1 effect board)
    (cast_area rang area hits)

  let test_empathy =
    let board = new_board
    let board = (gonk_walk [0x0,0xc] [0x2,0xc] board)
    let board = (empathy [0x2,0xc] [0x2,0xd] board)
    (print_board board)

  let test_revenge =
    let board = new_board
    let board = (board_swap [0x0,0xc] [0xf,0x4] board)
    let board = (board_update [0xf,0x4] (dmge 32) board)
    let board = (revenge [0xF,0x4] [0xF,0x3] board)
    (print_board board)

  let test_ground_slam =
    let board = new_board
    let board = (board_swap [0x0,0xc] [0xe,0x3] board)
    let board = (ground_slam [0xe,0x3] [0xe,0x3] board)
    (print_board board)

  // == Stanci ==
  // ~~~~~~~~~~~~

  dup stanci_walk = (walk #3)

  dup restore =
    let rang = #4
    let area = vec2_range_0
    let hits = #{cpos hpos board} (board_interact cpos hpos (heal_ally 3) board)
    (cast_area rang area hits)

  dup escort =
    let rang = #4
    let area = vec2_range_0
    let hits = #{cpos hpos board} (board_interact cpos hpos (defs_ally 3) board)
    (cast_area rang area hits)

  dup detain =
    let rang = #4
    let area = vec2_range_0
    let hits = #{cpos hpos board} (board_interact cpos hpos (mute_enemy 1) board)
    (cast_area rang area hits)

  let test_restore =
    let board = new_board
    let board = (board_update [0xe,0x2] (dmge 10) board)
    let board = (restore [0xd,0x1] [0xe,0x2] board)
    (print_board board)

  let test_escort =
    let board = new_board
    let board = (escort [0xd,0x1] [0xe,0x2] board)
    (print_board board)

  let test_detain =
    let board = new_board
    let board = (board_swap [0x0,0xc] [0xc,0x2] board)
    let board = (detain [0xd,0x1] [0xc,0x2] board)
    (print_board board)

  // == Erkos ==
  // ~~~~~~~~~~~

  dup erkos_walk = (walk #3)

  dup flame_ball =
    let rang = #4
    let area = vec2_range_2
    let hits = # {cpos hpos board} (board_interact cpos hpos (dmge_enemy 3) board)
    (cast_area rang area hits)

  dup flame_wave =
    let rang = #4
    let area = vec2_range_1
    let hits = # {cpos hpos board} (board_interact cpos hpos (dmge_enemy 5) board)
    (cast_area rang area hits)

  dup flame_nova = 
    let rang = #0
    let area = vec2_range_6
    let hits = #{cpos hpos board} (board_interact cpos hpos (dmge_enemy 15) board)
    dup cast = (cast_area rang area hits)
    # {cpos tpos board}
      get [cpos0, cpos1] = (vec2_cpy cpos)
      let board          = (board_update cpos0 (dmge 30) board)
      (cast cpos1 tpos board)

  let test_flame_ball =
    let board = new_board
    let board = (board_swap [0x1,0xd] [0xd,0x5] board)
    let board = (flame_ball [0xd,0x5] [0xd,0x3] board)
    (print_board board)

  let test_flame_wave =
    let board = new_board
    let board = (board_swap [0x1,0xd] [0xd,0x5] board)
    let board = (flame_wave [0xd,0x5] [0xd,0x2] board)
    (print_board board)

  let test_flame_nova =
    let board = new_board
    let board = (board_swap [0x1,0xd] [0xd,0x5] board)
    let board = (flame_nova [0xd,0x5] 12 board)
    (print_board board)

  // == Croni ==
  // ~~~~~~~~~~~

  dup croni_walk = (walk #3)

  dup shadow_bond = # {pos nil board}
    let bind = {unit}
      let unit = (dmge 3 unit)
      let unit = (set_unit_spec 1 unit)
      unit
    (board_update pos bind board)

  dup shadow_trap = 
    let rang = #8
    let area = vec2_range_0
    let hits = #{cpos hpos board}
      let put_trap = {unit}
        cpy unit = unit
        if |(get_unit_kind unit) == VOID|
        then: (Item TRAP)
        else: unit
      (board_update hpos put_trap board)
    (cast_area rang area hits)

  dup shadow_flux =
    let rang = #8
    let area = vec2_range_1
    let hits = #{cpos tpos board} (board_interact cpos tpos (dmge_enemy 8) board)
    (cast_area rang area hits)

  let test_shadow_trap =
    let board = new_board
    let board = (board_swap [0xe,0x2] [0xa,0xd] board)
    let board = (shadow_trap [0xa,0xd] [0x2,0xd] board)
    let board = (erkos_walk [0x1,0xd] [0x2,0xd] board)
    (print_board board)

  let test_shadow_bond =
    let board = new_board
    let board = (shadow_bond [0xe,0x2] 0 board)
    (print_board board)

  // == Snarch ==
  // ~~~~~~~~~~~~

  dup snarch_walk = (walk #3)

  dup ballista = # {pos nil board}
    let mount = {unit}
      cpy unit = unit
      let spec = (get_unit_spec unit)
      let unit = (mut_unit_lock {x}|x + 1| unit)
      let unit = (mut_unit_mute {x}|x + 1| unit)
      let unit = (set_unit_spec |1 - spec| unit)
      unit
    (board_update pos mount board)

  dup quick_bolt_0 =
    let area = vec2_range_1
    let hits = #{cpos hpos} (board_interact cpos hpos (dmge_enemy 2))
    let rngX = {rng} (cast_area rng area hits)
    dup rngA = (rngX #6)
    dup rngB = (rngX #12)
    # {cpos hpos board}
      get [cpos0, cpos1]   = (vec2_cpy cpos)
      get [board, mounted] = (query_at cpos0 get_unit_spec board) 
      (if mounted [rngB, rngA] cpos1 hpos board)

  dup quick_bolt_1 = # quick_bolt_0

  let test_quick_bolt_0 =
    let board = new_board
    let board = (write8 (board_index [0xd,0x4]) (Hero BLACK SNARCH) board)
    let board = (quick_bolt_0 [0xd,0x4] [0xd,0x1] board)
    (print_board board)

  let test_ballista =
    let board = new_board
    let board = (write8 (board_index [0xd,0xd]) (Hero BLACK SNARCH) board)
    let board = (ballista [0xd,0xd] 0 board)
    let board = (quick_bolt_0 [0xd,0xd] [0xd,0x1] board)
    (print_board board)

  // == Sirpix ==
  // ~~~~~~~~~~~~

  dup sirpix_walk = (walk #3)

  dup stealth_move = # {cpos tpos board}
    get [cx, cy]      = cpos
    get [tx, ty]      = tpos
    cpy cx            = cx
    cpy cy            = cy
    cpy tx            = tx
    cpy ty            = ty
    get [board, spec] = (query_at [cx,cy] get_unit_spec board)
    cpy spec          = spec
    cpy spec          = if |spec == 0| [||cy << 4| | cx|, spec]
    cpy sx            = ||spec >> 0| & 0b1111|
    cpy sy            = ||spec >> 4| & 0b1111|
    (if |(vec2_flat_dist [sx,sy] [tx,ty]) < |4 + 1||
      then: {board} (board_update [cx,cy] (set_unit_spec ||ty << 4| | tx|) board)
      else: {board} board
      board)

    dup stealth_strike =
      let rang = #0
      let area = vec2_range_1
      let hits = {cpos hpos} (board_interact cpos hpos (dmge_enemy 3))
      let cast = (cast_area rang area hits)
      # {cpos nil board}
          get [cx, cy]      = cpos
          cpy cx            = cx
          cpy cy            = cy
          get [board, spec] = (query_at [cx,cy] get_unit_spec board)
          cpy spec          = spec
          cpy spec          = if |spec == 0| [||cy << 4| | cx|, spec]
          cpy sx            = ||spec >> 0| & 0b1111|
          cpy sy            = ||spec >> 4| & 0b1111|
          get [board, void] = (is_void_at [sx,sy] board)
          (if void
            then: {board}
              let board = (board_update [cx,cy] (set_unit_spec ||cy << 4| | cx|) board)
              let board = (board_swap [cx,cy] [sx,sy] board)
              let board = (cast [sx,sy] [sx,sy] board)
              board
            else: {board}
              board
            board)

  dup lockpick = # {cpos nil board}
    board

  let test_stealth =
    let board = new_board
    let board = (write8 (board_index [0xd,0xd]) (Hero BLACK SIRPIX) board)
    let board = (stealth_move [0xd,0xd] [0xd,0x9] board)
    let board = (stealth_move [0xd,0xd] [0xd,0x5] board)
    let board = (stealth_move [0xd,0xd] [0xd,0x2] board)
    let board = (stealth_strike [0xd,0xd] 0 board)
    (print_board board)

  // == Kenlua ==
  // ~~~~~~~~~~~~

  dup kenlua_walk = (walk #3)

  dup haste =
    let rang = #0
    let area = vec2_range_1
    let hits = # {cpos tpos} (board_interact cpos tpos (dmge_enemy 4))
    dup strike = (cast_area rang area hits)
    # {cpos tpos board}
      get [cpos0, cpos1] = (vec2_cpy cpos)
      get [tposA, tposB] = (vec2_cpy tpos)
      get [tpos0, tpos1] = (vec2_cpy tposA)
      get [tpos2, tpos3] = (vec2_cpy tposB)
      get [board, void]  = (is_void_at tpos0 board)
      (if void
        then: {board}
          let board = (board_update cpos0 (dmge 2) board)
          let board = (board_swap cpos1 tpos1 board)
          let board = (strike tpos2 tpos3 board)
          board
        else: {board}
          board
        board)

  dup dodge =
    let rang = #32
    let area = vec2_range_0
    let hits = #{cpos tpos board}
      let effect = {caster target}
        cpy caster = caster
        cpy target = target
        let caster = if |(get_unit_kind target) == HERO|
          then: (set_unit_spec |(get_unit_hero target) + 128| caster)
          else: caster
        [caster, target]
      (board_interact cpos tpos effect board)
    (cast_area rang area hits)

  dup slash =
    let rang = #1
    let area = vec2_range_0
    let hits = # {cpos tpos} (board_interact cpos tpos (dmge_enemy 12))
    (cast_area rang area hits)

  let test_haste =
    let board = new_board
    let board = (write8 (board_index [0xd,0x8]) (Hero WHITE KENLUA) board)
    let board = (kenlua_walk [0xd,0x8] [0xd,0x5] board)
    let board = (haste [0xd,0x5] [0xd,0x2] board)
    (print_board board)

  let test_dodge =
    let board = new_board
    let board = (dodge [0x2,0xe] [0xf,0x3] board)
    (print_board board)

  let test_slash =
    let board = new_board
    let board = (write8 (board_index [0xe,0x3]) (Hero WHITE KENLUA) board)
    let board = (board_update [0xe,0x3] (dmge 20) board)
    let board = (slash [0xe,0x3] [0xf,0x3] board)
    (print_board board)

  // == Flina ==
  // ~~~~~~~~~~~

  dup flina_walk = (walk #3)

  dup javelin =
    let rang = #2
    let area = vec2_range_0
    let hits = {cpos tpos} (board_interact cpos tpos (dmge_enemy 4))
    (cast_area rang area #hits)

  dup fly =
    let rang = #3
    let area = vec2_range_0
    let hits = {cpos tpos} (board_interact cpos tpos a_step_to_b)
    (cast_area rang area #hits)

  dup gust =
    let rang = #2
    let area = vec2_range_1
    let hits = # {cpos hpos board} (board_interact cpos hpos (dmge_enemy 3) board)
    (cast_area rang area hits)

  let test_javelin =
    let board = new_board
    let board = (board_swap [0x1,0xd] [0xa,0x0] board)
    let board = (javelin [0xc,0x0] [0xa,0x0] board)
    (print_board board)

  let test_fly =
    let board = new_board
    let board = (board_swap [0x0,0xc] [0xa,0x2] board)
    let board = (fly [0xc,0x0] [0xa,0x2] board)
    (print_board board)

  // == Zagatur ==
  // ~~~~~~~~~~~~~

  dup zagatur_walk = (walk #0)

  dup wrap =
    let rang = #0
    let area = vec2_range_1
    let hits = #{cpos tpos board} (board_interact cpos tpos (lock_enemy 1) board)
    (cast_area rang area hits)

  dup needle =
    let rang = #0
    let area = vec2_range_1
    let hits = # {cpos tpos board} (board_interact cpos tpos (dmge_enemy 3) board)
    (cast_area rang area hits)

  dup summon =
    let rang = #4
    let area = vec2_range_0
    let hits = {cpos tpos board}
      let effect = {caster target}
        cpy caster = caster
        cpy target = target
        let target = if |(get_unit_kind target) == VOID|
          then: (Hero (get_unit_side caster) ZAGATUR)
          else: target
        [caster, target]
      (board_interact cpos tpos effect board)
    (cast_area #2 vec2_range_0 #hits)

  let test_summon =
    let board = new_board
    let board = (write8 (board_index [0x3,0xe]) (Hero BLACK ZAGATUR) board)
    let board = (summon [0x3,0xe] [0x5,0xe] board)
    let board = (needle [0x3,0xe] [0x3,0xe] board)
    let board = (wrap [0x3,0xe] [0x3,0xe] board)
    (print_board board)

  // == Agdris ==
  // ~~~~~~~~~~~~

  dup agdris_walk = (walk #1)

  dup silence =
    let rang = #32
    let area = vec2_range_0
    let hits = {cpos tpos} (board_interact cpos tpos (mute_enemy 1))
    (cast_area rang area #hits)

  dup protect =
    let rang = #32
    let area = vec2_range_0
    let hits = {cpos tpos} (board_interact cpos tpos (defs_ally 3))
    (cast_area rang area #hits)

  dup memento =
    let rang = #32
    let area = vec2_range_2
    let hit0 = # {cpos tpos} (board_interact cpos tpos (mute_enemy 1))
    let hit1 = # {cpos tpos} (board_interact cpos tpos (lock_enemy 1))
    let hit2 = # {cpos tpos} (board_interact cpos tpos (dmge_enemy 2))
    let hit3 = # {cpos tpos} (board_interact cpos tpos (defs_ally 2))
    let hit4 = # {cpos tpos} (board_interact cpos tpos (heal_ally 2))
    dup eff0 = (cast_area rang area hit0)
    dup eff1 = (cast_area rang area hit1)
    dup eff2 = (cast_area rang area hit2)
    dup eff3 = (cast_area rang area hit3)
    dup eff4 = (cast_area rang area hit4)
    # {cpos tpos board}
      get [cx, cy] = cpos
      get [tx, ty] = tpos
      cpy cx       = cx
      cpy cy       = cy
      cpy tx       = tx
      cpy ty       = ty
      let board    = (eff0 [cx,cy] [tx,ty] board)
      let board    = (eff1 [cx,cy] [tx,ty] board)
      let board    = (eff2 [cx,cy] [tx,ty] board)
      let board    = (eff3 [cx,cy] [tx,ty] board)
      let board    = (eff4 [cx,cy] [tx,ty] board)
      let board    = (board_update [cx,cy] (dmge 63) board)
      board

  let test_silence =
    let board = new_board
    let board = (write8 (board_index [0x2,0xd]) (Hero WHITE AGDRIS) board)
    let board = (silence [0x2,0xd] [0xc,0x0] board)
    (print_board board)

  let test_protect =
    let board = new_board
    let board = (write8 (board_index [0x2,0xd]) (Hero WHITE AGDRIS) board)
    let board = (protect [0x2,0xd] [0x0,0xc] board)
    (print_board board)

  let test_memento =
    let board = new_board
    let board = (write8 (board_index [0x2,0xd]) (Hero WHITE AGDRIS) board)
    let board = (board_swap [0xe,0x2] [0x3,0xd] board)
    let board = (board_swap [0xd,0x1] [0x2,0xc] board)
    let board = (memento [0x2,0xd] [0x2,0xd] board)
    (print_board board)

  // == Mewem ==
  // ~~~~~~~~~~~

  dup mewem_walk = (walk #0)

  dup teleport =
    let rang = #32
    let area = vec2_range_0
    let hits = {cpos tpos} (board_interact cpos tpos a_step_to_b)
    (cast_area rang area #hits)

  dup psychock =
    let rang = #4
    let area = vec2_range_1
    let hits = #{cpos tpos board} (board_interact cpos tpos (dmge_enemy 6) board)
    (cast_area rang area hits)

  dup imprison =
    let rang = #4
    let area = vec2_range_1
    let hits = #{cpos tpos board} (board_interact cpos tpos (lock_enemy 2) board)
    (cast_area rang area hits)

  // == That's all! ==
  // ~~~~~~~~~~~~~~~~~

  dup get_skill_effect = # {skill}
    let to = [[tophoro_walk , earth_root]   , [earth_wall     , earth_rise]]
    let go = [[gonk_walk    , ground_slam]  , [revenge        , empathy]]
    let st = [[stanci_walk  , restore]      , [escort         , detain]]
    let h3 = 0
    let er = [[erkos_walk   , flame_ball]   , [flame_wave     , flame_nova]]
    let cr = [[croni_walk   , shadow_bond]  , [shadow_trap    , shadow_flux]]
    let sn = [[snarch_walk  , quick_bolt_0] , [quick_bolt_1   , ballista]]
    let h7 = 0
    let si = [[sirpix_walk  , stealth_move] , [stealth_strike , lockpick]]
    let ke = [[kenlua_walk  , haste]        , [dodge          , slash]]
    let fl = [[flina_walk   , javelin]      , [fly            , gust]]
    let hB = 0
    let za = [[zagatur_walk , needle]       , [wrap           , summon]]
    let ag = [[agdris_walk  , protect]      , [silence        , memento]]
    let me = [[mewem_walk   , teleport]     , [psychock       , imprison]]
    let hF = 0
    let r0 = [[[to,go],[st,h3]],[[er,cr],[sn,h7]]]
    let r1 = [[[si,ke],[fl,hB]],[[za,ag],[me,hF]]]
    (snd (take6 skill 0 [r0, r1]))

  // :::::::::::
  // :: Casts ::
  // :::::::::::

  // empty_cast
  dup empty_cast = # Nil

  let sort_casts = {casts} {Cons}
   dup Cons = Cons
   dup arr = (init6 #{Nil} Nil)
   let loop = {cast arr}
     get [id, name] = cast
     cpy id = id
     let priority = (get_skill_priority id)
     let append = {cont} {k} (Cons [id, name] (cont k))
     (update6 priority append arr)
   dup rec = (casts #loop)
   dup arr = # (rec arr)
   dup fold = (fold6 #{arr1 arr2} {Nil} (arr1 (arr2 Nil)) #{x} x)
   #(fold arr)

  let cast = {cast board}
    get [skill, argm]  = cast
    cpy skill          = skill
    let hero           = |skill / 4|
    get [board, cpos]  = (get_hero_position hero board) 
    let case_cpos_none = {board}
      board
    let case_cpos_just = {cpos} {board}
      get [cpos0, cpos1] = (vec2_cpy cpos)
      get [board, unit]  = (get_at cpos0 board)
      let is_muted       = (get_unit_mute unit)
      (if is_muted
        then: {cpos board} board
        else: {cpos board}
          let effect = (get_skill_effect skill)
          let board  = (effect cpos argm board)
          board
      cpos1 board)
    (cpos case_cpos_none case_cpos_just board)

  let test_mutted_cast =
      let board = new_board
      let board = (write8 (board_index [0x2,0xd]) (Hero WHITE AGDRIS) board)
      let board = (cast [SILENCE,[0xc,0x0]] board)
      let board = (board_update [0xd,0x1] (dmge 8) board)
      let board = (cast [RESTORE,[0xd,0x1]] board)
      (print_board board)

  // TODO: create end_turn function
  dup end_turn = 
    let fold_node = {lft rgt}
      [lft, rgt]
    let fold_leaf = {unit}
      cpy unit = unit
      let case_void =
        unit
      let case_item =
        cpy item = (get_unit_type unit)
        if |item == ROCK| then:
          Void
        else: if |item == TRAP| then:
          Void
        else:
          unit
      let case_goal =
        unit
      let case_hero =
        cpy lock = (get_unit_lock unit)
        cpy mute = (get_unit_mute unit)
        let lock = if |lock > 0| [|lock - 1|, lock]
        let mute = if |mute > 0| [|mute - 1|, mute]
        let unit = (set_unit_lock lock unit)
        let unit = (set_unit_mute mute unit)
        let unit = (set_unit_defs 0 unit)
        unit
      (match_unit_kind unit case_void case_item case_goal case_hero)
    (fold8 #fold_node #fold_leaf)
<<<<<<< HEAD
=======

  # let board = new_board
    let board = (cast [GONK_WALK, [0x0,0x9]] board)
    let board = (cast [CRONI_WALK, [0xb,0x2]] board)
    let board = (cast [GONK_WALK, [0x3,0x9]] board)
    let board = (cast [CRONI_WALK, [0x9,0x2]] board)
    let board = (cast [GONK_WALK, [0x3,0x6]] board)
    let board = (cast [CRONI_WALK, [0x9,0x5]] board)
    let board = (cast [SHADOW_FLUX, [0x3,0x6]] board)
    //let board = (end_turn board)
    (print_board board)

  //dup exports =
    //[#new_board,
    //[#cast,
    //[#print_board,
    //[#unit_to_scott,
    //[#get_skill_priority,
    //[#get_skill_area,
    //[#get_at,
    //[#TOPHORO,
    //[#GONK,
    //[#STANCI,
    //[#HERO_3,
    //[#ERKOS,
    //[#CRONI,
    //[#SNARCH,
    //[#HERO_7,
    //[#SIRPIX,
    //[#KENLUA,
    //[#FLINA,
    //[#HERO_B,
    //[#ZAGATUR,
    //[#AGDRIS,
    //[#MEWEM,
    //[#HERO_F,
     //0]]]]]]]]]]]]]]]]]]]]]]]

  //# exports

>>>>>>> 35b303d2

  //# let board = new_board
    //let board = (cast [GONK_WALK, [0x0,0x9]] board)
    //let board = (cast [CRONI_WALK, [0xb,0x2]] board)
    //let board = (cast [GONK_WALK, [0x3,0x9]] board)
    //let board = (cast [CRONI_WALK, [0x9,0x2]] board)
    //let board = (cast [GONK_WALK, [0x3,0x6]] board)
    //let board = (cast [CRONI_WALK, [0x9,0x5]] board)
    //let board = (cast [SHADOW_FLUX, [0x3,0x6]] board)
    //let board = (cast [SHADOW_TRAP, [0x4,0x6]] board)
    //let board = (end_turn board)
    //(print_board board)

  dup exports =
    [#new_board,
    [#cast,
    [#print_board,
    [#unit_to_scott,
    [#get_skill_priority,
    [#get_skill_area,
    [#get_at,
    [#TOPHORO,
    [#GONK,
    [#STANCI,
    [#HERO_3,
    [#ERKOS,
    [#CRONI,
    [#SNARCH,
    [#HERO_7,
    [#SIRPIX,
    [#KENLUA,
    [#FLINA,
    [#HERO_B,
    [#ZAGATUR,
    [#AGDRIS,
    [#MEWEM,
    [#HERO_F,
     0]]]]]]]]]]]]]]]]]]]]]]]

  # test_earth_rise<|MERGE_RESOLUTION|>--- conflicted
+++ resolved
@@ -1467,7 +1467,7 @@
       cpos1 board)
     (cpos case_cpos_none case_cpos_just board)
 
-  let test_mutted_cast =
+  let test_muted_cast =
       let board = new_board
       let board = (write8 (board_index [0x2,0xd]) (Hero WHITE AGDRIS) board)
       let board = (cast [SILENCE,[0xc,0x0]] board)
@@ -1504,61 +1504,6 @@
         unit
       (match_unit_kind unit case_void case_item case_goal case_hero)
     (fold8 #fold_node #fold_leaf)
-<<<<<<< HEAD
-=======
-
-  # let board = new_board
-    let board = (cast [GONK_WALK, [0x0,0x9]] board)
-    let board = (cast [CRONI_WALK, [0xb,0x2]] board)
-    let board = (cast [GONK_WALK, [0x3,0x9]] board)
-    let board = (cast [CRONI_WALK, [0x9,0x2]] board)
-    let board = (cast [GONK_WALK, [0x3,0x6]] board)
-    let board = (cast [CRONI_WALK, [0x9,0x5]] board)
-    let board = (cast [SHADOW_FLUX, [0x3,0x6]] board)
-    //let board = (end_turn board)
-    (print_board board)
-
-  //dup exports =
-    //[#new_board,
-    //[#cast,
-    //[#print_board,
-    //[#unit_to_scott,
-    //[#get_skill_priority,
-    //[#get_skill_area,
-    //[#get_at,
-    //[#TOPHORO,
-    //[#GONK,
-    //[#STANCI,
-    //[#HERO_3,
-    //[#ERKOS,
-    //[#CRONI,
-    //[#SNARCH,
-    //[#HERO_7,
-    //[#SIRPIX,
-    //[#KENLUA,
-    //[#FLINA,
-    //[#HERO_B,
-    //[#ZAGATUR,
-    //[#AGDRIS,
-    //[#MEWEM,
-    //[#HERO_F,
-     //0]]]]]]]]]]]]]]]]]]]]]]]
-
-  //# exports
-
->>>>>>> 35b303d2
-
-  //# let board = new_board
-    //let board = (cast [GONK_WALK, [0x0,0x9]] board)
-    //let board = (cast [CRONI_WALK, [0xb,0x2]] board)
-    //let board = (cast [GONK_WALK, [0x3,0x9]] board)
-    //let board = (cast [CRONI_WALK, [0x9,0x2]] board)
-    //let board = (cast [GONK_WALK, [0x3,0x6]] board)
-    //let board = (cast [CRONI_WALK, [0x9,0x5]] board)
-    //let board = (cast [SHADOW_FLUX, [0x3,0x6]] board)
-    //let board = (cast [SHADOW_TRAP, [0x4,0x6]] board)
-    //let board = (end_turn board)
-    //(print_board board)
 
   dup exports =
     [#new_board,
@@ -1586,4 +1531,4 @@
     [#HERO_F,
      0]]]]]]]]]]]]]]]]]]]]]]]
 
-  # test_earth_rise+  # test_muted_cast