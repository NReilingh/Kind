use fxhash::{FxHashMap, FxHashSet};
use kind_span::Range;
use kind_tree::symbol::{Ident, QualifiedIdent};
use kind_tree::untyped::{self, Book, Entry, Expr, ExprKind, Rule};
use linked_hash_map::LinkedHashMap;

use crate::subst::subst;

fn must_split(rule: &Rule) -> bool {
    for pat in &rule.pats {
        if let ExprKind::Ctr { args, .. } = &pat.data {
            for arg in args {
                if matches!(
                    arg.data,
                    ExprKind::Ctr { .. } | ExprKind::U60 { .. } | ExprKind::F60 { .. }
                ) {
                    return true;
                }
            }
        }
    }
    false
}

fn matches_together(a: &Rule, b: &Rule) -> (bool, bool) {
    let mut same_shape = true;

    for (a_pat, b_pat) in a.pats.iter().zip(&b.pats) {
        match (&a_pat.data, &b_pat.data) {
            (ExprKind::Ctr { name: an, .. }, ExprKind::Ctr { name: bn, .. }) if an != bn => {
                return (false, false);
            }
            (ExprKind::U60 { numb: a_numb }, ExprKind::U60 { numb: b_numb })
                if a_numb != b_numb =>
            {
                return (false, false);
            }
            (ExprKind::F60 { numb: a_numb }, ExprKind::F60 { numb: b_numb })
                if a_numb != b_numb =>
            {
                return (false, false);
            }
            (ExprKind::Ctr { .. }, ExprKind::U60 { .. }) => {
                return (false, false);
            }
            (ExprKind::Ctr { .. }, ExprKind::F60 { .. }) => {
                return (false, false);
            }
            (ExprKind::U60 { .. }, ExprKind::Ctr { .. }) => {
                return (false, false);
            }
            (ExprKind::U60 { .. }, ExprKind::F60 { .. }) => {
                return (false, false);
            }
            (ExprKind::F60 { .. }, ExprKind::U60 { .. }) => {
                return (false, false);
            }
            (ExprKind::F60 { .. }, ExprKind::Ctr { .. }) => {
                return (false, false);
            }
            (ExprKind::Ctr { .. }, ExprKind::Var { .. }) => {
                same_shape = false;
            }
            (ExprKind::U60 { .. }, ExprKind::Var { .. }) => {
                same_shape = false;
            }
            (ExprKind::F60 { .. }, ExprKind::Var { .. }) => {
                same_shape = false;
            }
            _ => {}
        }
    }

    (true, same_shape)
}

fn split_rule(
    rule: &Rule,
    entry: &Entry,
    i: usize,
    name_count: &mut u64,
    skip: &mut FxHashSet<usize>,
) -> (Rule, Vec<Entry>) {
    let num = *name_count;
    *name_count += 1;

    let new_entry_name = QualifiedIdent::new_static(
        &format!("{}{}_", entry.name.to_str(), num),
        None,
        entry.range,
    );
    let mut new_entry_attrs = entry.attrs.clone();

    new_entry_attrs.kdl_name = None;

    let mut new_entry_rules: Vec<Rule> = Vec::new();
    let mut old_rule_pats: Vec<Box<Expr>> = Vec::new();
    let mut old_rule_body_args: Vec<Box<Expr>> = Vec::new();

    let mut var_count = 0;

    for pat in &rule.pats {
        match &pat.data {
            ExprKind::Var { name } => {
                old_rule_pats.push(pat.clone());
                old_rule_body_args.push(Expr::var(name.clone()));
            }
            ExprKind::U60 { .. } | ExprKind::F60 { .. } => {
                old_rule_pats.push(pat.clone());
            }
            ExprKind::Ctr { name, args } => {
                let mut new_pat_args = Vec::new();

                for field in args {
                    let arg = match &field.data {
                        ExprKind::Ctr { .. } | ExprKind::U60 { .. } | ExprKind::F60 { .. } => {
                            let name = Ident::new(format!(".x{}", var_count), field.range);
                            var_count += 1;
                            Expr::var(name)
                        }
                        ExprKind::Var { .. } => field.clone(),
                        _ => panic!(
                            "Internal Error: Cannot use this kind of expression during flattening"
                        ),
                    };
                    new_pat_args.push(arg.clone());
                    old_rule_body_args.push(arg);
                }

                old_rule_pats.push(Expr::ctr(pat.range, name.clone(), new_pat_args));
            }
            _ => unreachable!("Internal Error: Invalid constructor while decoding pats"),
        }
    }

    let old_rule_body = Expr::fun(rule.range, new_entry_name.clone(), old_rule_body_args);

    let old_rule = Rule {
        name: entry.name.clone(),
        pats: old_rule_pats,
        body: old_rule_body,
        range: rule.range,
    };

    for (j, other) in entry.rules.iter().enumerate().skip(i) {
        let (compatible, same_shape) = matches_together(rule, other);
        if compatible {
            if same_shape {
                skip.insert(j);
            }
            let mut new_rule_pats = Vec::new();
            let mut new_rule_body = other.body.clone();
            for (rule_pat, other_pat) in rule.pats.iter().zip(&other.pats) {
                match (&rule_pat.data, &other_pat.data) {
                    (ExprKind::Ctr { .. }, ExprKind::Ctr { args: pat_args, .. }) => {
                        new_rule_pats.extend(pat_args.clone());
                    }
                    (ExprKind::Ctr { name, args }, ExprKind::Var { name: opat_name }) => {
                        let mut new_ctr_args = vec![];

                        for _ in 0..args.len() {
                            let new_arg =
                                Expr::var(Ident::new(format!(".x{}", var_count), rule_pat.range));

                            var_count += 1;

                            new_ctr_args.push(new_arg.clone());
                            new_rule_pats.push(new_arg);
                        }

                        let new_ctr = Expr::ctr(name.range, name.clone(), new_ctr_args);

                        subst(&mut new_rule_body, opat_name, &new_ctr);
                    }
                    (ExprKind::Var { .. }, _) => {
                        new_rule_pats.push(other_pat.clone());
                    }
<<<<<<< HEAD
                    (ExprKind::U60 { .. }, ExprKind::U60 { .. }) => (),
                    (ExprKind::F60 { .. }, ExprKind::F60 { .. }) => (),
                    (ExprKind::U60 { .. }, ExprKind::Var { name }) => {
                        subst(&mut new_rule_body, &name, rule_pat);
                    }
                    (ExprKind::F60 { .. }, ExprKind::Var { name }) => {
                        subst(&mut new_rule_body, &name, rule_pat);
=======
                    (ExprKind::Num { .. }, ExprKind::Num { .. }) => (),
                    (ExprKind::Num { .. }, ExprKind::Var { name }) => {
                        subst(&mut new_rule_body, name, rule_pat);
>>>>>>> 9f94818d
                    }
                    _ => {
                        panic!("Internal error. Please report."); // not possible since it matches
                    }
                }
            }

            let new_rule = Rule {
                name: new_entry_name.clone(),
                pats: new_rule_pats,
                body: new_rule_body,
                range: new_entry_name.range,
            };
            new_entry_rules.push(new_rule);
        }
    }

    assert!(!new_entry_rules.is_empty());

    let new_entry_args = (0..new_entry_rules[0].pats.len())
        .map(|n| (format!("x{}", n), Range::ghost_range(), false))
        .collect();

    let new_entry = Entry {
        name: new_entry_name,
        args: new_entry_args,
        rules: new_entry_rules,
        attrs: new_entry_attrs,
        range: entry.range,
    };

    let new_split_entries = flatten_entry(&new_entry);
    (old_rule, new_split_entries)
}

fn flatten_entry(entry: &Entry) -> Vec<Entry> {
    let mut name_count = 0;

    let mut skip: FxHashSet<usize> = FxHashSet::default();
    let mut new_entries: Vec<Entry> = Vec::new();
    let mut old_entry_rules: Vec<Rule> = Vec::new();

    for i in 0..entry.rules.len() {
        if !skip.contains(&i) {
            let rule = &entry.rules[i];
            if must_split(rule) {
                let (old_rule, split_entries) =
                    split_rule(rule, entry, i, &mut name_count, &mut skip);
                old_entry_rules.push(old_rule);
                new_entries.extend(split_entries);
            } else {
                old_entry_rules.push(entry.rules[i].clone());
            }
        }
    }

    let old_entry = Entry {
        name: entry.name.clone(),
        args: entry.args.clone(),
        rules: old_entry_rules,
        range: entry.range,
        attrs: entry.attrs.clone(),
    };

    new_entries.push(old_entry);
    new_entries
}

pub fn flatten(book: untyped::Book) -> untyped::Book {
    let mut book = book;
    let mut names = FxHashMap::default();
    let mut entrs = LinkedHashMap::default();

    for name in book.names.keys() {
        let entry = book.entrs.remove(name).unwrap();
        for entry in flatten_entry(&entry) {
            names.insert(entry.name.to_string(), entrs.len());
            entrs.insert(entry.name.to_string(), Box::new(entry));
        }
    }

    Book { names, entrs }
}<|MERGE_RESOLUTION|>--- conflicted
+++ resolved
@@ -175,7 +175,6 @@
                     (ExprKind::Var { .. }, _) => {
                         new_rule_pats.push(other_pat.clone());
                     }
-<<<<<<< HEAD
                     (ExprKind::U60 { .. }, ExprKind::U60 { .. }) => (),
                     (ExprKind::F60 { .. }, ExprKind::F60 { .. }) => (),
                     (ExprKind::U60 { .. }, ExprKind::Var { name }) => {
@@ -183,11 +182,6 @@
                     }
                     (ExprKind::F60 { .. }, ExprKind::Var { name }) => {
                         subst(&mut new_rule_body, &name, rule_pat);
-=======
-                    (ExprKind::Num { .. }, ExprKind::Num { .. }) => (),
-                    (ExprKind::Num { .. }, ExprKind::Var { name }) => {
-                        subst(&mut new_rule_body, name, rule_pat);
->>>>>>> 9f94818d
                     }
                     _ => {
                         panic!("Internal error. Please report."); // not possible since it matches
