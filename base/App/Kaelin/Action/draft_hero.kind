//TODOTEAM
App.Kaelin.Action.draft_hero(
  user: String,
  hero: U8,
  glob: App.Kaelin.State.global
): App.State.global(App.Kaelin.State)

  key = user
  open glob
  case glob.stage{
    draft:
      map  = glob.stage.players
      player = map{user}
      case player {
        none: 
<<<<<<< HEAD
          glob
        some: 
          open player.value
          let new_player = App.Kaelin.DraftInfo.new(some(hero), player.value.team)
=======
          new_player = App.Kaelin.DraftInfo.new(some(hero), "blue")
          new_map    = map{user} <- new_player
          new_stage  = App.Kaelin.Stage.draft(new_map, glob.stage.coords)
          glob@stage <- new_stage
        some: 
          open player.value
        new_player = App.Kaelin.DraftInfo.new(some(hero), "blue")
        new_map    = map{user} <- new_player
        new_stage  = App.Kaelin.Stage.draft(new_map, glob.stage.coords)
          let new_player = App.Kaelin.DraftInfo.new(some(hero), "red")
>>>>>>> 2f3b620d
          let new_map    = map{user} <- new_player
          let new_stage  = App.Kaelin.Stage.draft(new_map, glob.stage.coords)
          glob@stage <- new_stage
      }
  }default glob<|MERGE_RESOLUTION|>--- conflicted
+++ resolved
@@ -13,23 +13,10 @@
       player = map{user}
       case player {
         none: 
-<<<<<<< HEAD
           glob
         some: 
           open player.value
           let new_player = App.Kaelin.DraftInfo.new(some(hero), player.value.team)
-=======
-          new_player = App.Kaelin.DraftInfo.new(some(hero), "blue")
-          new_map    = map{user} <- new_player
-          new_stage  = App.Kaelin.Stage.draft(new_map, glob.stage.coords)
-          glob@stage <- new_stage
-        some: 
-          open player.value
-        new_player = App.Kaelin.DraftInfo.new(some(hero), "blue")
-        new_map    = map{user} <- new_player
-        new_stage  = App.Kaelin.Stage.draft(new_map, glob.stage.coords)
-          let new_player = App.Kaelin.DraftInfo.new(some(hero), "red")
->>>>>>> 2f3b620d
           let new_map    = map{user} <- new_player
           let new_stage  = App.Kaelin.Stage.draft(new_map, glob.stage.coords)
           glob@stage <- new_stage
