--- conflicted
+++ resolved
@@ -1,35 +1,21 @@
 App.Kaelin.App.init: App.Init<App.Kaelin.State>
-<<<<<<< HEAD
-    user      = "" 
-    room      = App.Kaelin.Constants.room
-    tick      = 0
-    frame     = 0
-    cast_info = none //App.Kaelin.CastInfo.local.new(App.Kaelin.Coord.new(+0#32,+0#32),App.Kaelin.Coord.new(+0#32,+0#32),0,App.Kaelin.HexEffect.normal, App.Kaelin.Skill.skills.quick_shot) // Hero.pos = 0,0 - Mouse.pos = 0,0 - Range 0 - HexEffect = Normal - OP skill
-    map       = App.Kaelin.Map.init(App.Kaelin.Map.arena)
-    interface = App.EnvInfo.new({256, 256}, {0, 0}) // U32
-    internal = App.Kaelin.Internal.new(tick, frame, [])
-
-    App.Store.new!(
-      App.Kaelin.State.local.new(user, cast_info, interface, internal),
-      App.Kaelin.State.global.new(0, 1, room, map, App.Kaelin.Stage.init, [])
-=======
     input        = ""
     user         = "" 
     room         = App.Kaelin.Constants.room
     tick         = 0
     frame        = 0
-    cast_info    = none //App.Kaelin.CastInfo.new(App.Kaelin.Coord.new(+0#32,+0#32),App.Kaelin.Coord.new(+0#32,+0#32),0,App.Kaelin.HexEffect.normal, App.Kaelin.Skill.skills.quick_shot) // Hero.pos = 0,0 - Mouse.pos = 0,0 - Range 0 - HexEffect = Normal - OP skill
-    map          = App.Kaelin.Map.arena
+    cast_info    = none //App.Kaelin.CastInfo.local.new(App.Kaelin.Coord.new(+0#32,+0#32),App.Kaelin.Coord.new(+0#32,+0#32),0,App.Kaelin.HexEffect.normal, App.Kaelin.Skill.skills.quick_shot) // Hero.pos = 0,0 - Mouse.pos = 0,0 - Range 0 - HexEffect = Normal - OP skill
+    map          = App.Kaelin.Map.init(App.Kaelin.Map.arena)
     interface    = App.EnvInfo.new({256, 256}, {0, 0}) // U32
+    internal     = App.Kaelin.Internal.new(tick, frame, [])
     draft_map    = Map.new!
     draft_natmap = App.Kaelin.Coord.draft.arena
     stage_draft  = App.Kaelin.Stage.draft(draft_map, draft_natmap)
     stage_init   = App.Kaelin.Stage.init
-
+    
     App.Store.new!(
-      App.Kaelin.State.local.new(input, user, cast_info, interface, App.Kaelin.Internal.new(tick, frame, [])), 
-      App.Kaelin.State.global.new(room, map, stage_init)
->>>>>>> f02f6fca
+      App.Kaelin.State.local.new(input, user, cast_info, interface, internal), 
+      App.Kaelin.State.global.new(0, 1, room, map, stage_init, [])
     )
 // init // nick do player?
 // lobby [1,2,3,4] qtd //acho q da pra ver no tick
