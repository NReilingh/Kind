--- conflicted
+++ resolved
@@ -125,30 +125,6 @@
   let list = List.map!!((a) a@fst, list)
   list
 
-<<<<<<< HEAD
-// Applies a cast, modifying the game state
-App.KL.Game.Cast.apply(
-  cast: App.KL.Game.Cast
-  game: App.KL.Game
-): App.KL.Game.Cast.Result
-  open game
-  open cast
-  Maybe {
-    get skill = App.KL.Game.Cast.get_skill(cast, game)
-    get coord = App.KL.Game.Cast.get_coord(cast, game)
-    let result = skill@effect(coord, cast@target, game@board)
-    return case result {
-      err: App.KL.Game.Cast.Result.failure
-      new: 
-        let game = game@board <- result.board
-        let game = game@cemetery <- game@cemetery ++ result.cemetery
-        App.KL.Game.Cast.Result.success(game, result.indicators, result.ap_used)
-    }
-  } <> App.KL.Game.Cast.Result.failure
-=======
->>>>>>> ecc6a264
-
-
 // TODO: modularize
 // Runs all casts up to a given delay with a filter
 App.KL.Game.Cast.simulate(
