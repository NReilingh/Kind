App.KL.Game.Hero.Croni.hero: App.KL.Game.Hero
  let name = "Croni"

  let draw = (player)
    App.KL.Game.Hero.Croni.Assets.vbox_idle

  let picture = (bool, time)
    App.KL.Game.Hero.Croni.Assets.base64_idle

  let max_hp = 16 :: I32

  let max_ap = 3 :: I32

  let skills = {
<<<<<<< HEAD
    "X": App.KL.Game.Skill.new("Walk", 500, 4, 2, App.KL.Game.Effect.common.walk(2, 1))
    "Q": App.KL.Game.Skill.new("Shadow Flux", 860, 16, 6, App.KL.Game.Hero.croni.hero.Skills.shadow_flux(6, 12, 1))
    "W": App.KL.Game.Skill.new("Shadow Trap", 300, 8, 6, App.KL.Game.Hero.Croni.Skills.shadow_trap(0))
    "E": App.KL.Game.Skill.new("Shadow Trap", 300, 8, 6, App.KL.Game.Hero.Croni.Skills.shadow_trap(0))
=======
    "X": App.KL.Game.Skill.new("Walk", 500, 16, 2, App.KL.Game.Effect.common.walk(2, 1))
    "Q": App.KL.Game.Skill.new("Shadow Ball", 800, 16, 4, App.KL.Game.Hero.croni.hero.Skills.shadow_ball(4, 1, 5, 2))
    "W": App.KL.Game.Skill.new("Shadow Flux", 800, 16, 4, App.KL.Game.Hero.croni.hero.Skills.shadow_flux(4, 8, 1))
    "E": App.KL.Game.Skill.new("Trap", 300, 16, 4, App.KL.Game.Hero.Croni.Skills.trap(1))
>>>>>>> 7a83a761
  }

  let on_stepped = none

  App.KL.Game.Hero.new(name, draw, picture, max_hp, max_ap, skills, none)


// SKILLS

App.KL.Game.Hero.Croni.Skills.shadow_trap(ap_cost: I32): App.KL.Game.Effect<Unit>
  App.KL.Game.Effect {
    App.KL.Game.Effect.limit_range(6)
    get target = App.KL.Game.Effect.coord.get_target
    get center = App.KL.Game.Effect.coord.get_center
    get board = App.KL.Game.Effect.board.get
    App.KL.Game.Effect.ap.use(ap_cost)
    App.KL.Game.Effect.indicators.list(App.KL.Game.Indicator.red, [target])
    if App.KL.Game.Board.is_occupied(target, board) then
      App.KL.Game.Effect.pass
    else
      let shadow_trap = App.KL.Game.Creature.new(none, App.KL.Game.Hero.Croni.hero.shadow_trap, App.KL.Game.Team.neutral, [], 0, 0)
      App.KL.Game.Effect.board.summon(target, shadow_trap)
  }

App.KL.Game.Hero.croni.hero.Skills.shadow_flux(range: I32, dmg: I32, ap_cost: I32): App.KL.Game.Effect<Unit>
  App.KL.Game.Effect { 
    get target  = App.KL.Game.Effect.coord.get_target
    get center  = App.KL.Game.Effect.coord.get_center
    App.KL.Game.Effect.indicators.list(App.KL.Game.Indicator.blue, [center])
    App.KL.Game.Effect.indicators.list(App.KL.Game.Indicator.red, [target])
    App.KL.Game.Effect.common.dmg.single(range, dmg, ap_cost)
  }

App.KL.Game.Hero.Croni.hero.shadow_trap: App.KL.Game.Hero
  let name = "ShadowTrap"
  let draw = (player) App.KL.Game.Field.Elements.mushroom_0_0
  let picture = (bool, time) App.KL.Game.Hero.Croni.Assets.base64_idle
  let max_hp = 10 :: I32
  let max_ap = 0 :: I32
  let skills = {}
  let on_stepped = some(App.KL.Game.Effect {
    get center = App.KL.Game.Effect.coord.get_center
    get target = App.KL.Game.Effect.coord.get_target
    App.KL.Game.Effect.hp.damage_at(3, center)
    App.KL.Game.Effect.board.creature.move(center, target)
    return unit
  })
  App.KL.Game.Hero.new(name, draw, picture, max_hp, max_ap, skills, on_stepped)<|MERGE_RESOLUTION|>--- conflicted
+++ resolved
@@ -12,17 +12,10 @@
   let max_ap = 3 :: I32
 
   let skills = {
-<<<<<<< HEAD
     "X": App.KL.Game.Skill.new("Walk", 500, 4, 2, App.KL.Game.Effect.common.walk(2, 1))
     "Q": App.KL.Game.Skill.new("Shadow Flux", 860, 16, 6, App.KL.Game.Hero.croni.hero.Skills.shadow_flux(6, 12, 1))
-    "W": App.KL.Game.Skill.new("Shadow Trap", 300, 8, 6, App.KL.Game.Hero.Croni.Skills.shadow_trap(0))
-    "E": App.KL.Game.Skill.new("Shadow Trap", 300, 8, 6, App.KL.Game.Hero.Croni.Skills.shadow_trap(0))
-=======
-    "X": App.KL.Game.Skill.new("Walk", 500, 16, 2, App.KL.Game.Effect.common.walk(2, 1))
-    "Q": App.KL.Game.Skill.new("Shadow Ball", 800, 16, 4, App.KL.Game.Hero.croni.hero.Skills.shadow_ball(4, 1, 5, 2))
-    "W": App.KL.Game.Skill.new("Shadow Flux", 800, 16, 4, App.KL.Game.Hero.croni.hero.Skills.shadow_flux(4, 8, 1))
-    "E": App.KL.Game.Skill.new("Trap", 300, 16, 4, App.KL.Game.Hero.Croni.Skills.trap(1))
->>>>>>> 7a83a761
+    "W": App.KL.Game.Skill.new("Shadow Trap", 300, 8, 6, App.KL.Game.Hero.Croni.Skills.shadow_trap(1))
+    "E": App.KL.Game.Skill.new("Shadow Trap", 300, 8, 6, App.KL.Game.Hero.Croni.Skills.shadow_trap(1))
   }
 
   let on_stepped = none
