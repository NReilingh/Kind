App.KL.Game.Effect.status.block.add(
  id: String
  duration: I32
): App.KL.Game.Effect.At<I32>
  (pos)

  App.KL.Game.Effect {
    get cast_data = App.KL.Game.Effect.cast_data.get
    get creature = App.KL.Game.Effect.board.creature.get(pos)
    get caster = App.KL.Game.Effect.board.creature.caster
    without caster: App.KL.Game.Effect { return +0#32 }
    without creature: App.KL.Game.Effect { return +0#32 }
    let hero_name = caster@hero
<<<<<<< HEAD
    open hero_name
    let hero_name = hero_name.name
    let block = App.KL.Game.Creature.Status.block(id, duration, hero_name)
=======
    let hero_name = hero_name@name
    let block = App.KL.Game.Creature.Status.block(cast_data, id, duration, hero_name)
>>>>>>> bad042e2
    App.KL.Game.Effect { 
      App.KL.Game.Effect.status.add(creature, block, pos)
      return duration
    }
  }<|MERGE_RESOLUTION|>--- conflicted
+++ resolved
@@ -11,14 +11,8 @@
     without caster: App.KL.Game.Effect { return +0#32 }
     without creature: App.KL.Game.Effect { return +0#32 }
     let hero_name = caster@hero
-<<<<<<< HEAD
-    open hero_name
-    let hero_name = hero_name.name
-    let block = App.KL.Game.Creature.Status.block(id, duration, hero_name)
-=======
     let hero_name = hero_name@name
     let block = App.KL.Game.Creature.Status.block(cast_data, id, duration, hero_name)
->>>>>>> bad042e2
     App.KL.Game.Effect { 
       App.KL.Game.Effect.status.add(creature, block, pos)
       return duration
