App.KL.Game.Phase.Play.Bar.show_hp(
  cx: U32,
  cy: U32, 
  creature: App.KL.Game.Creature,
  img: VoxBox
): VoxBox
  open creature
  let hero = creature.hero
  open hero
<<<<<<< HEAD
  let shield = App.KL.Game.Creature.Status.shield.total(creature)

=======
  let shield = App.KL.Game.Board.Creature.total_shield(creature)
>>>>>>> 3546a47c
  let bar = App.KL.Game.Phase.Play.Bar.Progress.new(I32.to_u32(hero.max_hp), I32.to_u32(creature.hp), I32.to_u32(shield), Col32.new(31, 203, 1, 255), Col32.new(202, 202, 201, 255), Col32.new(0, 0, 0, 255))
  App.KL.Game.Phase.Play.Bar.draw(cx, cy, 2, 4, 33, bar, Col32.new(0, 0, 0, 200), img)
    <|MERGE_RESOLUTION|>--- conflicted
+++ resolved
@@ -7,12 +7,7 @@
   open creature
   let hero = creature.hero
   open hero
-<<<<<<< HEAD
-  let shield = App.KL.Game.Creature.Status.shield.total(creature)
-
-=======
   let shield = App.KL.Game.Board.Creature.total_shield(creature)
->>>>>>> 3546a47c
   let bar = App.KL.Game.Phase.Play.Bar.Progress.new(I32.to_u32(hero.max_hp), I32.to_u32(creature.hp), I32.to_u32(shield), Col32.new(31, 203, 1, 255), Col32.new(202, 202, 201, 255), Col32.new(0, 0, 0, 255))
   App.KL.Game.Phase.Play.Bar.draw(cx, cy, 2, 4, 33, bar, Col32.new(0, 0, 0, 200), img)
     