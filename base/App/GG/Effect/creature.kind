App.GG.Effect.creature.is_enemy(coord: App.GG.Coord): App.GG.Effect<Bool>
  (center, origin, local)
  let grid = local@grid
  let bool =
    Maybe {
      get creature = App.GG.Creature.get(coord, grid)
      get team  = App.GG.Team.get(center, origin, grid)
      let bool = App.GG.Team.eql(creature@team, team)
      return not(bool) 
    } <> false
  App.GG.Effect.Result.new!(bool, center, origin, local, (enemy, img) img, 0, "")

<<<<<<< HEAD
=======

App.GG.Effect.creature.change_hp_at(dmg: I32, pos: App.GG.Coord, flinch: Bool): App.GG.Effect<I32>
  (center, origin, local)
  let grid = local@grid
  let {real_dmg, new_grid} =
    Maybe {
      get tile = App.GG.Grid.get(pos, grid)
      get creature = tile@creature
      let hp = creature@hp
      let new_hp = I32.max(hp - dmg, 0)
      let new_creature = creature@hp <- new_hp
      let new_tile = tile@creature <- some(new_creature)
      let real_dmg = hp - new_hp
      let new_grid = App.GG.Grid.set(pos, new_tile, grid)
      let new_grid = 
        if flinch then
          let stun = App.GG.Actions.stun(App.GG.Creature.Status.Stun.flinch, App.GG.Animation.damage, 24)
          App.GG.Actions.new_actions(pos, new_grid, stun)
        else
          new_grid
      let new_grid = 
        if new_hp =? 0 then
          let vbox = App.GG.Monster.to_vbox(creature@category)
          let vbox = vbox(App.GG.Animation.death)
          let target = App.GG.Creature.get(pos, new_grid)
          without target: new_grid 
          let new_grid = App.GG.Creature.delete(pos, new_grid)
          let new_grid = App.GG.Projectile.create(pos, App.GG.Projectile.death(vbox, 23#64, target@team), new_grid)
          new_grid
        else
          new_grid 

      return {real_dmg, new_grid}
    } <> {+0#32, grid}
    let new_local = local@grid <- new_grid
  App.GG.Effect.Result.new!(real_dmg, center, origin, new_local, (enemy, img) img, 0, "")


App.GG.Effect.creature.change_energy_at(val: I32, pos: App.GG.Coord): App.GG.Effect<I32>
  (center, origin, local)
  let grid = local@grid
  let {real_val, new_grid} = 
    Maybe { 
      get tile = App.GG.Grid.get(pos, grid)
      get creature = tile@creature
      let category = creature@category
      let {mod_monster, energy} = case category {
        minion: {category, +0#32}
        slime:
          let new_energy = I32.max(category.energy - val , 0)
          {App.GG.Monster.slime(category.data, category.attributes, category.charge, category.hand, category.folder, new_energy), category.energy}
      }
      let modif_energy = I32.max(energy - val , 0)
      let new_creature = creature@category <- mod_monster
      let new_tile = tile@creature <- some(new_creature)
      let real_val = energy - modif_energy
      let new_grid = App.GG.Grid.set(pos, new_tile, grid)

      return {real_val, new_grid}
    } <> {+0#32, grid}
    let new_local = local@grid <- new_grid
  App.GG.Effect.Result.new!(real_val, center, origin, new_local, (enemy, img) img, 0, "")

>>>>>>> e951bd69
App.GG.Effect.creature.get: App.GG.Effect<Maybe<App.GG.Creature>>
  (center, origin, local)
  let creature = App.GG.Creature.get(center, local@grid)
  App.GG.Effect.Result.new!(creature, center, origin, local, (enemy, img) img, 0, "")

App.GG.Effect.creature.del_at(pos: App.GG.Coord): App.GG.Effect<Unit>
  (center, origin, local)
  let new_grid = App.GG.Creature.delete(pos, local@grid)
  let new_local = local@grid <- new_grid
  App.GG.Effect.Result.new!(unit, center, origin, new_local, (enemy, img) img, 0, "")

App.GG.Effect.creature.get_at(pos: App.GG.Coord): App.GG.Effect<Maybe<App.GG.Creature>>
  (center, origin, local)
  let creature = App.GG.Creature.get(pos, local@grid)
  App.GG.Effect.Result.new!(creature, center, origin, local, (enemy, img) img, 0, "")

App.GG.Effect.creature.modify(mod: App.GG.Creature -> App.GG.Creature): App.GG.Effect<Unit>
  (center, origin, local)
  let new_grid = App.GG.Creature.modify_at(mod, center, local@grid)
  let new_local = local@grid <- new_grid
  App.GG.Effect.Result.new!(unit, center, origin, new_local, (enemy, img) img, 0, "")

App.GG.Effect.creature.modify_at(mod: App.GG.Creature -> App.GG.Creature, pos: App.GG.Coord): App.GG.Effect<Unit>
  (center, origin, local)
  let new_grid = App.GG.Creature.modify_at(mod, pos, local@grid)
  let new_local = local@grid <- new_grid
<<<<<<< HEAD
  App.GG.Effect.Result.new!(unit, center, origin, new_local, (enemy, img) img, 0, "")
=======
  App.GG.Effect.Result.new!(unit, center, origin, new_local, (enemy, img) img, 0, "")
>>>>>>> e951bd69
<|MERGE_RESOLUTION|>--- conflicted
+++ resolved
@@ -10,44 +10,42 @@
     } <> false
   App.GG.Effect.Result.new!(bool, center, origin, local, (enemy, img) img, 0, "")
 
-<<<<<<< HEAD
-=======
 
-App.GG.Effect.creature.change_hp_at(dmg: I32, pos: App.GG.Coord, flinch: Bool): App.GG.Effect<I32>
-  (center, origin, local)
-  let grid = local@grid
-  let {real_dmg, new_grid} =
-    Maybe {
-      get tile = App.GG.Grid.get(pos, grid)
-      get creature = tile@creature
-      let hp = creature@hp
-      let new_hp = I32.max(hp - dmg, 0)
-      let new_creature = creature@hp <- new_hp
-      let new_tile = tile@creature <- some(new_creature)
-      let real_dmg = hp - new_hp
-      let new_grid = App.GG.Grid.set(pos, new_tile, grid)
-      let new_grid = 
-        if flinch then
-          let stun = App.GG.Actions.stun(App.GG.Creature.Status.Stun.flinch, App.GG.Animation.damage, 24)
-          App.GG.Actions.new_actions(pos, new_grid, stun)
-        else
-          new_grid
-      let new_grid = 
-        if new_hp =? 0 then
-          let vbox = App.GG.Monster.to_vbox(creature@category)
-          let vbox = vbox(App.GG.Animation.death)
-          let target = App.GG.Creature.get(pos, new_grid)
-          without target: new_grid 
-          let new_grid = App.GG.Creature.delete(pos, new_grid)
-          let new_grid = App.GG.Projectile.create(pos, App.GG.Projectile.death(vbox, 23#64, target@team), new_grid)
-          new_grid
-        else
-          new_grid 
+// App.GG.Effect.creature.change_hp_at(dmg: I32, pos: App.GG.Coord, flinch: Bool): App.GG.Effect<I32>
+//   (center, origin, local)
+//   let grid = local@grid
+//   let {real_dmg, new_grid} =
+//     Maybe {
+//       get tile = App.GG.Grid.get(pos, grid)
+//       get creature = tile@creature
+//       let hp = creature@hp
+//       let new_hp = I32.max(hp - dmg, 0)
+//       let new_creature = creature@hp <- new_hp
+//       let new_tile = tile@creature <- some(new_creature)
+//       let real_dmg = hp - new_hp
+//       let new_grid = App.GG.Grid.set(pos, new_tile, grid)
+//       let new_grid = 
+//         if flinch then
+//           let stun = App.GG.Actions.stun(App.GG.Creature.Status.Stun.flinch, App.GG.Animation.damage, 24)
+//           App.GG.Actions.new_actions(pos, new_grid, stun)
+//         else
+//           new_grid
+//       let new_grid = 
+//         if new_hp =? 0 then
+//           let vbox = App.GG.Monster.to_vbox(creature@category)
+//           let vbox = vbox(App.GG.Animation.death)
+//           let target = App.GG.Creature.get(pos, new_grid)
+//           without target: new_grid 
+//           let new_grid = App.GG.Creature.delete(pos, new_grid)
+//           let new_grid = App.GG.Projectile.create(pos, App.GG.Projectile.death(vbox, 23#64, target@team), new_grid)
+//           new_grid
+//         else
+//           new_grid 
 
-      return {real_dmg, new_grid}
-    } <> {+0#32, grid}
-    let new_local = local@grid <- new_grid
-  App.GG.Effect.Result.new!(real_dmg, center, origin, new_local, (enemy, img) img, 0, "")
+//       return {real_dmg, new_grid}
+//     } <> {+0#32, grid}
+//     let new_local = local@grid <- new_grid
+//   App.GG.Effect.Result.new!(real_dmg, center, origin, new_local, (enemy, img) img, 0, "")
 
 
 App.GG.Effect.creature.change_energy_at(val: I32, pos: App.GG.Coord): App.GG.Effect<I32>
@@ -75,7 +73,6 @@
     let new_local = local@grid <- new_grid
   App.GG.Effect.Result.new!(real_val, center, origin, new_local, (enemy, img) img, 0, "")
 
->>>>>>> e951bd69
 App.GG.Effect.creature.get: App.GG.Effect<Maybe<App.GG.Creature>>
   (center, origin, local)
   let creature = App.GG.Creature.get(center, local@grid)
@@ -102,8 +99,4 @@
   (center, origin, local)
   let new_grid = App.GG.Creature.modify_at(mod, pos, local@grid)
   let new_local = local@grid <- new_grid
-<<<<<<< HEAD
-  App.GG.Effect.Result.new!(unit, center, origin, new_local, (enemy, img) img, 0, "")
-=======
-  App.GG.Effect.Result.new!(unit, center, origin, new_local, (enemy, img) img, 0, "")
->>>>>>> e951bd69
+  App.GG.Effect.Result.new!(unit, center, origin, new_local, (enemy, img) img, 0, "")