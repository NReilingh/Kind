type App.GG.Creature { 
  new(
    category: App.GG.Monster
    team: App.GG.Team
    animation: Pair<App.GG.Animation, U64>
    actions: App.GG.Actions
    statuses: App.GG.Creature.Statuses
    hp: I32
    id: Nat
  )
}

//===========================================================
//Creature Management

App.GG.Creature.modify_at(
  mod: App.GG.Creature -> App.GG.Creature
  pos: App.GG.Coord
  grid: App.GG.Grid
): App.GG.Grid
  
  let result = Maybe { 
    get creature = App.GG.Creature.get(pos, grid)
    let mod = App.GG.Tile.update_creature(mod)
    let new_grid = App.GG.Grid.update(pos, mod, grid)
    return new_grid
  }
  result <> grid


App.GG.Creature.get(
  place: App.GG.Coord
  grid: App.GG.Grid
): Maybe<App.GG.Creature>

  let tile = App.GG.Grid.get(place, grid)
  case tile { 
    none:
      none
    some:
      tile.value@creature
  }


//===========================================================
//Status Management

type App.GG.Creature.Statuses {
  new(
    poison: Maybe<App.GG.Creature.Status>
    stun: Maybe<App.GG.Creature.Status>
    barrier: Maybe<App.GG.Creature.Status>
    intangible: Maybe<App.GG.Creature.Status>
    intangible_immunity: Maybe<App.GG.Creature.Status>
    pendent_movement: Maybe<App.GG.Creature.Status>
  )
}

App.GG.Creature.Statuses.pure: App.GG.Creature.Statuses
  App.GG.Creature.Statuses.new(none, none, none, none, none, none)

App.GG.Creature.Status.update_grid(coord: App.GG.Coord, game: App.GG.Game): App.GG.Game
  App.GG.Creature.Status.update_grid.go(0, coord, game)

App.GG.Creature.Status.update_grid.go(count: Nat, coord: App.GG.Coord, game: App.GG.Game): App.GG.Game
let grid = game@grid
  let new_game = 
    Maybe {
      get creature = App.GG.Creature.get(coord, grid)
      let statuses = creature@statuses
      get status = App.GG.Creature.Status.get_from_nat(count, statuses)
      let new_game = 
        without status: game
        App.GG.Creature.Status.update_function(status, coord, game)
      let new_game = App.GG.Creature.Status.update_grid.go(count +1, coord, new_game)
      return new_game
    } <> game
  new_game

type App.GG.Creature.Status {
  // invulnerable(duration: U64)
  // intangible(duration: U64)
  // poison(duration: U64, damage: I32)
  // root(duration: U64)
  barrier(duration: U64, health: I32)
  poison(duration: U64, damage: I32)
  stun(category: App.GG.Creature.Status.Stun, frame: U64)
  intangible(duration: U64)
  intangible_immunity
  pendent_movement(duration: U64, destination: App.GG.Coord)
}

App.GG.Creature.Status.del_from_nat(count: Nat, creature: App.GG.Creature): App.GG.Creature
  let statuses = creature@statuses
  let new_statuses = 
    switch Nat.eql(count) {
    0: statuses@poison <- none
    1: statuses@stun <- none
    2: statuses@barrier <- none
    3: statuses@intangible <- none
    4: statuses@intangible_imunity <- none
    5: statuses@pendent_movement <- none
  }default statuses
  creature@statuses <- new_statuses

App.GG.Creature.Status.add(status: App.GG.Creature.Status, creature: App.GG.Creature): App.GG.Creature
  let statuses = creature@statuses
  let new_statuses = 
    case status {
      poison: statuses@poison <- some(status)
      stun: statuses@stun <- some(status)
      barrier: statuses@barrier <- some(status)
      intangible: statuses@intangible <- some(status)
      intangible_immunity: statuses@intangible_immunity <- some(status)
      pendent_movement: statuses@pendent_movement <- some(status)
    }
  creature@statuses <- new_statuses

App.GG.Creature.Status.get_from_nat(count: Nat, statuses: App.GG.Creature.Statuses): Maybe<Maybe<App.GG.Creature.Status>>
  switch Nat.eql(count) {
    0: some(statuses@poison)
    1: some(statuses@stun)
    2: some(statuses@barrier)
    3: some(statuses@intangible)
    4: some(statuses@intangible_immunity)
    5: some(statuses@pendent_movement)
  }default none

App.GG.Creature.Status.update_function(status: App.GG.Creature.Status, coord: App.GG.Coord, game: App.GG.Game): App.GG.Game
  case status {
    poison:     
      App.GG.Creature.Status.update_poison(status, coord, game)
    stun:       
      App.GG.Creature.Status.update_stun(status, coord, game)
    barrier:      
      App.GG.Creature.Status.update_barrier(status, coord, game)
    intangible: 
      App.GG.Creature.Status.update_intangible(status, coord, game)
    intangible_immunity: 
      App.GG.Creature.Status.update_intangible_immunity(status, coord, game)
    pendent_movement: 
      App.GG.Creature.Status.update_pendent_movement(status, coord, game)
  }default game

App.GG.Creature.Status.draw(statuses: App.GG.Creature.Statuses, xy: Pair<U32, U32>, img: VoxBox): VoxBox
  App.GG.Creature.Status.draw.go(0, statuses, xy, img)

App.GG.Creature.Status.draw.go(count: Nat, statuses: App.GG.Creature.Statuses, xy: Pair<U32, U32>, img: VoxBox): VoxBox
  let next = App.GG.Creature.Status.draw.go(count + 1, statuses, xy)
  let status = App.GG.Creature.Status.get_from_nat(count, statuses)
  without status: img
  without status: next(img)
  let img = App.GG.Creature.Status.draw.function(status, xy, img)
  next(img)

App.GG.Creature.Status.draw.function(status: App.GG.Creature.Status, xy: Pair<U32, U32>, img: VoxBox): VoxBox
  case status {
    poison:     App.GG.Creature.Status.draw.poison(status, xy, img)
    stun:       App.GG.Creature.Status.draw.stun(status, xy, img)
    barrier:    App.GG.Creature.Status.draw.barrier(status, xy, img)
    // intangible: App.GG.Creature.Status.draw.intangible(status, img)
  }default img

// =============================================================
// Poison Status

App.GG.Creature.Status.update_poison(status: App.GG.Creature.Status, coord: App.GG.Coord, game: App.GG.Game): App.GG.Game
  case status {
    poison: 
      let grid = game@grid
      let new_duration = App.GG.Creature.Status.add(App.GG.Creature.Status.poison(status.duration - 1, status.damage))
      let update = (x: App.GG.Creature -> App.GG.Creature) App.GG.Creature.modify_at(x, coord, grid)
      let new_grid = 
        if status.duration =? 0 then
          let new_creature = App.GG.Creature.Status.del_from_nat(0)
          update(new_creature)
        else
          if (status.duration % 10) =? 0 then 
          //log(U64.show(status.duration) | " Hits")
          let eff = App.GG.Effect.damage(status.damage, false, false, coord)
          let new_game = game@grid <- update(new_duration)
          let result = eff(coord, App.GG.Effect.Origin.creature, new_game)
          case result {err: grid, new: result.game@grid}
        else
          update(new_duration)

        game@grid<- new_grid

  } default game

App.GG.Creature.Status.draw.poison(status: App.GG.Creature.Status, xy: Pair<U32, U32>, img: VoxBox): VoxBox
  let poison = App.GG.img.Status.poison.poison
  VoxBox.Draw.image(xy@fst, xy@snd, 20, poison, img)
  
// =============================================================
// Stun Status

type App.GG.Creature.Status.Stun {
  flinch
  shock
}


App.GG.Creature.stun_with_attribute(creature: App.GG.Creature, duration: U64): U64
  let attributes = App.GG.Attributes.get(creature)
  without attributes: duration
  let corruption = attributes@corruption
  let corrupt = I32.to_u64(corruption)
  (duration * corrupt) / 25

App.GG.Creature.Status.update_stun(status: App.GG.Creature.Status, coord: App.GG.Coord, game: App.GG.Game): App.GG.Game
  case status {
    stun: 
      let frame_inc = status.frame + 1
      let grid = game@grid
      let new_frame = App.GG.Creature.Status.add(App.GG.Creature.Status.stun(status.category, frame_inc))
      let update = (x: App.GG.Creature -> App.GG.Creature) App.GG.Creature.modify_at(x, coord, grid)
      game@grid <- update(new_frame)
  }default game


App.GG.Creature.Status.draw.stun(status: App.GG.Creature.Status, xy: Pair<U32, U32>, img: VoxBox): VoxBox
  case status { 
    stun:
      case status.category { 
        shock:
          let shock =
            if (status.frame % 4) <? 2 then
              App.GG.img.Status.shock.Shock_00
            else
              App.GG.img.Status.shock.Shock_01
          VoxBox.Draw.image(xy@fst, xy@snd, 20, shock, img)
        flinch:
          img
      }
  }default img

  

// =============================================================
// Barrier Status

App.GG.Creature.Status.update_barrier(status: App.GG.Creature.Status, coord: App.GG.Coord, game: App.GG.Game): App.GG.Game
  case status {
    barrier:
      let grid = game@grid
      let new_grid = 
        if status.duration =? 0 then
          let new_creature = App.GG.Creature.Status.del_from_nat(2)
          let new_grid     = App.GG.Creature.modify_at(new_creature, coord, grid)
          new_grid
        else
          let new_creature = App.GG.Creature.Status.add(App.GG.Creature.Status.barrier(status.duration - 1, status.health))
          let new_grid = App.GG.Creature.modify_at(new_creature, coord, grid)
          new_grid
      let new_game = game@grid <- new_grid
      new_game
  }default game

App.GG.Creature.Status.draw.barrier(status: App.GG.Creature.Status, xy: Pair<U32, U32>, img: VoxBox): VoxBox
  let barrier = App.GG.img.Status.barrier.barrier
  VoxBox.Draw.image(xy@fst, xy@snd, 20, barrier, img)

// =============================================================
// Intangible Status

App.GG.Creature.Status.update_intangible(status: App.GG.Creature.Status, coord: App.GG.Coord, game: App.GG.Game): App.GG.Game
  case status {
    intangible:
      let grid = game@grid
      let new_grid = 
        if status.duration =? 0 then
          let new_creature = App.GG.Creature.Status.del_from_nat(3)
          let new_grid     = App.GG.Creature.modify_at(new_creature, coord, grid)
          new_grid
        else
          let new_creature = App.GG.Creature.Status.add(App.GG.Creature.Status.intangible(status.duration - 1))
          let new_grid = App.GG.Creature.modify_at(new_creature, coord, grid)
          new_grid
      let new_game = game@grid <- new_grid
      new_game
  }default game

App.GG.Creature.Status.intangible_draw_invisible(statuses: App.GG.Creature.Statuses): Bool
  let intangible = statuses@intangible
  case intangible {
    none: false
    some: 
      case intangible.value {
        intangible: (intangible.value.duration % 5) <? 2
      }default false
  }

// =============================================================
// Intangible_immunity Status

App.GG.Creature.Status.update_intangible_immunity(status: App.GG.Creature.Status, coord: App.GG.Coord, game: App.GG.Game): App.GG.Game
  case status {
    intangible_immunity: game
  }default game


// =============================================================
// Pendent_movement Status

App.GG.Creature.Status.update_pendent_movement(status: App.GG.Creature.Status, coord: App.GG.Coord, game: App.GG.Game): App.GG.Game
  case status {
    pendent_movement:
      let grid = game@grid
      let new_grid = 
        if status.duration =? 0 then
          let new_creature = App.GG.Creature.Status.del_from_nat(5)
          let new_grid     = App.GG.Creature.modify_at(new_creature, coord, grid)
          let new_grid     = App.GG.Grid.move_creature(coord, status.destination, new_grid, false)
          new_grid
        else
          let new_creature = App.GG.Creature.Status.add(App.GG.Creature.Status.pendent_movement(status.duration - 1, status.destination))
          let new_grid = App.GG.Creature.modify_at(new_creature, coord, grid)
          new_grid
      let new_game = game@grid <- new_grid
      new_game
  }default game

// ============================

App.GG.Creature.sub_folder(quantity: Nat, creature: App.GG.Creature): App.GG.Creature
  case creature@category as monster {
    minion: creature
    slime:
      creature@category <- App.GG.Monster.slime(monster.data, monster.attributes, monster.charge, monster.hand, List.drop!(quantity, monster.folder), monster.energy)
  }

App.GG.Creature.shuffle_folder(seed: Nat, creature: App.GG.Creature): App.GG.Creature
  case creature@category as monster {
    minion: creature
    slime:
      let new_folder = App.GG.Chips.shuffle(seed, monster.folder)
      creature@category <- App.GG.Monster.slime(monster.data, monster.attributes, monster.charge, monster.hand, new_folder, monster.energy)
  }

App.GG.Creature.add_chip(chip: App.GG.Chip, creature: App.GG.Creature): App.GG.Creature
  case creature@category as monster {
    minion: creature
    slime:
      let category = App.GG.Monster.slime(monster.data, monster.attributes, monster.charge, chip & monster.hand, monster.folder, monster.energy)
      creature@category <- category
  }

App.GG.Creature.delete(coord: App.GG.Coord, grid: App.GG.Grid): App.GG.Grid
  let tile = App.GG.Grid.get(coord, grid)
  without tile: grid
  let new_tile = tile@creature <- none
  App.GG.Grid.set(coord, new_tile, grid)

App.GG.Creature.create_slime(slime: App.GG.Slime, grid: App.GG.Grid): App.GG.Creature
  let team = App.GG.Team.blue
  let animation = {App.GG.Animation.idle, 0#64}
  let actions = App.GG.Actions.new(none, none, false)
  let status = App.GG.Creature.Statuses.pure
  let id = App.GG.Grid.next_id(grid)
  let body = slime@body
  let data = slime
  let charge = none
  let hand = []
  let folder = App.GG.Body.to_folder(body)
  let attributes = App.GG.Body.attributes(body)
  let hp = attributes@hp * 10
  let energy = 0 :: I32
  let monster = App.GG.Monster.slime(data, attributes, none, hand, folder, energy)
  App.GG.Creature.new(monster, team, animation, actions, status, hp, id)

App.GG.Creature.create_minion(minion: App.GG.Minion, grid: App.GG.Grid): App.GG.Creature
  let team = App.GG.Team.red
  let animation = {App.GG.Animation.idle, 0#64}
  let actions = App.GG.Actions.new(none, none, false)
  let status = App.GG.Creature.Statuses.pure
<<<<<<< HEAD
  let status = status@barrier <- some(App.GG.Creature.Status.barrier(400, 30))
  //let status = status@intangible_immunity <- some(App.GG.Creature.Status.intangible_immunity)
=======
  // let status = status@barrier <- some(App.GG.Creature.Status.barrier(400, 30))
  let status = status@intangible_immunity <- some(App.GG.Creature.Status.intangible_immunity)
>>>>>>> 43ba2d2b
  let id = App.GG.Grid.next_id(grid)
  let AI = {"seen": +0#32, "unseen": +0#32}
  let hp = minion@hp
  let monster = App.GG.Monster.minion(minion, AI)
  App.GG.Creature.new(monster, team, animation, actions, status, hp, id)


App.GG.Creature.create_minion_2(minion: App.GG.Minion, team: App.GG.Team, grid: App.GG.Grid): App.GG.Creature
  let animation = {App.GG.Animation.idle, 0#64}
  let actions = App.GG.Actions.new(none, none, false)
  let status = App.GG.Creature.Statuses.pure
  let id = App.GG.Grid.next_id(grid)
  let AI = {"": +0#32, "": +0#32}
  let hp = minion@hp
  let monster = App.GG.Monster.minion(minion, AI)
  App.GG.Creature.new(monster, team, animation, actions, status, hp, id)

App.GG.Creature.place(creature: App.GG.Creature, coord: App.GG.Coord, grid: App.GG.Grid): App.GG.Grid
  let f = 
    (tile: App.GG.Tile)
    tile@creature <- some(creature)
  App.GG.Grid.update(coord, f, grid)

App.GG.Creature.dmg_with_attribute(creature: App.GG.Creature, dmg: I32): I32
  let attributes = App.GG.Attributes.get(creature)
  without attributes: dmg
  let destruction = attributes@damage
  (dmg * destruction) / 25

App.GG.Creature.heal_with_attribute(creature: App.GG.Creature, heal: I32): I32
  let attributes = App.GG.Attributes.get(creature)
  without attributes: heal
  let power = attributes@energy
  (heal * power) / 25

App.GG.Creature.basic_attack_dmg(creature: App.GG.Creature): I32
  let attributes = App.GG.Attributes.get(creature)
  without attributes: 0 :: I32
  let base_dmg  = 2 :: I32
  let extra_dmg = (attributes@damage - 25) / 5
  let total_dmg = base_dmg + extra_dmg
  total_dmg

App.GG.Creature.max_hp_percentage(creature: App.GG.Creature): I32
  let max_hp = App.GG.Monster.get_max_hp(creature@category)
  let actual_hp = creature@hp
  actual_hp/max_hp


App.GG.Attributes.get(creature: App.GG.Creature): Maybe<App.GG.Attributes>
  case creature@category as monster {
    minion: none
    slime:
      some(monster.attributes)
  }

// ============================================================================
// Grid Update functions

// If creature hasn't acted, update its actions, run its effects and update animation to next frame
App.GG.Creature.run(coord: App.GG.Coord, game: App.GG.Game): App.GG.Game
  if App.GG.Creature.has_acted(coord, game) then 
    game
  else
    let new_game = App.GG.Creature.update_charge()
    let new_game = App.GG.Creature.run_ai(coord, game)
    let new_game = App.GG.Creature.update_actions(coord, new_game)
    let new_game = App.GG.Creature.update_animation(coord, new_game)
    let new_game = App.GG.Actions.run(coord, new_game)
    new_game

// Checks if creature has acted in this frame
App.GG.Creature.has_acted(coord: App.GG.Coord, game: App.GG.Game): Bool
  let creature = App.GG.Creature.get(coord, game@grid)
  without creature: false
  creature@actions@has_acted

App.GG.Creature.reset_actions.aux(creature: App.GG.Creature): App.GG.Creature
  let actions = creature@actions
  let new_actions = actions@has_acted <- false
  creature@actions <- new_actions

// Updates animation to its next frame
App.GG.Creature.update_animation(coord: App.GG.Coord, game: App.GG.Game): App.GG.Game
  let mod = (creature: App.GG.Creature) creature@animation <- {creature@animation@fst, creature@animation@snd + 1}
  let new_grid = App.GG.Creature.modify_at(mod, coord, game@grid)
  let new_game = game@grid <- new_grid
  new_game
// If current action is "none", moves next action to its place
App.GG.Creature.update_actions(coord: App.GG.Coord, game: App.GG.Game): App.GG.Game
  let grid = game@grid
  let new_grid = App.GG.Creature.modify_at(App.GG.Creature.update_actions.aux, coord, grid)
  let new_game = game@grid <- new_grid
  new_game

App.GG.Creature.update_actions.aux(creature: App.GG.Creature): App.GG.Creature
  let actions = creature@actions
  let next_action = actions@next
  let curr_action  = actions@current
  without curr_action: 
    without next_action: creature
    let new_actions = actions@current <- some(next_action)
    let new_actions = new_actions@next <- none
    let new_creature = creature@actions <- new_actions
    new_creature
  creature

// Changes creature's has_acted to false
App.GG.Creature.reset_actions(coord: App.GG.Coord, grid: App.GG.Grid): App.GG.Grid
  App.GG.Creature.modify_at(App.GG.Creature.reset_actions.aux, coord, grid)

App.GG.Creature.run_ai(coord: App.GG.Coord, game: App.GG.Game): App.GG.Game
  Maybe {
    let grid = game@grid
    get minion = App.GG.Minion.get(coord, grid)
    let result = minion@effect(coord, App.GG.Effect.Origin.creature, game)
    let new_game = case result {err: game, new: result.game}
    return new_game
  } <> game

App.GG.Creature.update_charge(coord: App.GG.Coord, game: App.GG.Game): App.GG.Game
  let grid = game@grid
  let mod = (creature: App.GG.Creature)
    case creature@category as monster {
      minion: creature
      slime:
        let body = monster.data@body
        let hull_data = App.GG.Body.Hull.Form.data(body@hull@form) 
        let extra_charge = hull_data@frame_charge
        let new_charge = Maybe.map!!(U64.min(960) Maybe.map!!(U64.add(extra_charge), monster.charge))
        let monster = App.GG.Monster.slime(monster.data, monster.attributes, new_charge, monster.hand, monster.folder, monster.energy)
        creature@category <- monster
    }
  let new_grid = App.GG.Creature.modify_at(mod, coord, grid)
  let new_game = game@grid <- new_grid
  new_game

// ============================================================================
<|MERGE_RESOLUTION|>--- conflicted
+++ resolved
@@ -1,521 +1,516 @@
-type App.GG.Creature { 
-  new(
-    category: App.GG.Monster
-    team: App.GG.Team
-    animation: Pair<App.GG.Animation, U64>
-    actions: App.GG.Actions
-    statuses: App.GG.Creature.Statuses
-    hp: I32
-    id: Nat
-  )
-}
-
-//===========================================================
-//Creature Management
-
-App.GG.Creature.modify_at(
-  mod: App.GG.Creature -> App.GG.Creature
-  pos: App.GG.Coord
-  grid: App.GG.Grid
-): App.GG.Grid
-  
-  let result = Maybe { 
-    get creature = App.GG.Creature.get(pos, grid)
-    let mod = App.GG.Tile.update_creature(mod)
-    let new_grid = App.GG.Grid.update(pos, mod, grid)
-    return new_grid
-  }
-  result <> grid
-
-
-App.GG.Creature.get(
-  place: App.GG.Coord
-  grid: App.GG.Grid
-): Maybe<App.GG.Creature>
-
-  let tile = App.GG.Grid.get(place, grid)
-  case tile { 
-    none:
-      none
-    some:
-      tile.value@creature
-  }
-
-
-//===========================================================
-//Status Management
-
-type App.GG.Creature.Statuses {
-  new(
-    poison: Maybe<App.GG.Creature.Status>
-    stun: Maybe<App.GG.Creature.Status>
-    barrier: Maybe<App.GG.Creature.Status>
-    intangible: Maybe<App.GG.Creature.Status>
-    intangible_immunity: Maybe<App.GG.Creature.Status>
-    pendent_movement: Maybe<App.GG.Creature.Status>
-  )
-}
-
-App.GG.Creature.Statuses.pure: App.GG.Creature.Statuses
-  App.GG.Creature.Statuses.new(none, none, none, none, none, none)
-
-App.GG.Creature.Status.update_grid(coord: App.GG.Coord, game: App.GG.Game): App.GG.Game
-  App.GG.Creature.Status.update_grid.go(0, coord, game)
-
-App.GG.Creature.Status.update_grid.go(count: Nat, coord: App.GG.Coord, game: App.GG.Game): App.GG.Game
-let grid = game@grid
-  let new_game = 
-    Maybe {
-      get creature = App.GG.Creature.get(coord, grid)
-      let statuses = creature@statuses
-      get status = App.GG.Creature.Status.get_from_nat(count, statuses)
-      let new_game = 
-        without status: game
-        App.GG.Creature.Status.update_function(status, coord, game)
-      let new_game = App.GG.Creature.Status.update_grid.go(count +1, coord, new_game)
-      return new_game
-    } <> game
-  new_game
-
-type App.GG.Creature.Status {
-  // invulnerable(duration: U64)
-  // intangible(duration: U64)
-  // poison(duration: U64, damage: I32)
-  // root(duration: U64)
-  barrier(duration: U64, health: I32)
-  poison(duration: U64, damage: I32)
-  stun(category: App.GG.Creature.Status.Stun, frame: U64)
-  intangible(duration: U64)
-  intangible_immunity
-  pendent_movement(duration: U64, destination: App.GG.Coord)
-}
-
-App.GG.Creature.Status.del_from_nat(count: Nat, creature: App.GG.Creature): App.GG.Creature
-  let statuses = creature@statuses
-  let new_statuses = 
-    switch Nat.eql(count) {
-    0: statuses@poison <- none
-    1: statuses@stun <- none
-    2: statuses@barrier <- none
-    3: statuses@intangible <- none
-    4: statuses@intangible_imunity <- none
-    5: statuses@pendent_movement <- none
-  }default statuses
-  creature@statuses <- new_statuses
-
-App.GG.Creature.Status.add(status: App.GG.Creature.Status, creature: App.GG.Creature): App.GG.Creature
-  let statuses = creature@statuses
-  let new_statuses = 
-    case status {
-      poison: statuses@poison <- some(status)
-      stun: statuses@stun <- some(status)
-      barrier: statuses@barrier <- some(status)
-      intangible: statuses@intangible <- some(status)
-      intangible_immunity: statuses@intangible_immunity <- some(status)
-      pendent_movement: statuses@pendent_movement <- some(status)
-    }
-  creature@statuses <- new_statuses
-
-App.GG.Creature.Status.get_from_nat(count: Nat, statuses: App.GG.Creature.Statuses): Maybe<Maybe<App.GG.Creature.Status>>
-  switch Nat.eql(count) {
-    0: some(statuses@poison)
-    1: some(statuses@stun)
-    2: some(statuses@barrier)
-    3: some(statuses@intangible)
-    4: some(statuses@intangible_immunity)
-    5: some(statuses@pendent_movement)
-  }default none
-
-App.GG.Creature.Status.update_function(status: App.GG.Creature.Status, coord: App.GG.Coord, game: App.GG.Game): App.GG.Game
-  case status {
-    poison:     
-      App.GG.Creature.Status.update_poison(status, coord, game)
-    stun:       
-      App.GG.Creature.Status.update_stun(status, coord, game)
-    barrier:      
-      App.GG.Creature.Status.update_barrier(status, coord, game)
-    intangible: 
-      App.GG.Creature.Status.update_intangible(status, coord, game)
-    intangible_immunity: 
-      App.GG.Creature.Status.update_intangible_immunity(status, coord, game)
-    pendent_movement: 
-      App.GG.Creature.Status.update_pendent_movement(status, coord, game)
-  }default game
-
-App.GG.Creature.Status.draw(statuses: App.GG.Creature.Statuses, xy: Pair<U32, U32>, img: VoxBox): VoxBox
-  App.GG.Creature.Status.draw.go(0, statuses, xy, img)
-
-App.GG.Creature.Status.draw.go(count: Nat, statuses: App.GG.Creature.Statuses, xy: Pair<U32, U32>, img: VoxBox): VoxBox
-  let next = App.GG.Creature.Status.draw.go(count + 1, statuses, xy)
-  let status = App.GG.Creature.Status.get_from_nat(count, statuses)
-  without status: img
-  without status: next(img)
-  let img = App.GG.Creature.Status.draw.function(status, xy, img)
-  next(img)
-
-App.GG.Creature.Status.draw.function(status: App.GG.Creature.Status, xy: Pair<U32, U32>, img: VoxBox): VoxBox
-  case status {
-    poison:     App.GG.Creature.Status.draw.poison(status, xy, img)
-    stun:       App.GG.Creature.Status.draw.stun(status, xy, img)
-    barrier:    App.GG.Creature.Status.draw.barrier(status, xy, img)
-    // intangible: App.GG.Creature.Status.draw.intangible(status, img)
-  }default img
-
-// =============================================================
-// Poison Status
-
-App.GG.Creature.Status.update_poison(status: App.GG.Creature.Status, coord: App.GG.Coord, game: App.GG.Game): App.GG.Game
-  case status {
-    poison: 
-      let grid = game@grid
-      let new_duration = App.GG.Creature.Status.add(App.GG.Creature.Status.poison(status.duration - 1, status.damage))
-      let update = (x: App.GG.Creature -> App.GG.Creature) App.GG.Creature.modify_at(x, coord, grid)
-      let new_grid = 
-        if status.duration =? 0 then
-          let new_creature = App.GG.Creature.Status.del_from_nat(0)
-          update(new_creature)
-        else
-          if (status.duration % 10) =? 0 then 
-          //log(U64.show(status.duration) | " Hits")
-          let eff = App.GG.Effect.damage(status.damage, false, false, coord)
-          let new_game = game@grid <- update(new_duration)
-          let result = eff(coord, App.GG.Effect.Origin.creature, new_game)
-          case result {err: grid, new: result.game@grid}
-        else
-          update(new_duration)
-
-        game@grid<- new_grid
-
-  } default game
-
-App.GG.Creature.Status.draw.poison(status: App.GG.Creature.Status, xy: Pair<U32, U32>, img: VoxBox): VoxBox
-  let poison = App.GG.img.Status.poison.poison
-  VoxBox.Draw.image(xy@fst, xy@snd, 20, poison, img)
-  
-// =============================================================
-// Stun Status
-
-type App.GG.Creature.Status.Stun {
-  flinch
-  shock
-}
-
-
-App.GG.Creature.stun_with_attribute(creature: App.GG.Creature, duration: U64): U64
-  let attributes = App.GG.Attributes.get(creature)
-  without attributes: duration
-  let corruption = attributes@corruption
-  let corrupt = I32.to_u64(corruption)
-  (duration * corrupt) / 25
-
-App.GG.Creature.Status.update_stun(status: App.GG.Creature.Status, coord: App.GG.Coord, game: App.GG.Game): App.GG.Game
-  case status {
-    stun: 
-      let frame_inc = status.frame + 1
-      let grid = game@grid
-      let new_frame = App.GG.Creature.Status.add(App.GG.Creature.Status.stun(status.category, frame_inc))
-      let update = (x: App.GG.Creature -> App.GG.Creature) App.GG.Creature.modify_at(x, coord, grid)
-      game@grid <- update(new_frame)
-  }default game
-
-
-App.GG.Creature.Status.draw.stun(status: App.GG.Creature.Status, xy: Pair<U32, U32>, img: VoxBox): VoxBox
-  case status { 
-    stun:
-      case status.category { 
-        shock:
-          let shock =
-            if (status.frame % 4) <? 2 then
-              App.GG.img.Status.shock.Shock_00
-            else
-              App.GG.img.Status.shock.Shock_01
-          VoxBox.Draw.image(xy@fst, xy@snd, 20, shock, img)
-        flinch:
-          img
-      }
-  }default img
-
-  
-
-// =============================================================
-// Barrier Status
-
-App.GG.Creature.Status.update_barrier(status: App.GG.Creature.Status, coord: App.GG.Coord, game: App.GG.Game): App.GG.Game
-  case status {
-    barrier:
-      let grid = game@grid
-      let new_grid = 
-        if status.duration =? 0 then
-          let new_creature = App.GG.Creature.Status.del_from_nat(2)
-          let new_grid     = App.GG.Creature.modify_at(new_creature, coord, grid)
-          new_grid
-        else
-          let new_creature = App.GG.Creature.Status.add(App.GG.Creature.Status.barrier(status.duration - 1, status.health))
-          let new_grid = App.GG.Creature.modify_at(new_creature, coord, grid)
-          new_grid
-      let new_game = game@grid <- new_grid
-      new_game
-  }default game
-
-App.GG.Creature.Status.draw.barrier(status: App.GG.Creature.Status, xy: Pair<U32, U32>, img: VoxBox): VoxBox
-  let barrier = App.GG.img.Status.barrier.barrier
-  VoxBox.Draw.image(xy@fst, xy@snd, 20, barrier, img)
-
-// =============================================================
-// Intangible Status
-
-App.GG.Creature.Status.update_intangible(status: App.GG.Creature.Status, coord: App.GG.Coord, game: App.GG.Game): App.GG.Game
-  case status {
-    intangible:
-      let grid = game@grid
-      let new_grid = 
-        if status.duration =? 0 then
-          let new_creature = App.GG.Creature.Status.del_from_nat(3)
-          let new_grid     = App.GG.Creature.modify_at(new_creature, coord, grid)
-          new_grid
-        else
-          let new_creature = App.GG.Creature.Status.add(App.GG.Creature.Status.intangible(status.duration - 1))
-          let new_grid = App.GG.Creature.modify_at(new_creature, coord, grid)
-          new_grid
-      let new_game = game@grid <- new_grid
-      new_game
-  }default game
-
-App.GG.Creature.Status.intangible_draw_invisible(statuses: App.GG.Creature.Statuses): Bool
-  let intangible = statuses@intangible
-  case intangible {
-    none: false
-    some: 
-      case intangible.value {
-        intangible: (intangible.value.duration % 5) <? 2
-      }default false
-  }
-
-// =============================================================
-// Intangible_immunity Status
-
-App.GG.Creature.Status.update_intangible_immunity(status: App.GG.Creature.Status, coord: App.GG.Coord, game: App.GG.Game): App.GG.Game
-  case status {
-    intangible_immunity: game
-  }default game
-
-
-// =============================================================
-// Pendent_movement Status
-
-App.GG.Creature.Status.update_pendent_movement(status: App.GG.Creature.Status, coord: App.GG.Coord, game: App.GG.Game): App.GG.Game
-  case status {
-    pendent_movement:
-      let grid = game@grid
-      let new_grid = 
-        if status.duration =? 0 then
-          let new_creature = App.GG.Creature.Status.del_from_nat(5)
-          let new_grid     = App.GG.Creature.modify_at(new_creature, coord, grid)
-          let new_grid     = App.GG.Grid.move_creature(coord, status.destination, new_grid, false)
-          new_grid
-        else
-          let new_creature = App.GG.Creature.Status.add(App.GG.Creature.Status.pendent_movement(status.duration - 1, status.destination))
-          let new_grid = App.GG.Creature.modify_at(new_creature, coord, grid)
-          new_grid
-      let new_game = game@grid <- new_grid
-      new_game
-  }default game
-
-// ============================
-
-App.GG.Creature.sub_folder(quantity: Nat, creature: App.GG.Creature): App.GG.Creature
-  case creature@category as monster {
-    minion: creature
-    slime:
-      creature@category <- App.GG.Monster.slime(monster.data, monster.attributes, monster.charge, monster.hand, List.drop!(quantity, monster.folder), monster.energy)
-  }
-
-App.GG.Creature.shuffle_folder(seed: Nat, creature: App.GG.Creature): App.GG.Creature
-  case creature@category as monster {
-    minion: creature
-    slime:
-      let new_folder = App.GG.Chips.shuffle(seed, monster.folder)
-      creature@category <- App.GG.Monster.slime(monster.data, monster.attributes, monster.charge, monster.hand, new_folder, monster.energy)
-  }
-
-App.GG.Creature.add_chip(chip: App.GG.Chip, creature: App.GG.Creature): App.GG.Creature
-  case creature@category as monster {
-    minion: creature
-    slime:
-      let category = App.GG.Monster.slime(monster.data, monster.attributes, monster.charge, chip & monster.hand, monster.folder, monster.energy)
-      creature@category <- category
-  }
-
-App.GG.Creature.delete(coord: App.GG.Coord, grid: App.GG.Grid): App.GG.Grid
-  let tile = App.GG.Grid.get(coord, grid)
-  without tile: grid
-  let new_tile = tile@creature <- none
-  App.GG.Grid.set(coord, new_tile, grid)
-
-App.GG.Creature.create_slime(slime: App.GG.Slime, grid: App.GG.Grid): App.GG.Creature
-  let team = App.GG.Team.blue
-  let animation = {App.GG.Animation.idle, 0#64}
-  let actions = App.GG.Actions.new(none, none, false)
-  let status = App.GG.Creature.Statuses.pure
-  let id = App.GG.Grid.next_id(grid)
-  let body = slime@body
-  let data = slime
-  let charge = none
-  let hand = []
-  let folder = App.GG.Body.to_folder(body)
-  let attributes = App.GG.Body.attributes(body)
-  let hp = attributes@hp * 10
-  let energy = 0 :: I32
-  let monster = App.GG.Monster.slime(data, attributes, none, hand, folder, energy)
-  App.GG.Creature.new(monster, team, animation, actions, status, hp, id)
-
-App.GG.Creature.create_minion(minion: App.GG.Minion, grid: App.GG.Grid): App.GG.Creature
-  let team = App.GG.Team.red
-  let animation = {App.GG.Animation.idle, 0#64}
-  let actions = App.GG.Actions.new(none, none, false)
-  let status = App.GG.Creature.Statuses.pure
-<<<<<<< HEAD
-  let status = status@barrier <- some(App.GG.Creature.Status.barrier(400, 30))
-  //let status = status@intangible_immunity <- some(App.GG.Creature.Status.intangible_immunity)
-=======
-  // let status = status@barrier <- some(App.GG.Creature.Status.barrier(400, 30))
-  let status = status@intangible_immunity <- some(App.GG.Creature.Status.intangible_immunity)
->>>>>>> 43ba2d2b
-  let id = App.GG.Grid.next_id(grid)
-  let AI = {"seen": +0#32, "unseen": +0#32}
-  let hp = minion@hp
-  let monster = App.GG.Monster.minion(minion, AI)
-  App.GG.Creature.new(monster, team, animation, actions, status, hp, id)
-
-
-App.GG.Creature.create_minion_2(minion: App.GG.Minion, team: App.GG.Team, grid: App.GG.Grid): App.GG.Creature
-  let animation = {App.GG.Animation.idle, 0#64}
-  let actions = App.GG.Actions.new(none, none, false)
-  let status = App.GG.Creature.Statuses.pure
-  let id = App.GG.Grid.next_id(grid)
-  let AI = {"": +0#32, "": +0#32}
-  let hp = minion@hp
-  let monster = App.GG.Monster.minion(minion, AI)
-  App.GG.Creature.new(monster, team, animation, actions, status, hp, id)
-
-App.GG.Creature.place(creature: App.GG.Creature, coord: App.GG.Coord, grid: App.GG.Grid): App.GG.Grid
-  let f = 
-    (tile: App.GG.Tile)
-    tile@creature <- some(creature)
-  App.GG.Grid.update(coord, f, grid)
-
-App.GG.Creature.dmg_with_attribute(creature: App.GG.Creature, dmg: I32): I32
-  let attributes = App.GG.Attributes.get(creature)
-  without attributes: dmg
-  let destruction = attributes@damage
-  (dmg * destruction) / 25
-
-App.GG.Creature.heal_with_attribute(creature: App.GG.Creature, heal: I32): I32
-  let attributes = App.GG.Attributes.get(creature)
-  without attributes: heal
-  let power = attributes@energy
-  (heal * power) / 25
-
-App.GG.Creature.basic_attack_dmg(creature: App.GG.Creature): I32
-  let attributes = App.GG.Attributes.get(creature)
-  without attributes: 0 :: I32
-  let base_dmg  = 2 :: I32
-  let extra_dmg = (attributes@damage - 25) / 5
-  let total_dmg = base_dmg + extra_dmg
-  total_dmg
-
-App.GG.Creature.max_hp_percentage(creature: App.GG.Creature): I32
-  let max_hp = App.GG.Monster.get_max_hp(creature@category)
-  let actual_hp = creature@hp
-  actual_hp/max_hp
-
-
-App.GG.Attributes.get(creature: App.GG.Creature): Maybe<App.GG.Attributes>
-  case creature@category as monster {
-    minion: none
-    slime:
-      some(monster.attributes)
-  }
-
-// ============================================================================
-// Grid Update functions
-
-// If creature hasn't acted, update its actions, run its effects and update animation to next frame
-App.GG.Creature.run(coord: App.GG.Coord, game: App.GG.Game): App.GG.Game
-  if App.GG.Creature.has_acted(coord, game) then 
-    game
-  else
-    let new_game = App.GG.Creature.update_charge()
-    let new_game = App.GG.Creature.run_ai(coord, game)
-    let new_game = App.GG.Creature.update_actions(coord, new_game)
-    let new_game = App.GG.Creature.update_animation(coord, new_game)
-    let new_game = App.GG.Actions.run(coord, new_game)
-    new_game
-
-// Checks if creature has acted in this frame
-App.GG.Creature.has_acted(coord: App.GG.Coord, game: App.GG.Game): Bool
-  let creature = App.GG.Creature.get(coord, game@grid)
-  without creature: false
-  creature@actions@has_acted
-
-App.GG.Creature.reset_actions.aux(creature: App.GG.Creature): App.GG.Creature
-  let actions = creature@actions
-  let new_actions = actions@has_acted <- false
-  creature@actions <- new_actions
-
-// Updates animation to its next frame
-App.GG.Creature.update_animation(coord: App.GG.Coord, game: App.GG.Game): App.GG.Game
-  let mod = (creature: App.GG.Creature) creature@animation <- {creature@animation@fst, creature@animation@snd + 1}
-  let new_grid = App.GG.Creature.modify_at(mod, coord, game@grid)
-  let new_game = game@grid <- new_grid
-  new_game
-// If current action is "none", moves next action to its place
-App.GG.Creature.update_actions(coord: App.GG.Coord, game: App.GG.Game): App.GG.Game
-  let grid = game@grid
-  let new_grid = App.GG.Creature.modify_at(App.GG.Creature.update_actions.aux, coord, grid)
-  let new_game = game@grid <- new_grid
-  new_game
-
-App.GG.Creature.update_actions.aux(creature: App.GG.Creature): App.GG.Creature
-  let actions = creature@actions
-  let next_action = actions@next
-  let curr_action  = actions@current
-  without curr_action: 
-    without next_action: creature
-    let new_actions = actions@current <- some(next_action)
-    let new_actions = new_actions@next <- none
-    let new_creature = creature@actions <- new_actions
-    new_creature
-  creature
-
-// Changes creature's has_acted to false
-App.GG.Creature.reset_actions(coord: App.GG.Coord, grid: App.GG.Grid): App.GG.Grid
-  App.GG.Creature.modify_at(App.GG.Creature.reset_actions.aux, coord, grid)
-
-App.GG.Creature.run_ai(coord: App.GG.Coord, game: App.GG.Game): App.GG.Game
-  Maybe {
-    let grid = game@grid
-    get minion = App.GG.Minion.get(coord, grid)
-    let result = minion@effect(coord, App.GG.Effect.Origin.creature, game)
-    let new_game = case result {err: game, new: result.game}
-    return new_game
-  } <> game
-
-App.GG.Creature.update_charge(coord: App.GG.Coord, game: App.GG.Game): App.GG.Game
-  let grid = game@grid
-  let mod = (creature: App.GG.Creature)
-    case creature@category as monster {
-      minion: creature
-      slime:
-        let body = monster.data@body
-        let hull_data = App.GG.Body.Hull.Form.data(body@hull@form) 
-        let extra_charge = hull_data@frame_charge
-        let new_charge = Maybe.map!!(U64.min(960) Maybe.map!!(U64.add(extra_charge), monster.charge))
-        let monster = App.GG.Monster.slime(monster.data, monster.attributes, new_charge, monster.hand, monster.folder, monster.energy)
-        creature@category <- monster
-    }
-  let new_grid = App.GG.Creature.modify_at(mod, coord, grid)
-  let new_game = game@grid <- new_grid
-  new_game
-
-// ============================================================================
+type App.GG.Creature { 
+  new(
+    category: App.GG.Monster
+    team: App.GG.Team
+    animation: Pair<App.GG.Animation, U64>
+    actions: App.GG.Actions
+    statuses: App.GG.Creature.Statuses
+    hp: I32
+    id: Nat
+  )
+}
+
+//===========================================================
+//Creature Management
+
+App.GG.Creature.modify_at(
+  mod: App.GG.Creature -> App.GG.Creature
+  pos: App.GG.Coord
+  grid: App.GG.Grid
+): App.GG.Grid
+  
+  let result = Maybe { 
+    get creature = App.GG.Creature.get(pos, grid)
+    let mod = App.GG.Tile.update_creature(mod)
+    let new_grid = App.GG.Grid.update(pos, mod, grid)
+    return new_grid
+  }
+  result <> grid
+
+
+App.GG.Creature.get(
+  place: App.GG.Coord
+  grid: App.GG.Grid
+): Maybe<App.GG.Creature>
+
+  let tile = App.GG.Grid.get(place, grid)
+  case tile { 
+    none:
+      none
+    some:
+      tile.value@creature
+  }
+
+
+//===========================================================
+//Status Management
+
+type App.GG.Creature.Statuses {
+  new(
+    poison: Maybe<App.GG.Creature.Status>
+    stun: Maybe<App.GG.Creature.Status>
+    barrier: Maybe<App.GG.Creature.Status>
+    intangible: Maybe<App.GG.Creature.Status>
+    intangible_immunity: Maybe<App.GG.Creature.Status>
+    pendent_movement: Maybe<App.GG.Creature.Status>
+  )
+}
+
+App.GG.Creature.Statuses.pure: App.GG.Creature.Statuses
+  App.GG.Creature.Statuses.new(none, none, none, none, none, none)
+
+App.GG.Creature.Status.update_grid(coord: App.GG.Coord, game: App.GG.Game): App.GG.Game
+  App.GG.Creature.Status.update_grid.go(0, coord, game)
+
+App.GG.Creature.Status.update_grid.go(count: Nat, coord: App.GG.Coord, game: App.GG.Game): App.GG.Game
+let grid = game@grid
+  let new_game = 
+    Maybe {
+      get creature = App.GG.Creature.get(coord, grid)
+      let statuses = creature@statuses
+      get status = App.GG.Creature.Status.get_from_nat(count, statuses)
+      let new_game = 
+        without status: game
+        App.GG.Creature.Status.update_function(status, coord, game)
+      let new_game = App.GG.Creature.Status.update_grid.go(count +1, coord, new_game)
+      return new_game
+    } <> game
+  new_game
+
+type App.GG.Creature.Status {
+  // invulnerable(duration: U64)
+  // intangible(duration: U64)
+  // poison(duration: U64, damage: I32)
+  // root(duration: U64)
+  barrier(duration: U64, health: I32)
+  poison(duration: U64, damage: I32)
+  stun(category: App.GG.Creature.Status.Stun, frame: U64)
+  intangible(duration: U64)
+  intangible_immunity
+  pendent_movement(duration: U64, destination: App.GG.Coord)
+}
+
+App.GG.Creature.Status.del_from_nat(count: Nat, creature: App.GG.Creature): App.GG.Creature
+  let statuses = creature@statuses
+  let new_statuses = 
+    switch Nat.eql(count) {
+    0: statuses@poison <- none
+    1: statuses@stun <- none
+    2: statuses@barrier <- none
+    3: statuses@intangible <- none
+    4: statuses@intangible_imunity <- none
+    5: statuses@pendent_movement <- none
+  }default statuses
+  creature@statuses <- new_statuses
+
+App.GG.Creature.Status.add(status: App.GG.Creature.Status, creature: App.GG.Creature): App.GG.Creature
+  let statuses = creature@statuses
+  let new_statuses = 
+    case status {
+      poison: statuses@poison <- some(status)
+      stun: statuses@stun <- some(status)
+      barrier: statuses@barrier <- some(status)
+      intangible: statuses@intangible <- some(status)
+      intangible_immunity: statuses@intangible_immunity <- some(status)
+      pendent_movement: statuses@pendent_movement <- some(status)
+    }
+  creature@statuses <- new_statuses
+
+App.GG.Creature.Status.get_from_nat(count: Nat, statuses: App.GG.Creature.Statuses): Maybe<Maybe<App.GG.Creature.Status>>
+  switch Nat.eql(count) {
+    0: some(statuses@poison)
+    1: some(statuses@stun)
+    2: some(statuses@barrier)
+    3: some(statuses@intangible)
+    4: some(statuses@intangible_immunity)
+    5: some(statuses@pendent_movement)
+  }default none
+
+App.GG.Creature.Status.update_function(status: App.GG.Creature.Status, coord: App.GG.Coord, game: App.GG.Game): App.GG.Game
+  case status {
+    poison:     
+      App.GG.Creature.Status.update_poison(status, coord, game)
+    stun:       
+      App.GG.Creature.Status.update_stun(status, coord, game)
+    barrier:      
+      App.GG.Creature.Status.update_barrier(status, coord, game)
+    intangible: 
+      App.GG.Creature.Status.update_intangible(status, coord, game)
+    intangible_immunity: 
+      App.GG.Creature.Status.update_intangible_immunity(status, coord, game)
+    pendent_movement: 
+      App.GG.Creature.Status.update_pendent_movement(status, coord, game)
+  }default game
+
+App.GG.Creature.Status.draw(statuses: App.GG.Creature.Statuses, xy: Pair<U32, U32>, img: VoxBox): VoxBox
+  App.GG.Creature.Status.draw.go(0, statuses, xy, img)
+
+App.GG.Creature.Status.draw.go(count: Nat, statuses: App.GG.Creature.Statuses, xy: Pair<U32, U32>, img: VoxBox): VoxBox
+  let next = App.GG.Creature.Status.draw.go(count + 1, statuses, xy)
+  let status = App.GG.Creature.Status.get_from_nat(count, statuses)
+  without status: img
+  without status: next(img)
+  let img = App.GG.Creature.Status.draw.function(status, xy, img)
+  next(img)
+
+App.GG.Creature.Status.draw.function(status: App.GG.Creature.Status, xy: Pair<U32, U32>, img: VoxBox): VoxBox
+  case status {
+    poison:     App.GG.Creature.Status.draw.poison(status, xy, img)
+    stun:       App.GG.Creature.Status.draw.stun(status, xy, img)
+    barrier:    App.GG.Creature.Status.draw.barrier(status, xy, img)
+    // intangible: App.GG.Creature.Status.draw.intangible(status, img)
+  }default img
+
+// =============================================================
+// Poison Status
+
+App.GG.Creature.Status.update_poison(status: App.GG.Creature.Status, coord: App.GG.Coord, game: App.GG.Game): App.GG.Game
+  case status {
+    poison: 
+      let grid = game@grid
+      let new_duration = App.GG.Creature.Status.add(App.GG.Creature.Status.poison(status.duration - 1, status.damage))
+      let update = (x: App.GG.Creature -> App.GG.Creature) App.GG.Creature.modify_at(x, coord, grid)
+      let new_grid = 
+        if status.duration =? 0 then
+          let new_creature = App.GG.Creature.Status.del_from_nat(0)
+          update(new_creature)
+        else
+          if (status.duration % 10) =? 0 then 
+          //log(U64.show(status.duration) | " Hits")
+          let eff = App.GG.Effect.damage(status.damage, false, false, coord)
+          let new_game = game@grid <- update(new_duration)
+          let result = eff(coord, App.GG.Effect.Origin.creature, new_game)
+          case result {err: grid, new: result.game@grid}
+        else
+          update(new_duration)
+
+        game@grid<- new_grid
+
+  } default game
+
+App.GG.Creature.Status.draw.poison(status: App.GG.Creature.Status, xy: Pair<U32, U32>, img: VoxBox): VoxBox
+  let poison = App.GG.img.Status.poison.poison
+  VoxBox.Draw.image(xy@fst, xy@snd, 20, poison, img)
+  
+// =============================================================
+// Stun Status
+
+type App.GG.Creature.Status.Stun {
+  flinch
+  shock
+}
+
+
+App.GG.Creature.stun_with_attribute(creature: App.GG.Creature, duration: U64): U64
+  let attributes = App.GG.Attributes.get(creature)
+  without attributes: duration
+  let corruption = attributes@corruption
+  let corrupt = I32.to_u64(corruption)
+  (duration * corrupt) / 25
+
+App.GG.Creature.Status.update_stun(status: App.GG.Creature.Status, coord: App.GG.Coord, game: App.GG.Game): App.GG.Game
+  case status {
+    stun: 
+      let frame_inc = status.frame + 1
+      let grid = game@grid
+      let new_frame = App.GG.Creature.Status.add(App.GG.Creature.Status.stun(status.category, frame_inc))
+      let update = (x: App.GG.Creature -> App.GG.Creature) App.GG.Creature.modify_at(x, coord, grid)
+      game@grid <- update(new_frame)
+  }default game
+
+
+App.GG.Creature.Status.draw.stun(status: App.GG.Creature.Status, xy: Pair<U32, U32>, img: VoxBox): VoxBox
+  case status { 
+    stun:
+      case status.category { 
+        shock:
+          let shock =
+            if (status.frame % 4) <? 2 then
+              App.GG.img.Status.shock.Shock_00
+            else
+              App.GG.img.Status.shock.Shock_01
+          VoxBox.Draw.image(xy@fst, xy@snd, 20, shock, img)
+        flinch:
+          img
+      }
+  }default img
+
+  
+
+// =============================================================
+// Barrier Status
+
+App.GG.Creature.Status.update_barrier(status: App.GG.Creature.Status, coord: App.GG.Coord, game: App.GG.Game): App.GG.Game
+  case status {
+    barrier:
+      let grid = game@grid
+      let new_grid = 
+        if status.duration =? 0 then
+          let new_creature = App.GG.Creature.Status.del_from_nat(2)
+          let new_grid     = App.GG.Creature.modify_at(new_creature, coord, grid)
+          new_grid
+        else
+          let new_creature = App.GG.Creature.Status.add(App.GG.Creature.Status.barrier(status.duration - 1, status.health))
+          let new_grid = App.GG.Creature.modify_at(new_creature, coord, grid)
+          new_grid
+      let new_game = game@grid <- new_grid
+      new_game
+  }default game
+
+App.GG.Creature.Status.draw.barrier(status: App.GG.Creature.Status, xy: Pair<U32, U32>, img: VoxBox): VoxBox
+  let barrier = App.GG.img.Status.barrier.barrier
+  VoxBox.Draw.image(xy@fst, xy@snd, 20, barrier, img)
+
+// =============================================================
+// Intangible Status
+
+App.GG.Creature.Status.update_intangible(status: App.GG.Creature.Status, coord: App.GG.Coord, game: App.GG.Game): App.GG.Game
+  case status {
+    intangible:
+      let grid = game@grid
+      let new_grid = 
+        if status.duration =? 0 then
+          let new_creature = App.GG.Creature.Status.del_from_nat(3)
+          let new_grid     = App.GG.Creature.modify_at(new_creature, coord, grid)
+          new_grid
+        else
+          let new_creature = App.GG.Creature.Status.add(App.GG.Creature.Status.intangible(status.duration - 1))
+          let new_grid = App.GG.Creature.modify_at(new_creature, coord, grid)
+          new_grid
+      let new_game = game@grid <- new_grid
+      new_game
+  }default game
+
+App.GG.Creature.Status.intangible_draw_invisible(statuses: App.GG.Creature.Statuses): Bool
+  let intangible = statuses@intangible
+  case intangible {
+    none: false
+    some: 
+      case intangible.value {
+        intangible: (intangible.value.duration % 5) <? 2
+      }default false
+  }
+
+// =============================================================
+// Intangible_immunity Status
+
+App.GG.Creature.Status.update_intangible_immunity(status: App.GG.Creature.Status, coord: App.GG.Coord, game: App.GG.Game): App.GG.Game
+  case status {
+    intangible_immunity: game
+  }default game
+
+
+// =============================================================
+// Pendent_movement Status
+
+App.GG.Creature.Status.update_pendent_movement(status: App.GG.Creature.Status, coord: App.GG.Coord, game: App.GG.Game): App.GG.Game
+  case status {
+    pendent_movement:
+      let grid = game@grid
+      let new_grid = 
+        if status.duration =? 0 then
+          let new_creature = App.GG.Creature.Status.del_from_nat(5)
+          let new_grid     = App.GG.Creature.modify_at(new_creature, coord, grid)
+          let new_grid     = App.GG.Grid.move_creature(coord, status.destination, new_grid, false)
+          new_grid
+        else
+          let new_creature = App.GG.Creature.Status.add(App.GG.Creature.Status.pendent_movement(status.duration - 1, status.destination))
+          let new_grid = App.GG.Creature.modify_at(new_creature, coord, grid)
+          new_grid
+      let new_game = game@grid <- new_grid
+      new_game
+  }default game
+
+// ============================
+
+App.GG.Creature.sub_folder(quantity: Nat, creature: App.GG.Creature): App.GG.Creature
+  case creature@category as monster {
+    minion: creature
+    slime:
+      creature@category <- App.GG.Monster.slime(monster.data, monster.attributes, monster.charge, monster.hand, List.drop!(quantity, monster.folder), monster.energy)
+  }
+
+App.GG.Creature.shuffle_folder(seed: Nat, creature: App.GG.Creature): App.GG.Creature
+  case creature@category as monster {
+    minion: creature
+    slime:
+      let new_folder = App.GG.Chips.shuffle(seed, monster.folder)
+      creature@category <- App.GG.Monster.slime(monster.data, monster.attributes, monster.charge, monster.hand, new_folder, monster.energy)
+  }
+
+App.GG.Creature.add_chip(chip: App.GG.Chip, creature: App.GG.Creature): App.GG.Creature
+  case creature@category as monster {
+    minion: creature
+    slime:
+      let category = App.GG.Monster.slime(monster.data, monster.attributes, monster.charge, chip & monster.hand, monster.folder, monster.energy)
+      creature@category <- category
+  }
+
+App.GG.Creature.delete(coord: App.GG.Coord, grid: App.GG.Grid): App.GG.Grid
+  let tile = App.GG.Grid.get(coord, grid)
+  without tile: grid
+  let new_tile = tile@creature <- none
+  App.GG.Grid.set(coord, new_tile, grid)
+
+App.GG.Creature.create_slime(slime: App.GG.Slime, grid: App.GG.Grid): App.GG.Creature
+  let team = App.GG.Team.blue
+  let animation = {App.GG.Animation.idle, 0#64}
+  let actions = App.GG.Actions.new(none, none, false)
+  let status = App.GG.Creature.Statuses.pure
+  let id = App.GG.Grid.next_id(grid)
+  let body = slime@body
+  let data = slime
+  let charge = none
+  let hand = []
+  let folder = App.GG.Body.to_folder(body)
+  let attributes = App.GG.Body.attributes(body)
+  let hp = attributes@hp * 10
+  let energy = 0 :: I32
+  let monster = App.GG.Monster.slime(data, attributes, none, hand, folder, energy)
+  App.GG.Creature.new(monster, team, animation, actions, status, hp, id)
+
+App.GG.Creature.create_minion(minion: App.GG.Minion, grid: App.GG.Grid): App.GG.Creature
+  let team = App.GG.Team.red
+  let animation = {App.GG.Animation.idle, 0#64}
+  let actions = App.GG.Actions.new(none, none, false)
+  let status = App.GG.Creature.Statuses.pure
+  // let status = status@barrier <- some(App.GG.Creature.Status.barrier(400, 30))
+  let status = status@intangible_immunity <- some(App.GG.Creature.Status.intangible_immunity)
+  let id = App.GG.Grid.next_id(grid)
+  let AI = {"seen": +0#32, "unseen": +0#32}
+  let hp = minion@hp
+  let monster = App.GG.Monster.minion(minion, AI)
+  App.GG.Creature.new(monster, team, animation, actions, status, hp, id)
+
+
+App.GG.Creature.create_minion_2(minion: App.GG.Minion, team: App.GG.Team, grid: App.GG.Grid): App.GG.Creature
+  let animation = {App.GG.Animation.idle, 0#64}
+  let actions = App.GG.Actions.new(none, none, false)
+  let status = App.GG.Creature.Statuses.pure
+  let id = App.GG.Grid.next_id(grid)
+  let AI = {"": +0#32, "": +0#32}
+  let hp = minion@hp
+  let monster = App.GG.Monster.minion(minion, AI)
+  App.GG.Creature.new(monster, team, animation, actions, status, hp, id)
+
+App.GG.Creature.place(creature: App.GG.Creature, coord: App.GG.Coord, grid: App.GG.Grid): App.GG.Grid
+  let f = 
+    (tile: App.GG.Tile)
+    tile@creature <- some(creature)
+  App.GG.Grid.update(coord, f, grid)
+
+App.GG.Creature.dmg_with_attribute(creature: App.GG.Creature, dmg: I32): I32
+  let attributes = App.GG.Attributes.get(creature)
+  without attributes: dmg
+  let destruction = attributes@damage
+  (dmg * destruction) / 25
+
+App.GG.Creature.heal_with_attribute(creature: App.GG.Creature, heal: I32): I32
+  let attributes = App.GG.Attributes.get(creature)
+  without attributes: heal
+  let power = attributes@energy
+  (heal * power) / 25
+
+App.GG.Creature.basic_attack_dmg(creature: App.GG.Creature): I32
+  let attributes = App.GG.Attributes.get(creature)
+  without attributes: 0 :: I32
+  let base_dmg  = 2 :: I32
+  let extra_dmg = (attributes@damage - 25) / 5
+  let total_dmg = base_dmg + extra_dmg
+  total_dmg
+
+App.GG.Creature.max_hp_percentage(creature: App.GG.Creature): I32
+  let max_hp = App.GG.Monster.get_max_hp(creature@category)
+  let actual_hp = creature@hp
+  actual_hp/max_hp
+
+
+App.GG.Attributes.get(creature: App.GG.Creature): Maybe<App.GG.Attributes>
+  case creature@category as monster {
+    minion: none
+    slime:
+      some(monster.attributes)
+  }
+
+// ============================================================================
+// Grid Update functions
+
+// If creature hasn't acted, update its actions, run its effects and update animation to next frame
+App.GG.Creature.run(coord: App.GG.Coord, game: App.GG.Game): App.GG.Game
+  if App.GG.Creature.has_acted(coord, game) then 
+    game
+  else
+    let new_game = App.GG.Creature.update_charge()
+    let new_game = App.GG.Creature.run_ai(coord, game)
+    let new_game = App.GG.Creature.update_actions(coord, new_game)
+    let new_game = App.GG.Creature.update_animation(coord, new_game)
+    let new_game = App.GG.Actions.run(coord, new_game)
+    new_game
+
+// Checks if creature has acted in this frame
+App.GG.Creature.has_acted(coord: App.GG.Coord, game: App.GG.Game): Bool
+  let creature = App.GG.Creature.get(coord, game@grid)
+  without creature: false
+  creature@actions@has_acted
+
+App.GG.Creature.reset_actions.aux(creature: App.GG.Creature): App.GG.Creature
+  let actions = creature@actions
+  let new_actions = actions@has_acted <- false
+  creature@actions <- new_actions
+
+// Updates animation to its next frame
+App.GG.Creature.update_animation(coord: App.GG.Coord, game: App.GG.Game): App.GG.Game
+  let mod = (creature: App.GG.Creature) creature@animation <- {creature@animation@fst, creature@animation@snd + 1}
+  let new_grid = App.GG.Creature.modify_at(mod, coord, game@grid)
+  let new_game = game@grid <- new_grid
+  new_game
+// If current action is "none", moves next action to its place
+App.GG.Creature.update_actions(coord: App.GG.Coord, game: App.GG.Game): App.GG.Game
+  let grid = game@grid
+  let new_grid = App.GG.Creature.modify_at(App.GG.Creature.update_actions.aux, coord, grid)
+  let new_game = game@grid <- new_grid
+  new_game
+
+App.GG.Creature.update_actions.aux(creature: App.GG.Creature): App.GG.Creature
+  let actions = creature@actions
+  let next_action = actions@next
+  let curr_action  = actions@current
+  without curr_action: 
+    without next_action: creature
+    let new_actions = actions@current <- some(next_action)
+    let new_actions = new_actions@next <- none
+    let new_creature = creature@actions <- new_actions
+    new_creature
+  creature
+
+// Changes creature's has_acted to false
+App.GG.Creature.reset_actions(coord: App.GG.Coord, grid: App.GG.Grid): App.GG.Grid
+  App.GG.Creature.modify_at(App.GG.Creature.reset_actions.aux, coord, grid)
+
+App.GG.Creature.run_ai(coord: App.GG.Coord, game: App.GG.Game): App.GG.Game
+  Maybe {
+    let grid = game@grid
+    get minion = App.GG.Minion.get(coord, grid)
+    let result = minion@effect(coord, App.GG.Effect.Origin.creature, game)
+    let new_game = case result {err: game, new: result.game}
+    return new_game
+  } <> game
+
+App.GG.Creature.update_charge(coord: App.GG.Coord, game: App.GG.Game): App.GG.Game
+  let grid = game@grid
+  let mod = (creature: App.GG.Creature)
+    case creature@category as monster {
+      minion: creature
+      slime:
+        let body = monster.data@body
+        let hull_data = App.GG.Body.Hull.Form.data(body@hull@form) 
+        let extra_charge = hull_data@frame_charge
+        let new_charge = Maybe.map!!(U64.min(960) Maybe.map!!(U64.add(extra_charge), monster.charge))
+        let monster = App.GG.Monster.slime(monster.data, monster.attributes, new_charge, monster.hand, monster.folder, monster.energy)
+        creature@category <- monster
+    }
+  let new_grid = App.GG.Creature.modify_at(mod, coord, grid)
+  let new_game = game@grid <- new_grid
+  new_game
+
+// ============================================================================