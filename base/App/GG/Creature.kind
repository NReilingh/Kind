--- conflicted
+++ resolved
@@ -1,335 +1,330 @@
-type App.GG.Creature { 
-  new(
-    category: App.GG.Monster
-    team: App.GG.Team
-    animation: Pair<App.GG.Animation, U64>
-    actions: App.GG.Actions
-    status: List<App.GG.Creature.Status>
-    hp: I32
-    id: Nat
-  )
-}
-
-
-type App.GG.Creature.Dna {
-  new(
-    alteration: String //TODO
-    attributes: App.GG.Creature.Attributes
-    body: App.GG.Body
-  )
-}
-
-type App.GG.Creature.Attributes {
-  new(
-    hp:I32
-    energy:I32
-    damage:I32
-    corruption: I32
-  )
-}
-
-
-App.GG.Creature.Attributes.add(
-  a: App.GG.Creature.Attributes
-  b: App.GG.Creature.Attributes
-): App.GG.Creature.Attributes
-
-  let hp = a@hp + b@hp
-  let energy = a@energy + b@energy
-  let damage = a@damage + b@damage
-  let corruption = a@corruption + b@corruption
-  App.GG.Creature.Attributes.new(hp, energy, damage, corruption)
-
-App.GG.Creature.Attributes.base: App.GG.Creature.Attributes
-  App.GG.Creature.Attributes.new(
-    25 // hp
-    25 // energy
-    25 // damage
-    25 // corruption
-  )
-
-//===========================================================
-//Creature Management
-
-App.GG.Creature.modify_at(
-  mod: App.GG.Creature -> App.GG.Creature
-  pos: App.GG.Coord
-  grid: App.GG.Grid
-): App.GG.Grid
-  
-  let result = Maybe { 
-    get creature = App.GG.Creature.get(pos, grid)
-    let mod = App.GG.Tile.update_creature(mod)
-    let new_grid = App.GG.Grid.update(pos, mod, grid)
-    return new_grid
-  }
-  result <> grid
-
-
-App.GG.Creature.get(
-  place: App.GG.Coord
-  grid: App.GG.Grid
-): Maybe<App.GG.Creature>
-
-  let tile = App.GG.Grid.get(place, grid)
-  case tile { 
-    none:
-      none
-    some:
-      tile.value@creature
-  }
-
-
-//===========================================================
-//Status Management
-
-type App.GG.Creature.Status {
-  invulnerable(duration: U64)
-  poison(duration: U64, damage: I32)
-  root(duration: U64)
-  stun(duration: U64)
-}
-
-App.GG.Creature.status_update(
-  creature: App.GG.Creature
-): App.GG.Creature
-  
-  let status_update = App.GG.Creature.status_update_aux(creature@status)
-  creature@status <- status_update
-
-App.GG.Creature.status_update_aux(
-  status: List<App.GG.Creature.Status>
-):List<App.GG.Creature.Status>
-
-  case status { 
-    nil:
-      []
-    cons:
-      let head = case status.head { 
-        invulnerable: App.GG.Creature.Status.invulnerable(U64.sub(status.head.duration, 60))
-        poison: App.GG.Creature.Status.poison(U64.sub(status.head.duration, 60), status.head.damage)
-        root: App.GG.Creature.Status.root(U64.sub(status.head.duration, 60))
-        stun: App.GG.Creature.Status.stun(U64.sub(status.head.duration, 60))
-
-      }
-      let tail = App.GG.Creature.status_update_aux(status.tail)
-      case head { 
-        invulnerable: if U64.gtn(head.duration, 0) then head & tail else tail
-        poison: if U64.gtn(head.duration, 0) then head & tail else tail
-        root: if U64.gtn(head.duration, 0) then head & tail else tail
-        stun: if U64.gtn(head.duration, 0) then head & tail else tail
-      }
-  }
-
-
-App.GG.Creature.add_status(
-  creature: App.GG.Creature
-  status:  App.GG.Creature.Status
-): App.GG.Creature
-
-  let invul = App.GG.Creature.status_check_invulnerable(creature)
-  if invul then 
-    case status { 
-      invulnerable: App.GG.Creature.status_add_invulnerable(creature, status.duration)
-    }default creature
-  else
-    case status {
-      invulnerable: App.GG.Creature.status_add_invulnerable(creature, status.duration)
-      poison: App.GG.Creature.status_add_poison(creature, status.duration, status.damage)
-      root:App.GG.Creature.status_add_root(creature, status.duration)
-      stun: App.GG.Creature.status_add_stun(creature, status.duration)
-    }
-
-App.GG.Creature.status_add_invulnerable(
-  creature: App.GG.Creature
-  duration: U64
-): App.GG.Creature
-  
-  let new_status = App.GG.Creature.status_add_invulnerable_aux(duration, creature@status)
-  creature@status <- new_status
-
-App.GG.Creature.status_add_invulnerable_aux(
-  duration: U64
-  status: List<App.GG.Creature.Status>
-): List<App.GG.Creature.Status>
-
-  let new_invul = App.GG.Creature.Status.invulnerable(duration)
-  case status {
-    nil: new_invul & status
-    cons:
-      case status.head { 
-        invulnerable:
-          if U64.gtn(status.head.duration, duration) then
-            status
-          else
-            new_invul & status.tail
-      }default status.head & App.GG.Creature.status_add_invulnerable_aux(duration, status.tail)
-  }
-
-
-App.GG.Creature.status_check_invulnerable(
-  creature: App.GG.Creature
-): Bool
-  let status = creature@status
-  case status { 
-    invulnerable: true
-  }default false
-
-
-App.GG.Creature.status_add_poison(
-  creature: App.GG.Creature
-  duration: U64
-  damage: I32
-): App.GG.Creature
-  
-  let new_status = App.GG.Creature.status_add_poison_aux(duration, damage, creature@status)
-  creature@status <- new_status
-
-
-App.GG.Creature.status_add_poison_aux(
-  duration: U64
-  damage: I32
-  status: List<App.GG.Creature.Status>
-): List<App.GG.Creature.Status>
-
-  let new_poison = App.GG.Creature.Status.poison(duration, damage)
-  case status {
-    nil: new_poison & status
-    cons:
-      case status.head { 
-        poison:
-          if U64.gtn(status.head.duration, duration) then
-            status
-          else
-            new_poison & status.tail
-      }default status.head & App.GG.Creature.status_add_poison_aux(duration, damage, status.tail)
-  }
-
-
-App.GG.Creature.status_add_root(
-  creature: App.GG.Creature
-  duration: U64
-): App.GG.Creature
-  
-  let new_status = App.GG.Creature.status_add_root_aux(duration, creature@status)
-  creature@status <- new_status
-
-
-App.GG.Creature.status_add_root_aux(
-  duration: U64
-  status: List<App.GG.Creature.Status>
-): List<App.GG.Creature.Status>
-
-  let new_root = App.GG.Creature.Status.root(duration)
-  case status {
-    nil: new_root & status
-    cons:
-      case status.head { 
-        root:
-          if U64.gtn(status.head.duration, duration) then
-            status
-          else
-            new_root & status.tail
-      }default status.head & App.GG.Creature.status_add_root_aux(duration, status.tail)
-  }
-
-  
-App.GG.Creature.status_add_stun(
-  creature: App.GG.Creature
-  duration: U64
-): App.GG.Creature
-  
-  let new_status = App.GG.Creature.status_add_stun_aux(duration, creature@status)
-  creature@status <- new_status
-
-
-App.GG.Creature.status_add_stun_aux(
-  duration: U64
-  status: List<App.GG.Creature.Status>
-): List<App.GG.Creature.Status>
-
-  let new_stun = App.GG.Creature.Status.stun(duration)
-  case status {
-    nil: new_stun & status
-    cons:
-      case status.head { 
-        stun:
-          if U64.gtn(status.head.duration, duration) then
-            status
-          else
-            new_stun & status.tail
-      }default status.head & App.GG.Creature.status_add_stun_aux(duration, status.tail)
-  }
-
-
-
-
-
-App.GG.Creature.sub_folder(quantity: Nat, creature: App.GG.Creature): App.GG.Creature
-  case creature@category as monster {
-    minion: creature
-    slime:
-      creature@category <- App.GG.Monster.slime(monster.data, monster.hand, List.drop!(quantity, monster.folder), monster.energy)
-  }
-
-App.GG.Creature.shuffle_folder(seed: Nat, creature: App.GG.Creature): App.GG.Creature
-  case creature@category as monster {
-    minion: creature
-    slime:
-      let new_folder = App.GG.Chips.shuffle(seed, monster.folder)
-      creature@category <- App.GG.Monster.slime(monster.data, monster.hand, new_folder, monster.energy)
-  }
-
-App.GG.Creature.add_chip(chip: App.GG.Chip, creature: App.GG.Creature): App.GG.Creature
-  case creature@category as monster {
-    minion: creature
-    slime:
-      let category = App.GG.Monster.slime(monster.data, chip & monster.hand, monster.folder, monster.energy)
-      creature@category <- category
-  }
-
-App.GG.Creature.delete(coord: App.GG.Coord, grid: App.GG.Grid): App.GG.Grid
-  let tile = App.GG.Grid.get(coord, grid)
-  without tile: grid
-  let new_tile = tile@creature <- none
-  App.GG.Grid.set(coord, new_tile, grid)
-
-// App.GG.Creature.create_slime(slime: App.GG.Slime, grid: App.GG.Grid): App.GG.Creature
-//   let tema = App.GG.Team.blue
-//   let animation = {App.GG.Animation.idle, 0}
-//   let actions = App.GG.Actions.new(none, none, false)
-//   let status = [] :: List<App.GG.Creature.Status>
-//   let id = App.GG.Grid.next_id(grid)
-//   let dna 
-//   open slime
-//   open slime.dna
-//   let hand = []
-//   let folder = ?s
-  
-
-// PROJECTILE HAS ACETED
-
-
-// // type App.GG.Creature { 
-//   new(
-//     category: App.GG.Monster
-//     team: App.GG.Team
-//     animation: Pair<App.GG.Animation, U64>
-//     actions: App.GG.Actions
-//     status: List<App.GG.Creature.Status>
-//     hp: I32
-//     id: Nat
-//   )
-<<<<<<< HEAD
-// }
-
-// slime(
-//     data: App.GG.Slime
-//     hand: App.GG.Chips
-//     folder: App.GG.Chips
-//     energy: I32
-//   )
-=======
-// }
-
->>>>>>> 95f3df99
+type App.GG.Creature { 
+  new(
+    category: App.GG.Monster
+    team: App.GG.Team
+    animation: Pair<App.GG.Animation, U64>
+    actions: App.GG.Actions
+    status: List<App.GG.Creature.Status>
+    hp: I32
+    id: Nat
+  )
+}
+
+
+type App.GG.Creature.Dna {
+  new(
+    alteration: String //TODO
+    attributes: App.GG.Creature.Attributes
+    body: App.GG.Body
+  )
+}
+
+type App.GG.Creature.Attributes {
+  new(
+    hp:I32
+    energy:I32
+    damage:I32
+    corruption: I32
+  )
+}
+
+
+App.GG.Creature.Attributes.add(
+  a: App.GG.Creature.Attributes
+  b: App.GG.Creature.Attributes
+): App.GG.Creature.Attributes
+
+  let hp = a@hp + b@hp
+  let energy = a@energy + b@energy
+  let damage = a@damage + b@damage
+  let corruption = a@corruption + b@corruption
+  App.GG.Creature.Attributes.new(hp, energy, damage, corruption)
+
+App.GG.Creature.Attributes.base: App.GG.Creature.Attributes
+  App.GG.Creature.Attributes.new(
+    25 // hp
+    25 // energy
+    25 // damage
+    25 // corruption
+  )
+
+//===========================================================
+//Creature Management
+
+App.GG.Creature.modify_at(
+  mod: App.GG.Creature -> App.GG.Creature
+  pos: App.GG.Coord
+  grid: App.GG.Grid
+): App.GG.Grid
+  
+  let result = Maybe { 
+    get creature = App.GG.Creature.get(pos, grid)
+    let mod = App.GG.Tile.update_creature(mod)
+    let new_grid = App.GG.Grid.update(pos, mod, grid)
+    return new_grid
+  }
+  result <> grid
+
+
+App.GG.Creature.get(
+  place: App.GG.Coord
+  grid: App.GG.Grid
+): Maybe<App.GG.Creature>
+
+  let tile = App.GG.Grid.get(place, grid)
+  case tile { 
+    none:
+      none
+    some:
+      tile.value@creature
+  }
+
+
+//===========================================================
+//Status Management
+
+type App.GG.Creature.Status {
+  invulnerable(duration: U64)
+  poison(duration: U64, damage: I32)
+  root(duration: U64)
+  stun(duration: U64)
+}
+
+App.GG.Creature.status_update(
+  creature: App.GG.Creature
+): App.GG.Creature
+  
+  let status_update = App.GG.Creature.status_update_aux(creature@status)
+  creature@status <- status_update
+
+App.GG.Creature.status_update_aux(
+  status: List<App.GG.Creature.Status>
+):List<App.GG.Creature.Status>
+
+  case status { 
+    nil:
+      []
+    cons:
+      let head = case status.head { 
+        invulnerable: App.GG.Creature.Status.invulnerable(U64.sub(status.head.duration, 60))
+        poison: App.GG.Creature.Status.poison(U64.sub(status.head.duration, 60), status.head.damage)
+        root: App.GG.Creature.Status.root(U64.sub(status.head.duration, 60))
+        stun: App.GG.Creature.Status.stun(U64.sub(status.head.duration, 60))
+
+      }
+      let tail = App.GG.Creature.status_update_aux(status.tail)
+      case head { 
+        invulnerable: if U64.gtn(head.duration, 0) then head & tail else tail
+        poison: if U64.gtn(head.duration, 0) then head & tail else tail
+        root: if U64.gtn(head.duration, 0) then head & tail else tail
+        stun: if U64.gtn(head.duration, 0) then head & tail else tail
+      }
+  }
+
+
+App.GG.Creature.add_status(
+  creature: App.GG.Creature
+  status:  App.GG.Creature.Status
+): App.GG.Creature
+
+  let invul = App.GG.Creature.status_check_invulnerable(creature)
+  if invul then 
+    case status { 
+      invulnerable: App.GG.Creature.status_add_invulnerable(creature, status.duration)
+    }default creature
+  else
+    case status {
+      invulnerable: App.GG.Creature.status_add_invulnerable(creature, status.duration)
+      poison: App.GG.Creature.status_add_poison(creature, status.duration, status.damage)
+      root:App.GG.Creature.status_add_root(creature, status.duration)
+      stun: App.GG.Creature.status_add_stun(creature, status.duration)
+    }
+
+App.GG.Creature.status_add_invulnerable(
+  creature: App.GG.Creature
+  duration: U64
+): App.GG.Creature
+  
+  let new_status = App.GG.Creature.status_add_invulnerable_aux(duration, creature@status)
+  creature@status <- new_status
+
+App.GG.Creature.status_add_invulnerable_aux(
+  duration: U64
+  status: List<App.GG.Creature.Status>
+): List<App.GG.Creature.Status>
+
+  let new_invul = App.GG.Creature.Status.invulnerable(duration)
+  case status {
+    nil: new_invul & status
+    cons:
+      case status.head { 
+        invulnerable:
+          if U64.gtn(status.head.duration, duration) then
+            status
+          else
+            new_invul & status.tail
+      }default status.head & App.GG.Creature.status_add_invulnerable_aux(duration, status.tail)
+  }
+
+
+App.GG.Creature.status_check_invulnerable(
+  creature: App.GG.Creature
+): Bool
+  let status = creature@status
+  case status { 
+    invulnerable: true
+  }default false
+
+
+App.GG.Creature.status_add_poison(
+  creature: App.GG.Creature
+  duration: U64
+  damage: I32
+): App.GG.Creature
+  
+  let new_status = App.GG.Creature.status_add_poison_aux(duration, damage, creature@status)
+  creature@status <- new_status
+
+
+App.GG.Creature.status_add_poison_aux(
+  duration: U64
+  damage: I32
+  status: List<App.GG.Creature.Status>
+): List<App.GG.Creature.Status>
+
+  let new_poison = App.GG.Creature.Status.poison(duration, damage)
+  case status {
+    nil: new_poison & status
+    cons:
+      case status.head { 
+        poison:
+          if U64.gtn(status.head.duration, duration) then
+            status
+          else
+            new_poison & status.tail
+      }default status.head & App.GG.Creature.status_add_poison_aux(duration, damage, status.tail)
+  }
+
+
+App.GG.Creature.status_add_root(
+  creature: App.GG.Creature
+  duration: U64
+): App.GG.Creature
+  
+  let new_status = App.GG.Creature.status_add_root_aux(duration, creature@status)
+  creature@status <- new_status
+
+
+App.GG.Creature.status_add_root_aux(
+  duration: U64
+  status: List<App.GG.Creature.Status>
+): List<App.GG.Creature.Status>
+
+  let new_root = App.GG.Creature.Status.root(duration)
+  case status {
+    nil: new_root & status
+    cons:
+      case status.head { 
+        root:
+          if U64.gtn(status.head.duration, duration) then
+            status
+          else
+            new_root & status.tail
+      }default status.head & App.GG.Creature.status_add_root_aux(duration, status.tail)
+  }
+
+  
+App.GG.Creature.status_add_stun(
+  creature: App.GG.Creature
+  duration: U64
+): App.GG.Creature
+  
+  let new_status = App.GG.Creature.status_add_stun_aux(duration, creature@status)
+  creature@status <- new_status
+
+
+App.GG.Creature.status_add_stun_aux(
+  duration: U64
+  status: List<App.GG.Creature.Status>
+): List<App.GG.Creature.Status>
+
+  let new_stun = App.GG.Creature.Status.stun(duration)
+  case status {
+    nil: new_stun & status
+    cons:
+      case status.head { 
+        stun:
+          if U64.gtn(status.head.duration, duration) then
+            status
+          else
+            new_stun & status.tail
+      }default status.head & App.GG.Creature.status_add_stun_aux(duration, status.tail)
+  }
+
+
+
+
+
+App.GG.Creature.sub_folder(quantity: Nat, creature: App.GG.Creature): App.GG.Creature
+  case creature@category as monster {
+    minion: creature
+    slime:
+      creature@category <- App.GG.Monster.slime(monster.data, monster.hand, List.drop!(quantity, monster.folder), monster.energy)
+  }
+
+App.GG.Creature.shuffle_folder(seed: Nat, creature: App.GG.Creature): App.GG.Creature
+  case creature@category as monster {
+    minion: creature
+    slime:
+      let new_folder = App.GG.Chips.shuffle(seed, monster.folder)
+      creature@category <- App.GG.Monster.slime(monster.data, monster.hand, new_folder, monster.energy)
+  }
+
+App.GG.Creature.add_chip(chip: App.GG.Chip, creature: App.GG.Creature): App.GG.Creature
+  case creature@category as monster {
+    minion: creature
+    slime:
+      let category = App.GG.Monster.slime(monster.data, chip & monster.hand, monster.folder, monster.energy)
+      creature@category <- category
+  }
+
+App.GG.Creature.delete(coord: App.GG.Coord, grid: App.GG.Grid): App.GG.Grid
+  let tile = App.GG.Grid.get(coord, grid)
+  without tile: grid
+  let new_tile = tile@creature <- none
+  App.GG.Grid.set(coord, new_tile, grid)
+
+// App.GG.Creature.create_slime(slime: App.GG.Slime, grid: App.GG.Grid): App.GG.Creature
+//   let tema = App.GG.Team.blue
+//   let animation = {App.GG.Animation.idle, 0}
+//   let actions = App.GG.Actions.new(none, none, false)
+//   let status = [] :: List<App.GG.Creature.Status>
+//   let id = App.GG.Grid.next_id(grid)
+//   let dna 
+//   open slime
+//   open slime.dna
+//   let hand = []
+//   let folder = ?s
+  
+
+// PROJECTILE HAS ACETED
+
+
+// // type App.GG.Creature { 
+//   new(
+//     category: App.GG.Monster
+//     team: App.GG.Team
+//     animation: Pair<App.GG.Animation, U64>
+//     actions: App.GG.Actions
+//     status: List<App.GG.Creature.Status>
+//     hp: I32
+//     id: Nat
+//   )
+// }
+
+// slime(
+//     data: App.GG.Slime
+//     hand: App.GG.Chips
+//     folder: App.GG.Chips
+//     energy: I32
+//   )