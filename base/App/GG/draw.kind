// Renders App
App.GG.draw(img: VoxBox): App.Draw<App.GG.State>
  (state)
  let local = state@local
  <div style={
    "height": "max(100%, 600px)"
    "width": "100vw"
    "display": "flex",
    "align-items": "center",
    "justify-content": "center"
  }>
    <div style={
        "max-height": "100%",
        "max-width": "100%",
        "overflow": "hidden",
      }>{
        DOM.vbox({
            "class": "pixel-art" 
            "id": "game_screen",
            "width": "1024px",
            "height": "1024px",
            "scale": "4"
          },
          {},
          let bar = case local@phase as phase {setup: 0#64, game: phase.turn_bar} 
          let img = App.GG.draw.grid(local@grid, img)
          let img = App.GG.draw.turn_bar(bar, img)
          App.GG.draw.setup(local@phase,img))
      }</div>
  </div>

App.GG.draw.setup(phase: App.GG.Phase, img: VoxBox): VoxBox
  case phase {
    setup: 
      let img = VoxBox.Draw.image(15 - 96, 13 - 66, 150, App.GG.img.background, img)
<<<<<<< HEAD
      let {x, y}   = App.GG.draw.chips_starting_position
      let selected = App.GG.Table.Slot.get_selected_index(phase.table)
      App.GG.draw.setup.chips(0, phase.table@slots, selected, x, y, img)
=======
      let {x, y} = App.GG.Constants.chips_starting_position
      App.GG.draw.setup.chips(0, phase.table, x, y, img)
>>>>>>> 2602cf88
    game: img
  }
//40x22
App.GG.draw.turn_bar(turn_bar: U64, img: VoxBox): VoxBox
  let max = U32.min(F64.to_u32(U64.to_f64(turn_bar)), 1200)
  VoxBox.Draw.rect(21, 15, 100, max / 6, 4, Col32.new(100, 255, 100, 255), img)

App.GG.draw.setup.chips(
  count: U32, 
  slots: List<App.GG.Table.Slot>, 
  selected: Maybe<U32>,
  x: U32, 
  y: U32, 
  img: VoxBox
): VoxBox
  case slots {
    nil : img
    cons:
<<<<<<< HEAD
      // get constants
      let {cx, cy} = App.GG.draw.chip_size
      let {vx, vy} = App.GG.draw.chips_variation
      let max_stack = App.GG.draw.chips_line_size@snd
      // calculate x and y
      let {x, y} = 
        if ((count + 1) % (max_stack + 1)) =? 0 then 
          {x + (cx + vx), y - ((cy + vy) * max_stack)} 
        else 
          {x, y} 
      // draw user selection if chip is selected
      let img = App.GG.draw.setup.chips.selected_chip(
        x, y, count, selected, img
      )
      // draw chips
      let img = Maybe {
        get chip = slots.head@chip
        let img = VoxBox.Draw.image(x - 128, y - 128, 200, chip@img, img)
        return img
      } <> img
      // recursion
      App.GG.draw.setup.chips(count + 1, slots.tail, selected, x, y + (cy + vy), img)
=======
      let {cx, cy} = App.GG.Constants.chip_size
      let {vx, vy} = App.GG.Constants.chips_space_between
      let max_stack = App.GG.Constants.chips_array@snd
      let {x, y} = if ((count + 1) % (max_stack + 1)) =? 0 then {x + (cx + vx), y - ((cy + vy) * max_stack)} else {x, y} 
      let {tx, ty} = {(x + 2) - (App.GG.Constants.chip_size@fst / 2), (y + 4) - (App.GG.Constants.chip_size@snd / 2)}
      case table.head@chip as chip {
        none: App.GG.draw.setup.chips(count + 1, table.tail, x, y + (cy + vy), img)
        some:
          let img = VoxBox.Draw.image_colorize(x - 128, y - 128, 200, Col32.new_hue(chip.value@hue) App.GG.img.back_w_outline_brighter, img)
          let img = VoxBox.Draw.text(chip.value@name, PixelFont.black, Pos32.new(tx,ty,200), img)
          App.GG.draw.setup.chips(count + 1, table.tail, x, y + (cy + vy), img)
      }
>>>>>>> 2602cf88
  }

App.GG.draw.setup.chips.selected_chip(
  x: U32
  y: U32
  count: U32
  selected: Maybe<U32>
  img: VoxBox
): VoxBox
  Maybe {
    get selected = selected
    let img = 
      if selected =? count then 
        VoxBox.Draw.rect(x, y, 250, 10, 10, Col32.new(100, 255, 100, 255), img)
      else 
        img
    return img
  } <> img

// App.GG.draw.setup.chip(chip: App.GG.Chip, x: U32, y: U32, img:VoxBox): VoxBox
//   VoxBox.Draw.image(x, y, 200, chip@img, img)



// Draws the grid
App.GG.draw.grid(
  grid: App.GG.Grid
  img: VoxBox
): VoxBox
  for key:val in grid with img:
    App.GG.draw.tile(key, val, {32,32}, grid, img)
  img

// Draws a tile and its contents
App.GG.draw.tile(
  coord: App.GG.Coord,
  tile: App.GG.Tile,
  tile_size: Pair<U32, U32>,
  grid: App.GG.Grid
  img: VoxBox
): VoxBox
  let {x, y} = App.GG.Coord.to_xy(coord)
  let tile_img = 
    case tile@owner {
      blue:     App.GG.img.ally_tile
      red:      App.GG.img.enemy_tile
      neutral:  App.GG.img.target_tile
    }
  let creature = tile@creature
  let img = 
    VoxBox.Draw.image(x, y, 0, tile_img, img)
  let img =
    case creature {
      none:
        img
      some:
        let f = App.GG.Monster.to_vbox(creature.value@category)
        let sprite = f(creature.value@animation@fst, creature.value@animation@snd)
        //let img = VoxBox.Draw.image_colorize(x, y, 20, Col32.new_hue(F64.to_u32(U64.to_f64((creature.value@animation@snd % 1024) / 4))), sprite, img)
        let img = VoxBox.Draw.image(x, y, 20, sprite, img)
        let img = VoxBox.Draw.text(I32.show(creature.value@hp), PixelFont.small_black, Pos32.new(x + 122,y + 100, 100), img)
        let img = 
          let actions = creature.value@actions
          let current = actions@current
          without current: img
          open current
          let result = current@effect(coord, App.GG.Effect.Origin.creature, grid)
          case result {
            err: img
            new: result.img(img)
          }
        img
    }
  
  let pair = {0, img}
  for projectile in tile@projectiles with pair:
    let {idx, img} = pair
    let origin = App.GG.Effect.Origin.projectile(idx)
    let result = projectile@effect(coord, origin, grid)
    case result {
      err: {idx + 1, img}
      new: {idx + 1, result.img(img)}
    }
  img
<|MERGE_RESOLUTION|>--- conflicted
+++ resolved
@@ -1,182 +1,165 @@
-// Renders App
-App.GG.draw(img: VoxBox): App.Draw<App.GG.State>
-  (state)
-  let local = state@local
-  <div style={
-    "height": "max(100%, 600px)"
-    "width": "100vw"
-    "display": "flex",
-    "align-items": "center",
-    "justify-content": "center"
-  }>
-    <div style={
-        "max-height": "100%",
-        "max-width": "100%",
-        "overflow": "hidden",
-      }>{
-        DOM.vbox({
-            "class": "pixel-art" 
-            "id": "game_screen",
-            "width": "1024px",
-            "height": "1024px",
-            "scale": "4"
-          },
-          {},
-          let bar = case local@phase as phase {setup: 0#64, game: phase.turn_bar} 
-          let img = App.GG.draw.grid(local@grid, img)
-          let img = App.GG.draw.turn_bar(bar, img)
-          App.GG.draw.setup(local@phase,img))
-      }</div>
-  </div>
-
-App.GG.draw.setup(phase: App.GG.Phase, img: VoxBox): VoxBox
-  case phase {
-    setup: 
-      let img = VoxBox.Draw.image(15 - 96, 13 - 66, 150, App.GG.img.background, img)
-<<<<<<< HEAD
-      let {x, y}   = App.GG.draw.chips_starting_position
-      let selected = App.GG.Table.Slot.get_selected_index(phase.table)
-      App.GG.draw.setup.chips(0, phase.table@slots, selected, x, y, img)
-=======
-      let {x, y} = App.GG.Constants.chips_starting_position
-      App.GG.draw.setup.chips(0, phase.table, x, y, img)
->>>>>>> 2602cf88
-    game: img
-  }
-//40x22
-App.GG.draw.turn_bar(turn_bar: U64, img: VoxBox): VoxBox
-  let max = U32.min(F64.to_u32(U64.to_f64(turn_bar)), 1200)
-  VoxBox.Draw.rect(21, 15, 100, max / 6, 4, Col32.new(100, 255, 100, 255), img)
-
-App.GG.draw.setup.chips(
-  count: U32, 
-  slots: List<App.GG.Table.Slot>, 
-  selected: Maybe<U32>,
-  x: U32, 
-  y: U32, 
-  img: VoxBox
-): VoxBox
-  case slots {
-    nil : img
-    cons:
-<<<<<<< HEAD
-      // get constants
-      let {cx, cy} = App.GG.draw.chip_size
-      let {vx, vy} = App.GG.draw.chips_variation
-      let max_stack = App.GG.draw.chips_line_size@snd
-      // calculate x and y
-      let {x, y} = 
-        if ((count + 1) % (max_stack + 1)) =? 0 then 
-          {x + (cx + vx), y - ((cy + vy) * max_stack)} 
-        else 
-          {x, y} 
-      // draw user selection if chip is selected
-      let img = App.GG.draw.setup.chips.selected_chip(
-        x, y, count, selected, img
-      )
-      // draw chips
-      let img = Maybe {
-        get chip = slots.head@chip
-        let img = VoxBox.Draw.image(x - 128, y - 128, 200, chip@img, img)
-        return img
-      } <> img
-      // recursion
-      App.GG.draw.setup.chips(count + 1, slots.tail, selected, x, y + (cy + vy), img)
-=======
-      let {cx, cy} = App.GG.Constants.chip_size
-      let {vx, vy} = App.GG.Constants.chips_space_between
-      let max_stack = App.GG.Constants.chips_array@snd
-      let {x, y} = if ((count + 1) % (max_stack + 1)) =? 0 then {x + (cx + vx), y - ((cy + vy) * max_stack)} else {x, y} 
-      let {tx, ty} = {(x + 2) - (App.GG.Constants.chip_size@fst / 2), (y + 4) - (App.GG.Constants.chip_size@snd / 2)}
-      case table.head@chip as chip {
-        none: App.GG.draw.setup.chips(count + 1, table.tail, x, y + (cy + vy), img)
-        some:
-          let img = VoxBox.Draw.image_colorize(x - 128, y - 128, 200, Col32.new_hue(chip.value@hue) App.GG.img.back_w_outline_brighter, img)
-          let img = VoxBox.Draw.text(chip.value@name, PixelFont.black, Pos32.new(tx,ty,200), img)
-          App.GG.draw.setup.chips(count + 1, table.tail, x, y + (cy + vy), img)
-      }
->>>>>>> 2602cf88
-  }
-
-App.GG.draw.setup.chips.selected_chip(
-  x: U32
-  y: U32
-  count: U32
-  selected: Maybe<U32>
-  img: VoxBox
-): VoxBox
-  Maybe {
-    get selected = selected
-    let img = 
-      if selected =? count then 
-        VoxBox.Draw.rect(x, y, 250, 10, 10, Col32.new(100, 255, 100, 255), img)
-      else 
-        img
-    return img
-  } <> img
-
-// App.GG.draw.setup.chip(chip: App.GG.Chip, x: U32, y: U32, img:VoxBox): VoxBox
-//   VoxBox.Draw.image(x, y, 200, chip@img, img)
-
-
-
-// Draws the grid
-App.GG.draw.grid(
-  grid: App.GG.Grid
-  img: VoxBox
-): VoxBox
-  for key:val in grid with img:
-    App.GG.draw.tile(key, val, {32,32}, grid, img)
-  img
-
-// Draws a tile and its contents
-App.GG.draw.tile(
-  coord: App.GG.Coord,
-  tile: App.GG.Tile,
-  tile_size: Pair<U32, U32>,
-  grid: App.GG.Grid
-  img: VoxBox
-): VoxBox
-  let {x, y} = App.GG.Coord.to_xy(coord)
-  let tile_img = 
-    case tile@owner {
-      blue:     App.GG.img.ally_tile
-      red:      App.GG.img.enemy_tile
-      neutral:  App.GG.img.target_tile
-    }
-  let creature = tile@creature
-  let img = 
-    VoxBox.Draw.image(x, y, 0, tile_img, img)
-  let img =
-    case creature {
-      none:
-        img
-      some:
-        let f = App.GG.Monster.to_vbox(creature.value@category)
-        let sprite = f(creature.value@animation@fst, creature.value@animation@snd)
-        //let img = VoxBox.Draw.image_colorize(x, y, 20, Col32.new_hue(F64.to_u32(U64.to_f64((creature.value@animation@snd % 1024) / 4))), sprite, img)
-        let img = VoxBox.Draw.image(x, y, 20, sprite, img)
-        let img = VoxBox.Draw.text(I32.show(creature.value@hp), PixelFont.small_black, Pos32.new(x + 122,y + 100, 100), img)
-        let img = 
-          let actions = creature.value@actions
-          let current = actions@current
-          without current: img
-          open current
-          let result = current@effect(coord, App.GG.Effect.Origin.creature, grid)
-          case result {
-            err: img
-            new: result.img(img)
-          }
-        img
-    }
-  
-  let pair = {0, img}
-  for projectile in tile@projectiles with pair:
-    let {idx, img} = pair
-    let origin = App.GG.Effect.Origin.projectile(idx)
-    let result = projectile@effect(coord, origin, grid)
-    case result {
-      err: {idx + 1, img}
-      new: {idx + 1, result.img(img)}
-    }
-  img
+// Renders App
+App.GG.draw(img: VoxBox): App.Draw<App.GG.State>
+  (state)
+  let local = state@local
+  <div style={
+    "height": "max(100%, 600px)"
+    "width": "100vw"
+    "display": "flex",
+    "align-items": "center",
+    "justify-content": "center"
+  }>
+    <div style={
+        "max-height": "100%",
+        "max-width": "100%",
+        "overflow": "hidden",
+      }>{
+        DOM.vbox({
+            "class": "pixel-art" 
+            "id": "game_screen",
+            "width": "1024px",
+            "height": "1024px",
+            "scale": "4"
+          },
+          {},
+          let bar = case local@phase as phase {setup: 0#64, game: phase.turn_bar} 
+          let img = App.GG.draw.grid(local@grid, img)
+          let img = App.GG.draw.turn_bar(bar, img)
+          App.GG.draw.setup(local@phase,img))
+      }</div>
+  </div>
+
+App.GG.draw.setup(phase: App.GG.Phase, img: VoxBox): VoxBox
+  case phase {
+    setup: 
+      let img = VoxBox.Draw.image(15 - 96, 13 - 66, 150, App.GG.img.background, img)
+      let {x, y}   = App.GG.Constants.chips_starting_position
+      let selected = App.GG.Table.Slot.get_selected_index(phase.table)
+      App.GG.draw.setup.chips(0, phase.table@slots, selected, x, y, img)
+    game: img
+  }
+//40x22
+App.GG.draw.turn_bar(turn_bar: U64, img: VoxBox): VoxBox
+  let max = U32.min(F64.to_u32(U64.to_f64(turn_bar)), 1200)
+  VoxBox.Draw.rect(21, 15, 100, max / 6, 4, Col32.new(100, 255, 100, 255), img)
+
+App.GG.draw.setup.chips(
+  count: U32, 
+  slots: List<App.GG.Table.Slot>, 
+  selected: Maybe<U32>,
+  x: U32, 
+  y: U32, 
+  img: VoxBox
+): VoxBox
+  case slots {
+    nil : img
+    cons:
+      // get constants
+      let {cx, cy} = App.GG.Constants.chip_size
+      let {vx, vy} = App.GG.Constants.chips_space_between
+      let max_stack = App.GG.Constants.chips_array@snd
+      // calculate x and y
+      let {x, y} = 
+        if ((count + 1) % (max_stack + 1)) =? 0 then 
+          {x + (cx + vx), y - ((cy + vy) * max_stack)} 
+        else 
+          {x, y} 
+      let {tx, ty} = {(x + 2) - (App.GG.Constants.chip_size@fst / 2), (y + 4) - (App.GG.Constants.chip_size@snd / 2)}
+
+      // draw user selection if chip is selected
+      let img = App.GG.draw.setup.chips.selected_chip(
+        x, y, count, selected, img
+      )
+      // draw chips
+      let img = Maybe {
+        get chip = slots.head@chip
+        let img = VoxBox.Draw.image(x - 128, y - 128, 200, chip@img, img)
+        let img = VoxBox.Draw.text(chip@name, PixelFont.black, Pos32.new(tx,ty,200), img)
+        return img
+      } <> img
+      // recursion
+      App.GG.draw.setup.chips(count + 1, slots.tail, selected, x, y + (cy + vy), img)
+  }
+
+App.GG.draw.setup.chips.selected_chip(
+  x: U32
+  y: U32
+  count: U32
+  selected: Maybe<U32>
+  img: VoxBox
+): VoxBox
+  Maybe {
+    get selected = selected
+    let img = 
+      if selected =? count then 
+        VoxBox.Draw.rect(x - 5, y - 5, 250, 10, 10, Col32.new(100, 255, 100, 255), img)
+      else 
+        img
+    return img
+  } <> img
+
+// App.GG.draw.setup.chip(chip: App.GG.Chip, x: U32, y: U32, img:VoxBox): VoxBox
+//   VoxBox.Draw.image(x, y, 200, chip@img, img)
+
+
+
+// Draws the grid
+App.GG.draw.grid(
+  grid: App.GG.Grid
+  img: VoxBox
+): VoxBox
+  for key:val in grid with img:
+    App.GG.draw.tile(key, val, {32,32}, grid, img)
+  img
+
+// Draws a tile and its contents
+App.GG.draw.tile(
+  coord: App.GG.Coord,
+  tile: App.GG.Tile,
+  tile_size: Pair<U32, U32>,
+  grid: App.GG.Grid
+  img: VoxBox
+): VoxBox
+  let {x, y} = App.GG.Coord.to_xy(coord)
+  let tile_img = 
+    case tile@owner {
+      blue:     App.GG.img.ally_tile
+      red:      App.GG.img.enemy_tile
+      neutral:  App.GG.img.target_tile
+    }
+  let creature = tile@creature
+  let img = 
+    VoxBox.Draw.image(x, y, 0, tile_img, img)
+  let img =
+    case creature {
+      none:
+        img
+      some:
+        let f = App.GG.Monster.to_vbox(creature.value@category)
+        let sprite = f(creature.value@animation@fst, creature.value@animation@snd)
+        //let img = VoxBox.Draw.image_colorize(x, y, 20, Col32.new_hue(F64.to_u32(U64.to_f64((creature.value@animation@snd % 1024) / 4))), sprite, img)
+        let img = VoxBox.Draw.image(x, y, 20, sprite, img)
+        let img = VoxBox.Draw.text(I32.show(creature.value@hp), PixelFont.small_black, Pos32.new(x + 122,y + 100, 100), img)
+        let img = 
+          let actions = creature.value@actions
+          let current = actions@current
+          without current: img
+          open current
+          let result = current@effect(coord, App.GG.Effect.Origin.creature, grid)
+          case result {
+            err: img
+            new: result.img(img)
+          }
+        img
+    }
+  
+  let pair = {0, img}
+  for projectile in tile@projectiles with pair:
+    let {idx, img} = pair
+    let origin = App.GG.Effect.Origin.projectile(idx)
+    let result = projectile@effect(coord, origin, grid)
+    case result {
+      err: {idx + 1, img}
+      new: {idx + 1, result.img(img)}
+    }
+  img