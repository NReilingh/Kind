// Event handler
App.GG.when: App.When<App.GG.State>
  (event, state)
  let local = state@local
  let phase = local@phase
  case event {
    // init: 
      // log(U64.show(event.time))
      // let grid = local@grid
      // let slime = App.GG.Slime.find_coord(grid)
      // without slime: App.pass<App.GG.State>
      // let new_grid = App.GG.Creature.modify_at(App.GG.Creature.shuffle_folder(10000), slime@snd, grid) // U64.to_nat(event.time % 10000)
      // let new_local = local@grid <- new_grid
      // App.set_local<App.GG.State>(new_local)
    frame:
      case phase {
        setup:
          App.pass<App.GG.State>
        game:
          let new_grid  = App.GG.when.update_grid(local@grid)
          let new_phase = App.GG.when.update_phase(phase)
          let new_local = local@grid <- new_grid
          let new_local = new_local@phase <- new_phase
          App.set_local<App.GG.State>(new_local)
      }
      
    key_down:
      log("Key pressed: " |U16.show(event.code))
      case phase {
        setup:
          let table = phase.table
          switch U16.eql(event.code) {
            13#16:  App.GG.when.setup_to_game(local)
            37#16:  App.GG.when.move.chip_selection(local, App.GG.Effect.movement.Arrow.left)
            38#16:  App.GG.when.move.chip_selection(local, App.GG.Effect.movement.Arrow.up)
            39#16:  App.GG.when.move.chip_selection(local, App.GG.Effect.movement.Arrow.right)
            40#16:  App.GG.when.move.chip_selection(local, App.GG.Effect.movement.Arrow.down)

            32#16:  App.GG.when.select_chip.space(local)
          }default  App.pass<App.GG.State> 
        game: 
          switch U16.eql(event.code) {
            37#16:  App.GG.when.move(local, App.GG.Arrow.left)
            38#16:  App.GG.when.move(local, App.GG.Arrow.up)
            39#16:  App.GG.when.move(local, App.GG.Arrow.right)
            40#16:  App.GG.when.move(local, App.GG.Arrow.down)
            // X 
            88#16:
              let new_grid = App.GG.when.basic_attack(local@grid)
              let new_local = local@grid <- new_grid
              App.set_local<App.GG.State>(new_local)
            // Spacebar
            32#16: 
              let new_grid = App.GG.when.use_chip(local@grid)
              let new_local = local@grid <- new_grid
              App.set_local<App.GG.State>(new_local)
            // Return
            13#16: App.GG.when.game_to_setup(local)
          }default App.pass<App.GG.State> 
      }
    mouse_move:
      // log("x: " | U32.show(event.mouse_pos@fst) | "  y: " | U32.show(event.mouse_pos@snd))
      let new_local = local@mouse <- event.mouse_pos
      App.set_local<App.GG.State>(new_local)
    mouse_down:
      App.GG.when.click_element(local, local@mouse)      
  }default App.pass<App.GG.State>

App.GG.when.update_grid(grid: App.GG.Grid): App.GG.Grid
  let new_grid = grid 
  for coord:tile in grid with new_grid:
    App.GG.when.update_tile(coord, new_grid)
  new_grid

App.GG.when.setup_to_game(local: App.GG.State.local): IO<Maybe<App.State.local<App.GG.State>>>
  let grid = local@grid
  case local@phase as phase {
    setup: 
      let new_grid = Maybe {
        get pair = App.GG.Slime.find_coord(grid)
        let {creature, coord} = pair
        get slime = 
          case creature@category as monster {
            minion: none
            slime: 
              let data = monster.data
<<<<<<< HEAD
              let hand = phase.hand
              let fold = monster.folder ++ List.somes!(List.map!!((x: App.GG.Table.Slot) x@chip, phase.table@slots))
=======
              let hand = List.reverse!(phase.hand)
              let fold = List.somes!(List.map!!((x: App.GG.Table.Slot) x@chip, phase.table)) ++ monster.folder
>>>>>>> 2602cf88
              let enrg = monster.energy 
              some(App.GG.Monster.slime(data, hand, fold, enrg))
          }
        let new_grid = App.GG.Creature.modify_at((c: App.GG.Creature) c@category <- slime , coord, grid)
        return new_grid
      } <> grid
      let new_phase = App.GG.Phase.game(0#64)
      let new_local = local@grid <- new_grid
      let new_local = new_local@phase <- new_phase
      App.set_local<App.GG.State>(new_local)

    game: App.pass<App.GG.State>
  }

App.GG.when.game_to_setup(local: App.GG.State.local): IO<Maybe<App.State.local<App.GG.State>>>
  let grid = local@grid
  case local@phase as phase {
    setup: App.pass<App.GG.State>
    game:
      if U64.gte(phase.turn_bar, 1200) then
        let slime = App.GG.Slime.find_coord(grid)
        without slime: App.pass<App.GG.State>
        let {creature, coord} = slime
        case creature@category as monster {
          minion: App.pass<App.GG.State>
          slime:
            let table_size = 10
            let mod   = App.GG.Creature.sub_folder(table_size)
            let slots = App.GG.Table.from_folder(table_size, monster.folder)
            let hand = [] :: App.GG.Chips
            let energy = monster.energy + monster.data@dna@attributes@energy
            let phase = App.GG.Phase.setup({slots, none}, hand, energy)
            let new_grid  = App.GG.Creature.modify_at(mod, coord, grid)
            let new_local = local@phase <- phase
            let new_local = new_local@grid <- new_grid
            App.set_local<App.GG.State>(new_local)
        }
      else
        App.pass<App.GG.State>
  }

<<<<<<< HEAD
// when users press space
// get the selected chip 
App.GG.when.select_chip.space(
  local: App.GG.State.local
): IO<Maybe<App.State.local<App.GG.State>>>
  open local
  case local.phase as phase {
    // only works if in setup phase
    setup:
      Maybe {
        let table = phase.table
        get selected_chip = table@selected
        let index = (selected_chip@snd * 5) + selected_chip@fst
        let index = U32.to_nat(index)
        // new_hand with the chip
        // new_table without the chip
        let {new_hand, new_table} = App.GG.when.get_chip(index, phase.hand, table)
        let updated_phase = App.GG.Phase.setup(new_table, new_hand, phase.energy)
        let new_local     = local@phase <- updated_phase
        
        return App.set_local!(new_local)
      } <> App.pass!
  } default App.pass!

// when user press the arrows buttons
// move the chip selection
App.GG.when.move.chip_selection(
  local: App.GG.State.local 
  arrow: App.GG.Effect.movement.Arrow
): IO<Maybe<App.State.local<App.GG.State>>>
  open local
  case local.phase as phase {
    // only work in setup phase
    setup:
      let table = phase.table
      let new_table = case table@selected as selected {
        none:
          // case no chip was selected before
          // initialize in 0,0 
          table@selected <- some({0, 0})
        some:
          let selected  = selected.value
          // moving
          let new_value = case arrow {
            up:    selected@fst <- selected@fst - 1
            down:  selected@fst <- selected@fst + 1
            left:  selected@snd <- selected@snd - 1
            right: selected@snd <- selected@snd + 1
          }
          // checking bounds
          let new_value = {U32.mod(new_value@fst, 5), U32.mod(new_value@snd, 2)}
          table@selected <- some(new_value)
      }
      let new_local = local@phase <- App.GG.Phase.setup(new_table, phase.hand, phase.energy)
      App.set_local!(new_local)
  } default App.pass!

App.GG.when.move(local: App.GG.State.local, arrow: App.GG.Effect.movement.Arrow): IO<Maybe<App.State.local<App.GG.State>>>
=======
App.GG.when.move(local: App.GG.State.local, arrow: App.GG.Arrow): IO<Maybe<App.State.local<App.GG.State>>>
>>>>>>> 2602cf88
  let grid            = local@grid
  let slime_coord     = App.GG.Slime.find_coord(grid)
  without slime_coord : App.pass<App.GG.State>
  let {slime, coord}  = slime_coord
  let move_action     = App.GG.Actions.movement(arrow)
  let mod_creature    = App.GG.when.add_action(move_action)
  let new_grid        = App.GG.Creature.modify_at(mod_creature, coord, grid)
  let new_local       = local@grid <- new_grid
  App.set_local<App.GG.State>(new_local)

App.GG.when.click_element(local: App.GG.State.local, mouse: Pair<U32, U32>): IO<Maybe<App.State.local<App.GG.State>>>
  //log("x: " | U32.show(event.mouse_pos@fst) | "  y: " | U32.show(event.mouse_pos@snd))
  case local@phase as phase {
    setup:
      let {x, y} = {mouse@fst / 4, mouse@snd / 4}
      let point = V2.new(U32.to_f64(x), U32.to_f64(y))
      switch Shape.Point.collision.rectangle(point) {
        App.GG.when.table:
<<<<<<< HEAD
          let x = x - (App.GG.draw.chips_starting_position@fst - (App.GG.draw.chip_size@fst/2))
          let y = y - (App.GG.draw.chips_starting_position@snd - (App.GG.draw.chip_size@snd/2))
=======
          let x = x - (App.GG.Constants.chips_starting_position@fst - (App.GG.Constants.chip_size@fst/2))
          let y = y - (App.GG.Constants.chips_starting_position@snd - (App.GG.Constants.chip_size@snd/2))
>>>>>>> 2602cf88
          Maybe {
            get index = App.GG.when.chip({x, y})
            let {new_hand, new_table} = App.GG.when.get_chip(index, phase.hand, phase.table)
            let new_local = local@phase <- App.GG.Phase.setup(new_table, new_hand, phase.energy)
            return App.set_local<App.GG.State>(new_local)
          } <> App.pass<App.GG.State>
      }default App.pass<App.GG.State>
    game: App.pass<App.GG.State>
  }

// function used to get a chip
// puts the chip on hand
// removes the chip from table
App.GG.when.get_chip(
  index: Nat // index of 'removed' slot
  hand:  App.GG.Chips // chips in hand
  table: App.GG.Table
): Pair<App.GG.Chips, App.GG.Table>
  Maybe {
    get item = table@slots[index]
    get chip = item@chip
    let new_hand  = chip & hand
    let new_item  = item@chip <- none
    let new_table = table@slots[index] <- new_item
    return { new_hand, new_table }
  } <> { hand, table }

App.GG.when.update_phase(phase: App.GG.Phase): App.GG.Phase
  case phase {
    setup: phase
    game: App.GG.Phase.game(phase.turn_bar + 2)
  }



App.GG.when.table: Shape.Rectangle
  let {x1, y1} = {(App.GG.Constants.chips_starting_position@fst - (App.GG.Constants.chip_size@fst/2)) (App.GG.Constants.chips_starting_position@snd - (App.GG.Constants.chip_size@snd/2))}
  let {vx, vy} = App.GG.Constants.chips_space_between
  let {cx, cy} = App.GG.Constants.chip_size
  let {r,  c } = App.GG.Constants.chips_array
  let {x2, y2} = {x1 + ((cx + vx) * r), y1 + ((cy + vy) * c)}
  log(U32.show(x1) | " " | U32.show(x2) | " " | U32.show(y1) | " " | U32.show(y2))
  Shape.Rectangle.new(U32.to_f64(x1), U32.to_f64(x2), U32.to_f64(y1), U32.to_f64(y2))


App.GG.when.chip(mouse_pos: Pair<U32, U32>): Maybe<Nat>
  let {r,   c  } = App.GG.Constants.chips_array
  let {x,   y  } = mouse_pos
  let {v_x, v_y} = App.GG.Constants.chips_space_between              // Space between Chips
  let {c_x, c_y} = App.GG.Constants.chip_size                    // Chips size
  let {t_x, t_y} = {c_x + v_x, c_y + v_y}
  let {s_x, s_y} = {x % t_x, y % t_y}
  let row        = x / t_x
  let column     = y / t_y
  if ((x % (c_x + v_x)) <? c_x) && ((y % (c_y + v_y)) <? c_y) then 
    some(U32.to_nat(column + (row * c)))
  else
    none


App.GG.when.update_tile(coord: App.GG.Coord, grid: App.GG.Grid): App.GG.Grid
  let new_grid = 
    Maybe {
      get creature = App.GG.Creature.get(coord, grid)
      let mod = (x) App.GG.when.update_frame(App.GG.when.update_action(x))
      let new_grid = App.GG.Creature.modify_at(mod, coord, grid)
      return new_grid
    } <> grid

  let new_grid = 
    Maybe {
      get creature = App.GG.Creature.get(coord, new_grid)
      get action = creature@actions@current 
      get hasnt_acted = if creature@actions@has_acted then none else some(unit)
      let origin = App.GG.Effect.Origin.creature
      let result = action@effect(coord, origin, new_grid) 
      get new_grid = case result {err: none, new: some(result.grid)}
      return new_grid
    } <> new_grid

  let new_grid =
    Maybe {
      get projectiles = App.GG.Projectile.get_list(coord, new_grid)
      let pair = {0, new_grid}
      for projectile in projectiles with pair:
        let {idx, new_grid} = pair
        let origin = App.GG.Effect.Origin.projectile(idx)
        let result = projectile@effect(coord, origin, new_grid)
        let new_grid = case result {err: new_grid, new: result.grid}
        {idx +1, new_grid}
      return pair@snd
    } <> new_grid

  new_grid

App.GG.when.basic_attack(grid: App.GG.Grid): App.GG.Grid
  let pair = App.GG.Slime.find_coord(grid)
  case pair {
    none: grid
    some:
      let {creature, coord} = pair.value
      case creature@category as category {
        minion: grid
        slime:
          case category.hand {
            nil: grid
            cons: 
              let action = App.GG.Actions.basic_attack
              App.GG.Creature.modify_at(App.GG.when.add_action(action), coord, grid)
          }
      }
  }


App.GG.when.use_chip(grid: App.GG.Grid): App.GG.Grid
  let pair = App.GG.Slime.find_coord(grid)
  case pair {
    none: grid
    some:
      let {creature, coord} = pair.value
      case creature@category as category {
        minion: grid
        slime:
          case category.hand {
            nil: grid
            cons: 
              let action = App.GG.Actions.Data.new(0, category.hand.head@effect, App.GG.Actions.Category.chip)
              App.GG.Creature.modify_at(App.GG.when.add_action(action), coord, grid)
          }
      }
  }

App.GG.when.update_frame(creature: App.GG.Creature): App.GG.Creature
  let new_creature = creature@animation <- {creature@animation@fst, creature@animation@snd + 1}
  new_creature

App.GG.when.update_action(creature: App.GG.Creature): App.GG.Creature
  let as = creature@actions
  let na = as@next
  let a  = as@current
  if as@has_acted then creature else 
    case a {
      none:
        case na {
          none: creature
          some:
            //log("22") 
            let new_actions = as@current <- some(na.value)
            let new_actions = new_actions@next <- none
            let new_creature = creature@actions <- new_actions
            new_creature
        }
      some:
        creature
    }


App.GG.when.add_action(action: App.GG.Actions.Data, creature: App.GG.Creature): App.GG.Creature
  let actions = creature@actions
  
  let new_actions = actions@next <- some(action)
  creature@actions <- new_actions

<|MERGE_RESOLUTION|>--- conflicted
+++ resolved
@@ -1,384 +1,370 @@
-// Event handler
-App.GG.when: App.When<App.GG.State>
-  (event, state)
-  let local = state@local
-  let phase = local@phase
-  case event {
-    // init: 
-      // log(U64.show(event.time))
-      // let grid = local@grid
-      // let slime = App.GG.Slime.find_coord(grid)
-      // without slime: App.pass<App.GG.State>
-      // let new_grid = App.GG.Creature.modify_at(App.GG.Creature.shuffle_folder(10000), slime@snd, grid) // U64.to_nat(event.time % 10000)
-      // let new_local = local@grid <- new_grid
-      // App.set_local<App.GG.State>(new_local)
-    frame:
-      case phase {
-        setup:
-          App.pass<App.GG.State>
-        game:
-          let new_grid  = App.GG.when.update_grid(local@grid)
-          let new_phase = App.GG.when.update_phase(phase)
-          let new_local = local@grid <- new_grid
-          let new_local = new_local@phase <- new_phase
-          App.set_local<App.GG.State>(new_local)
-      }
-      
-    key_down:
-      log("Key pressed: " |U16.show(event.code))
-      case phase {
-        setup:
-          let table = phase.table
-          switch U16.eql(event.code) {
-            13#16:  App.GG.when.setup_to_game(local)
-            37#16:  App.GG.when.move.chip_selection(local, App.GG.Effect.movement.Arrow.left)
-            38#16:  App.GG.when.move.chip_selection(local, App.GG.Effect.movement.Arrow.up)
-            39#16:  App.GG.when.move.chip_selection(local, App.GG.Effect.movement.Arrow.right)
-            40#16:  App.GG.when.move.chip_selection(local, App.GG.Effect.movement.Arrow.down)
-
-            32#16:  App.GG.when.select_chip.space(local)
-          }default  App.pass<App.GG.State> 
-        game: 
-          switch U16.eql(event.code) {
-            37#16:  App.GG.when.move(local, App.GG.Arrow.left)
-            38#16:  App.GG.when.move(local, App.GG.Arrow.up)
-            39#16:  App.GG.when.move(local, App.GG.Arrow.right)
-            40#16:  App.GG.when.move(local, App.GG.Arrow.down)
-            // X 
-            88#16:
-              let new_grid = App.GG.when.basic_attack(local@grid)
-              let new_local = local@grid <- new_grid
-              App.set_local<App.GG.State>(new_local)
-            // Spacebar
-            32#16: 
-              let new_grid = App.GG.when.use_chip(local@grid)
-              let new_local = local@grid <- new_grid
-              App.set_local<App.GG.State>(new_local)
-            // Return
-            13#16: App.GG.when.game_to_setup(local)
-          }default App.pass<App.GG.State> 
-      }
-    mouse_move:
-      // log("x: " | U32.show(event.mouse_pos@fst) | "  y: " | U32.show(event.mouse_pos@snd))
-      let new_local = local@mouse <- event.mouse_pos
-      App.set_local<App.GG.State>(new_local)
-    mouse_down:
-      App.GG.when.click_element(local, local@mouse)      
-  }default App.pass<App.GG.State>
-
-App.GG.when.update_grid(grid: App.GG.Grid): App.GG.Grid
-  let new_grid = grid 
-  for coord:tile in grid with new_grid:
-    App.GG.when.update_tile(coord, new_grid)
-  new_grid
-
-App.GG.when.setup_to_game(local: App.GG.State.local): IO<Maybe<App.State.local<App.GG.State>>>
-  let grid = local@grid
-  case local@phase as phase {
-    setup: 
-      let new_grid = Maybe {
-        get pair = App.GG.Slime.find_coord(grid)
-        let {creature, coord} = pair
-        get slime = 
-          case creature@category as monster {
-            minion: none
-            slime: 
-              let data = monster.data
-<<<<<<< HEAD
-              let hand = phase.hand
-              let fold = monster.folder ++ List.somes!(List.map!!((x: App.GG.Table.Slot) x@chip, phase.table@slots))
-=======
-              let hand = List.reverse!(phase.hand)
-              let fold = List.somes!(List.map!!((x: App.GG.Table.Slot) x@chip, phase.table)) ++ monster.folder
->>>>>>> 2602cf88
-              let enrg = monster.energy 
-              some(App.GG.Monster.slime(data, hand, fold, enrg))
-          }
-        let new_grid = App.GG.Creature.modify_at((c: App.GG.Creature) c@category <- slime , coord, grid)
-        return new_grid
-      } <> grid
-      let new_phase = App.GG.Phase.game(0#64)
-      let new_local = local@grid <- new_grid
-      let new_local = new_local@phase <- new_phase
-      App.set_local<App.GG.State>(new_local)
-
-    game: App.pass<App.GG.State>
-  }
-
-App.GG.when.game_to_setup(local: App.GG.State.local): IO<Maybe<App.State.local<App.GG.State>>>
-  let grid = local@grid
-  case local@phase as phase {
-    setup: App.pass<App.GG.State>
-    game:
-      if U64.gte(phase.turn_bar, 1200) then
-        let slime = App.GG.Slime.find_coord(grid)
-        without slime: App.pass<App.GG.State>
-        let {creature, coord} = slime
-        case creature@category as monster {
-          minion: App.pass<App.GG.State>
-          slime:
-            let table_size = 10
-            let mod   = App.GG.Creature.sub_folder(table_size)
-            let slots = App.GG.Table.from_folder(table_size, monster.folder)
-            let hand = [] :: App.GG.Chips
-            let energy = monster.energy + monster.data@dna@attributes@energy
-            let phase = App.GG.Phase.setup({slots, none}, hand, energy)
-            let new_grid  = App.GG.Creature.modify_at(mod, coord, grid)
-            let new_local = local@phase <- phase
-            let new_local = new_local@grid <- new_grid
-            App.set_local<App.GG.State>(new_local)
-        }
-      else
-        App.pass<App.GG.State>
-  }
-
-<<<<<<< HEAD
-// when users press space
-// get the selected chip 
-App.GG.when.select_chip.space(
-  local: App.GG.State.local
-): IO<Maybe<App.State.local<App.GG.State>>>
-  open local
-  case local.phase as phase {
-    // only works if in setup phase
-    setup:
-      Maybe {
-        let table = phase.table
-        get selected_chip = table@selected
-        let index = (selected_chip@snd * 5) + selected_chip@fst
-        let index = U32.to_nat(index)
-        // new_hand with the chip
-        // new_table without the chip
-        let {new_hand, new_table} = App.GG.when.get_chip(index, phase.hand, table)
-        let updated_phase = App.GG.Phase.setup(new_table, new_hand, phase.energy)
-        let new_local     = local@phase <- updated_phase
-        
-        return App.set_local!(new_local)
-      } <> App.pass!
-  } default App.pass!
-
-// when user press the arrows buttons
-// move the chip selection
-App.GG.when.move.chip_selection(
-  local: App.GG.State.local 
-  arrow: App.GG.Effect.movement.Arrow
-): IO<Maybe<App.State.local<App.GG.State>>>
-  open local
-  case local.phase as phase {
-    // only work in setup phase
-    setup:
-      let table = phase.table
-      let new_table = case table@selected as selected {
-        none:
-          // case no chip was selected before
-          // initialize in 0,0 
-          table@selected <- some({0, 0})
-        some:
-          let selected  = selected.value
-          // moving
-          let new_value = case arrow {
-            up:    selected@fst <- selected@fst - 1
-            down:  selected@fst <- selected@fst + 1
-            left:  selected@snd <- selected@snd - 1
-            right: selected@snd <- selected@snd + 1
-          }
-          // checking bounds
-          let new_value = {U32.mod(new_value@fst, 5), U32.mod(new_value@snd, 2)}
-          table@selected <- some(new_value)
-      }
-      let new_local = local@phase <- App.GG.Phase.setup(new_table, phase.hand, phase.energy)
-      App.set_local!(new_local)
-  } default App.pass!
-
-App.GG.when.move(local: App.GG.State.local, arrow: App.GG.Effect.movement.Arrow): IO<Maybe<App.State.local<App.GG.State>>>
-=======
-App.GG.when.move(local: App.GG.State.local, arrow: App.GG.Arrow): IO<Maybe<App.State.local<App.GG.State>>>
->>>>>>> 2602cf88
-  let grid            = local@grid
-  let slime_coord     = App.GG.Slime.find_coord(grid)
-  without slime_coord : App.pass<App.GG.State>
-  let {slime, coord}  = slime_coord
-  let move_action     = App.GG.Actions.movement(arrow)
-  let mod_creature    = App.GG.when.add_action(move_action)
-  let new_grid        = App.GG.Creature.modify_at(mod_creature, coord, grid)
-  let new_local       = local@grid <- new_grid
-  App.set_local<App.GG.State>(new_local)
-
-App.GG.when.click_element(local: App.GG.State.local, mouse: Pair<U32, U32>): IO<Maybe<App.State.local<App.GG.State>>>
-  //log("x: " | U32.show(event.mouse_pos@fst) | "  y: " | U32.show(event.mouse_pos@snd))
-  case local@phase as phase {
-    setup:
-      let {x, y} = {mouse@fst / 4, mouse@snd / 4}
-      let point = V2.new(U32.to_f64(x), U32.to_f64(y))
-      switch Shape.Point.collision.rectangle(point) {
-        App.GG.when.table:
-<<<<<<< HEAD
-          let x = x - (App.GG.draw.chips_starting_position@fst - (App.GG.draw.chip_size@fst/2))
-          let y = y - (App.GG.draw.chips_starting_position@snd - (App.GG.draw.chip_size@snd/2))
-=======
-          let x = x - (App.GG.Constants.chips_starting_position@fst - (App.GG.Constants.chip_size@fst/2))
-          let y = y - (App.GG.Constants.chips_starting_position@snd - (App.GG.Constants.chip_size@snd/2))
->>>>>>> 2602cf88
-          Maybe {
-            get index = App.GG.when.chip({x, y})
-            let {new_hand, new_table} = App.GG.when.get_chip(index, phase.hand, phase.table)
-            let new_local = local@phase <- App.GG.Phase.setup(new_table, new_hand, phase.energy)
-            return App.set_local<App.GG.State>(new_local)
-          } <> App.pass<App.GG.State>
-      }default App.pass<App.GG.State>
-    game: App.pass<App.GG.State>
-  }
-
-// function used to get a chip
-// puts the chip on hand
-// removes the chip from table
-App.GG.when.get_chip(
-  index: Nat // index of 'removed' slot
-  hand:  App.GG.Chips // chips in hand
-  table: App.GG.Table
-): Pair<App.GG.Chips, App.GG.Table>
-  Maybe {
-    get item = table@slots[index]
-    get chip = item@chip
-    let new_hand  = chip & hand
-    let new_item  = item@chip <- none
-    let new_table = table@slots[index] <- new_item
-    return { new_hand, new_table }
-  } <> { hand, table }
-
-App.GG.when.update_phase(phase: App.GG.Phase): App.GG.Phase
-  case phase {
-    setup: phase
-    game: App.GG.Phase.game(phase.turn_bar + 2)
-  }
-
-
-
-App.GG.when.table: Shape.Rectangle
-  let {x1, y1} = {(App.GG.Constants.chips_starting_position@fst - (App.GG.Constants.chip_size@fst/2)) (App.GG.Constants.chips_starting_position@snd - (App.GG.Constants.chip_size@snd/2))}
-  let {vx, vy} = App.GG.Constants.chips_space_between
-  let {cx, cy} = App.GG.Constants.chip_size
-  let {r,  c } = App.GG.Constants.chips_array
-  let {x2, y2} = {x1 + ((cx + vx) * r), y1 + ((cy + vy) * c)}
-  log(U32.show(x1) | " " | U32.show(x2) | " " | U32.show(y1) | " " | U32.show(y2))
-  Shape.Rectangle.new(U32.to_f64(x1), U32.to_f64(x2), U32.to_f64(y1), U32.to_f64(y2))
-
-
-App.GG.when.chip(mouse_pos: Pair<U32, U32>): Maybe<Nat>
-  let {r,   c  } = App.GG.Constants.chips_array
-  let {x,   y  } = mouse_pos
-  let {v_x, v_y} = App.GG.Constants.chips_space_between              // Space between Chips
-  let {c_x, c_y} = App.GG.Constants.chip_size                    // Chips size
-  let {t_x, t_y} = {c_x + v_x, c_y + v_y}
-  let {s_x, s_y} = {x % t_x, y % t_y}
-  let row        = x / t_x
-  let column     = y / t_y
-  if ((x % (c_x + v_x)) <? c_x) && ((y % (c_y + v_y)) <? c_y) then 
-    some(U32.to_nat(column + (row * c)))
-  else
-    none
-
-
-App.GG.when.update_tile(coord: App.GG.Coord, grid: App.GG.Grid): App.GG.Grid
-  let new_grid = 
-    Maybe {
-      get creature = App.GG.Creature.get(coord, grid)
-      let mod = (x) App.GG.when.update_frame(App.GG.when.update_action(x))
-      let new_grid = App.GG.Creature.modify_at(mod, coord, grid)
-      return new_grid
-    } <> grid
-
-  let new_grid = 
-    Maybe {
-      get creature = App.GG.Creature.get(coord, new_grid)
-      get action = creature@actions@current 
-      get hasnt_acted = if creature@actions@has_acted then none else some(unit)
-      let origin = App.GG.Effect.Origin.creature
-      let result = action@effect(coord, origin, new_grid) 
-      get new_grid = case result {err: none, new: some(result.grid)}
-      return new_grid
-    } <> new_grid
-
-  let new_grid =
-    Maybe {
-      get projectiles = App.GG.Projectile.get_list(coord, new_grid)
-      let pair = {0, new_grid}
-      for projectile in projectiles with pair:
-        let {idx, new_grid} = pair
-        let origin = App.GG.Effect.Origin.projectile(idx)
-        let result = projectile@effect(coord, origin, new_grid)
-        let new_grid = case result {err: new_grid, new: result.grid}
-        {idx +1, new_grid}
-      return pair@snd
-    } <> new_grid
-
-  new_grid
-
-App.GG.when.basic_attack(grid: App.GG.Grid): App.GG.Grid
-  let pair = App.GG.Slime.find_coord(grid)
-  case pair {
-    none: grid
-    some:
-      let {creature, coord} = pair.value
-      case creature@category as category {
-        minion: grid
-        slime:
-          case category.hand {
-            nil: grid
-            cons: 
-              let action = App.GG.Actions.basic_attack
-              App.GG.Creature.modify_at(App.GG.when.add_action(action), coord, grid)
-          }
-      }
-  }
-
-
-App.GG.when.use_chip(grid: App.GG.Grid): App.GG.Grid
-  let pair = App.GG.Slime.find_coord(grid)
-  case pair {
-    none: grid
-    some:
-      let {creature, coord} = pair.value
-      case creature@category as category {
-        minion: grid
-        slime:
-          case category.hand {
-            nil: grid
-            cons: 
-              let action = App.GG.Actions.Data.new(0, category.hand.head@effect, App.GG.Actions.Category.chip)
-              App.GG.Creature.modify_at(App.GG.when.add_action(action), coord, grid)
-          }
-      }
-  }
-
-App.GG.when.update_frame(creature: App.GG.Creature): App.GG.Creature
-  let new_creature = creature@animation <- {creature@animation@fst, creature@animation@snd + 1}
-  new_creature
-
-App.GG.when.update_action(creature: App.GG.Creature): App.GG.Creature
-  let as = creature@actions
-  let na = as@next
-  let a  = as@current
-  if as@has_acted then creature else 
-    case a {
-      none:
-        case na {
-          none: creature
-          some:
-            //log("22") 
-            let new_actions = as@current <- some(na.value)
-            let new_actions = new_actions@next <- none
-            let new_creature = creature@actions <- new_actions
-            new_creature
-        }
-      some:
-        creature
-    }
-
-
-App.GG.when.add_action(action: App.GG.Actions.Data, creature: App.GG.Creature): App.GG.Creature
-  let actions = creature@actions
-  
-  let new_actions = actions@next <- some(action)
-  creature@actions <- new_actions
-
+// Event handler
+App.GG.when: App.When<App.GG.State>
+  (event, state)
+  let local = state@local
+  let phase = local@phase
+  case event {
+    // init: 
+      // log(U64.show(event.time))
+      // let grid = local@grid
+      // let slime = App.GG.Slime.find_coord(grid)
+      // without slime: App.pass<App.GG.State>
+      // let new_grid = App.GG.Creature.modify_at(App.GG.Creature.shuffle_folder(10000), slime@snd, grid) // U64.to_nat(event.time % 10000)
+      // let new_local = local@grid <- new_grid
+      // App.set_local<App.GG.State>(new_local)
+    frame:
+      case phase {
+        setup:
+          App.pass<App.GG.State>
+        game:
+          let new_grid  = App.GG.when.update_grid(local@grid)
+          let new_phase = App.GG.when.update_phase(phase)
+          let new_local = local@grid <- new_grid
+          let new_local = new_local@phase <- new_phase
+          App.set_local<App.GG.State>(new_local)
+      }
+      
+    key_down:
+      log("Key pressed: " |U16.show(event.code))
+      case phase {
+        setup:
+          let table = phase.table
+          switch U16.eql(event.code) {
+            13#16:  App.GG.when.setup_to_game(local)
+            37#16:  App.GG.when.move.chip_selection(local, App.GG.Arrow.left)
+            38#16:  App.GG.when.move.chip_selection(local, App.GG.Arrow.up)
+            39#16:  App.GG.when.move.chip_selection(local, App.GG.Arrow.right)
+            40#16:  App.GG.when.move.chip_selection(local, App.GG.Arrow.down)
+
+            32#16:  App.GG.when.select_chip.space(local)
+          }default  App.pass<App.GG.State> 
+        game: 
+          switch U16.eql(event.code) {
+            37#16:  App.GG.when.move(local, App.GG.Arrow.left)
+            38#16:  App.GG.when.move(local, App.GG.Arrow.up)
+            39#16:  App.GG.when.move(local, App.GG.Arrow.right)
+            40#16:  App.GG.when.move(local, App.GG.Arrow.down)
+            // X 
+            88#16:
+              let new_grid = App.GG.when.basic_attack(local@grid)
+              let new_local = local@grid <- new_grid
+              App.set_local<App.GG.State>(new_local)
+            // Spacebar
+            32#16: 
+              let new_grid = App.GG.when.use_chip(local@grid)
+              let new_local = local@grid <- new_grid
+              App.set_local<App.GG.State>(new_local)
+            // Return
+            13#16: App.GG.when.game_to_setup(local)
+          }default App.pass<App.GG.State> 
+      }
+    mouse_move:
+      // log("x: " | U32.show(event.mouse_pos@fst) | "  y: " | U32.show(event.mouse_pos@snd))
+      let new_local = local@mouse <- event.mouse_pos
+      App.set_local<App.GG.State>(new_local)
+    mouse_down:
+      App.GG.when.click_element(local, local@mouse)      
+  }default App.pass<App.GG.State>
+
+App.GG.when.update_grid(grid: App.GG.Grid): App.GG.Grid
+  let new_grid = grid 
+  for coord:tile in grid with new_grid:
+    App.GG.when.update_tile(coord, new_grid)
+  new_grid
+
+App.GG.when.setup_to_game(local: App.GG.State.local): IO<Maybe<App.State.local<App.GG.State>>>
+  let grid = local@grid
+  case local@phase as phase {
+    setup: 
+      let new_grid = Maybe {
+        get pair = App.GG.Slime.find_coord(grid)
+        let {creature, coord} = pair
+        get slime = 
+          case creature@category as monster {
+            minion: none
+            slime: 
+              let data = monster.data
+              let hand = List.reverse!(phase.hand)
+              let fold = List.somes!(List.map!!((x: App.GG.Table.Slot) x@chip, phase.table@slots)) ++ monster.folder
+              let enrg = monster.energy 
+              some(App.GG.Monster.slime(data, hand, fold, enrg))
+          }
+        let new_grid = App.GG.Creature.modify_at((c: App.GG.Creature) c@category <- slime , coord, grid)
+        return new_grid
+      } <> grid
+      let new_phase = App.GG.Phase.game(0#64)
+      let new_local = local@grid <- new_grid
+      let new_local = new_local@phase <- new_phase
+      App.set_local<App.GG.State>(new_local)
+
+    game: App.pass<App.GG.State>
+  }
+
+App.GG.when.game_to_setup(local: App.GG.State.local): IO<Maybe<App.State.local<App.GG.State>>>
+  let grid = local@grid
+  case local@phase as phase {
+    setup: App.pass<App.GG.State>
+    game:
+      if U64.gte(phase.turn_bar, 1200) then
+        let slime = App.GG.Slime.find_coord(grid)
+        without slime: App.pass<App.GG.State>
+        let {creature, coord} = slime
+        case creature@category as monster {
+          minion: App.pass<App.GG.State>
+          slime:
+            let table_size = 10
+            let mod   = App.GG.Creature.sub_folder(table_size)
+            let slots = App.GG.Table.from_folder(table_size, monster.folder)
+            let hand = [] :: App.GG.Chips
+            let energy = monster.energy + monster.data@dna@attributes@energy
+            let phase = App.GG.Phase.setup({slots, none}, hand, energy)
+            let new_grid  = App.GG.Creature.modify_at(mod, coord, grid)
+            let new_local = local@phase <- phase
+            let new_local = new_local@grid <- new_grid
+            App.set_local<App.GG.State>(new_local)
+        }
+      else
+        App.pass<App.GG.State>
+  }
+
+// when users press space
+// get the selected chip 
+App.GG.when.select_chip.space(
+  local: App.GG.State.local
+): IO<Maybe<App.State.local<App.GG.State>>>
+  open local
+  case local.phase as phase {
+    // only works if in setup phase
+    setup:
+      Maybe {
+        let table = phase.table
+        get selected_chip = table@selected
+        let index = (selected_chip@snd * 5) + selected_chip@fst
+        let index = U32.to_nat(index)
+        // new_hand with the chip
+        // new_table without the chip
+        let {new_hand, new_table} = App.GG.when.get_chip(index, phase.hand, table)
+        let updated_phase = App.GG.Phase.setup(new_table, new_hand, phase.energy)
+        let new_local     = local@phase <- updated_phase
+        
+        return App.set_local!(new_local)
+      } <> App.pass!
+  } default App.pass!
+
+// when user press the arrows buttons
+// move the chip selection
+App.GG.when.move.chip_selection(
+  local: App.GG.State.local 
+  arrow: App.GG.Arrow
+): IO<Maybe<App.State.local<App.GG.State>>>
+  open local
+  case local.phase as phase {
+    // only work in setup phase
+    setup:
+      let table = phase.table
+      let new_table = case table@selected as selected {
+        none:
+          // case no chip was selected before
+          // initialize in 0,0 
+          table@selected <- some({0, 0})
+        some:
+          let selected  = selected.value
+          // moving
+          let new_value = case arrow {
+            up:    selected@fst <- selected@fst - 1
+            down:  selected@fst <- selected@fst + 1
+            left:  selected@snd <- selected@snd - 1
+            right: selected@snd <- selected@snd + 1
+          }
+          // checking bounds
+          let new_value = {U32.mod(new_value@fst, 5), U32.mod(new_value@snd, 2)}
+          table@selected <- some(new_value)
+      }
+      let new_local = local@phase <- App.GG.Phase.setup(new_table, phase.hand, phase.energy)
+      App.set_local!(new_local)
+  } default App.pass!
+
+App.GG.when.move(local: App.GG.State.local, arrow: App.GG.Arrow): IO<Maybe<App.State.local<App.GG.State>>>
+  let grid            = local@grid
+  let slime_coord     = App.GG.Slime.find_coord(grid)
+  without slime_coord : App.pass<App.GG.State>
+  let {slime, coord}  = slime_coord
+  let move_action     = App.GG.Actions.movement(arrow)
+  let mod_creature    = App.GG.when.add_action(move_action)
+  let new_grid        = App.GG.Creature.modify_at(mod_creature, coord, grid)
+  let new_local       = local@grid <- new_grid
+  App.set_local<App.GG.State>(new_local)
+
+App.GG.when.click_element(local: App.GG.State.local, mouse: Pair<U32, U32>): IO<Maybe<App.State.local<App.GG.State>>>
+  //log("x: " | U32.show(event.mouse_pos@fst) | "  y: " | U32.show(event.mouse_pos@snd))
+  case local@phase as phase {
+    setup:
+      let {x, y} = {mouse@fst / 4, mouse@snd / 4}
+      let point = V2.new(U32.to_f64(x), U32.to_f64(y))
+      switch Shape.Point.collision.rectangle(point) {
+        App.GG.when.table:
+          let x = x - (App.GG.Constants.chips_starting_position@fst - (App.GG.Constants.chip_size@fst/2))
+          let y = y - (App.GG.Constants.chips_starting_position@snd - (App.GG.Constants.chip_size@snd/2))
+          Maybe {
+            get index = App.GG.when.chip({x, y})
+            let {new_hand, new_table} = App.GG.when.get_chip(index, phase.hand, phase.table)
+            let new_local = local@phase <- App.GG.Phase.setup(new_table, new_hand, phase.energy)
+            return App.set_local<App.GG.State>(new_local)
+          } <> App.pass<App.GG.State>
+      }default App.pass<App.GG.State>
+    game: App.pass<App.GG.State>
+  }
+
+// function used to get a chip
+// puts the chip on hand
+// removes the chip from table
+App.GG.when.get_chip(
+  index: Nat // index of 'removed' slot
+  hand:  App.GG.Chips // chips in hand
+  table: App.GG.Table
+): Pair<App.GG.Chips, App.GG.Table>
+  Maybe {
+    get item = table@slots[index]
+    get chip = item@chip
+    let new_hand  = chip & hand
+    let new_item  = item@chip <- none
+    let new_table = table@slots[index] <- new_item
+    return { new_hand, new_table }
+  } <> { hand, table }
+
+App.GG.when.update_phase(phase: App.GG.Phase): App.GG.Phase
+  case phase {
+    setup: phase
+    game: App.GG.Phase.game(phase.turn_bar + 2)
+  }
+
+
+
+App.GG.when.table: Shape.Rectangle
+  let {x1, y1} = {(App.GG.Constants.chips_starting_position@fst - (App.GG.Constants.chip_size@fst/2)) (App.GG.Constants.chips_starting_position@snd - (App.GG.Constants.chip_size@snd/2))}
+  let {vx, vy} = App.GG.Constants.chips_space_between
+  let {cx, cy} = App.GG.Constants.chip_size
+  let {r,  c } = App.GG.Constants.chips_array
+  let {x2, y2} = {x1 + ((cx + vx) * r), y1 + ((cy + vy) * c)}
+  log(U32.show(x1) | " " | U32.show(x2) | " " | U32.show(y1) | " " | U32.show(y2))
+  Shape.Rectangle.new(U32.to_f64(x1), U32.to_f64(x2), U32.to_f64(y1), U32.to_f64(y2))
+
+
+App.GG.when.chip(mouse_pos: Pair<U32, U32>): Maybe<Nat>
+  let {r,   c  } = App.GG.Constants.chips_array
+  let {x,   y  } = mouse_pos
+  let {v_x, v_y} = App.GG.Constants.chips_space_between              // Space between Chips
+  let {c_x, c_y} = App.GG.Constants.chip_size                    // Chips size
+  let {t_x, t_y} = {c_x + v_x, c_y + v_y}
+  let {s_x, s_y} = {x % t_x, y % t_y}
+  let row        = x / t_x
+  let column     = y / t_y
+  if ((x % (c_x + v_x)) <? c_x) && ((y % (c_y + v_y)) <? c_y) then 
+    some(U32.to_nat(column + (row * c)))
+  else
+    none
+
+
+App.GG.when.update_tile(coord: App.GG.Coord, grid: App.GG.Grid): App.GG.Grid
+  let new_grid = 
+    Maybe {
+      get creature = App.GG.Creature.get(coord, grid)
+      let mod = (x) App.GG.when.update_frame(App.GG.when.update_action(x))
+      let new_grid = App.GG.Creature.modify_at(mod, coord, grid)
+      return new_grid
+    } <> grid
+
+  let new_grid = 
+    Maybe {
+      get creature = App.GG.Creature.get(coord, new_grid)
+      get action = creature@actions@current 
+      get hasnt_acted = if creature@actions@has_acted then none else some(unit)
+      let origin = App.GG.Effect.Origin.creature
+      let result = action@effect(coord, origin, new_grid) 
+      get new_grid = case result {err: none, new: some(result.grid)}
+      return new_grid
+    } <> new_grid
+
+  let new_grid =
+    Maybe {
+      get projectiles = App.GG.Projectile.get_list(coord, new_grid)
+      let pair = {0, new_grid}
+      for projectile in projectiles with pair:
+        let {idx, new_grid} = pair
+        let origin = App.GG.Effect.Origin.projectile(idx)
+        let result = projectile@effect(coord, origin, new_grid)
+        let new_grid = case result {err: new_grid, new: result.grid}
+        {idx +1, new_grid}
+      return pair@snd
+    } <> new_grid
+
+  new_grid
+
+App.GG.when.basic_attack(grid: App.GG.Grid): App.GG.Grid
+  let pair = App.GG.Slime.find_coord(grid)
+  case pair {
+    none: grid
+    some:
+      let {creature, coord} = pair.value
+      case creature@category as category {
+        minion: grid
+        slime:
+          case category.hand {
+            nil: grid
+            cons: 
+              let action = App.GG.Actions.basic_attack
+              App.GG.Creature.modify_at(App.GG.when.add_action(action), coord, grid)
+          }
+      }
+  }
+
+
+App.GG.when.use_chip(grid: App.GG.Grid): App.GG.Grid
+  let pair = App.GG.Slime.find_coord(grid)
+  case pair {
+    none: grid
+    some:
+      let {creature, coord} = pair.value
+      case creature@category as category {
+        minion: grid
+        slime:
+          case category.hand {
+            nil: grid
+            cons: 
+              let action = App.GG.Actions.Data.new(0, category.hand.head@effect, App.GG.Actions.Category.chip)
+              App.GG.Creature.modify_at(App.GG.when.add_action(action), coord, grid)
+          }
+      }
+  }
+
+App.GG.when.update_frame(creature: App.GG.Creature): App.GG.Creature
+  let new_creature = creature@animation <- {creature@animation@fst, creature@animation@snd + 1}
+  new_creature
+
+App.GG.when.update_action(creature: App.GG.Creature): App.GG.Creature
+  let as = creature@actions
+  let na = as@next
+  let a  = as@current
+  if as@has_acted then creature else 
+    case a {
+      none:
+        case na {
+          none: creature
+          some:
+            //log("22") 
+            let new_actions = as@current <- some(na.value)
+            let new_actions = new_actions@next <- none
+            let new_creature = creature@actions <- new_actions
+            new_creature
+        }
+      some:
+        creature
+    }
+
+
+App.GG.when.add_action(action: App.GG.Actions.Data, creature: App.GG.Creature): App.GG.Creature
+  let actions = creature@actions
+  
+  let new_actions = actions@next <- some(action)
+  creature@actions <- new_actions
+