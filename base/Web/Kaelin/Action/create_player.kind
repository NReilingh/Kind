Web.Kaelin.Action.create_player(user: String, hero: Web.Kaelin.Hero, state: Web.Kaelin.State): Web.Kaelin.State
  let key = user
  let init_pos = Web.Kaelin.Coord.new(+0#32, +0#32)
  case state {
    game :
      case Map.get!(key, state.players) as player {
        none:
          open hero
          let creature = Web.Kaelin.Entity.creature
          let new_player = Web.Kaelin.Player.new(user, "blue", hero.health, [])
          let map = Web.Kaelin.Map.push(init_pos, creature(some(user),hero), state.map)
          let new_players = Map.set!(key, new_player, state.players)
<<<<<<< HEAD
          Web.Kaelin.State.game(state.room, state.tick, new_players, state.cast_info, map, state.env_info)
=======
          Web.Kaelin.State.game(state.user, state.room, state.tick, new_players, state.cast_info, map, state.env_info)
>>>>>>> a778f7f4
        some:
          state
      }
  } default state<|MERGE_RESOLUTION|>--- conflicted
+++ resolved
@@ -10,11 +10,7 @@
           let new_player = Web.Kaelin.Player.new(user, "blue", hero.health, [])
           let map = Web.Kaelin.Map.push(init_pos, creature(some(user),hero), state.map)
           let new_players = Map.set!(key, new_player, state.players)
-<<<<<<< HEAD
-          Web.Kaelin.State.game(state.room, state.tick, new_players, state.cast_info, map, state.env_info)
-=======
           Web.Kaelin.State.game(state.user, state.room, state.tick, new_players, state.cast_info, map, state.env_info)
->>>>>>> a778f7f4
         some:
           state
       }
