--- conflicted
+++ resolved
@@ -13,13 +13,8 @@
           else
             open state.internal
             area = Web.Kaelin.Skill.indicator(state.internal.tick, cast.hero_pos, cast.skill, mouse_coord, state.map)
-<<<<<<< HEAD
-            new_cast_info = some(Web.Kaelin.CastInfo.new(cast.hero_pos, cast.hex_effect, cast.skill, cast.range, area, mouse_coord))
+            new_cast_info = some(Web.Kaelin.CastInfo.new(cast.hero_pos, cast.skill, cast.range, area, mouse_coord))
             new_state = Web.Kaelin.State.game(state.user, state.room,new_cast_info,state.map, state.internal, state.env_info)
-=======
-            new_cast_info = some(Web.Kaelin.CastInfo.new(cast.hero_pos, cast.skill, cast.range, area, mouse_coord))
-            new_state = Web.Kaelin.State.game(state.user, state.room, state.players,new_cast_info,state.map, state.internal, state.env_info)
->>>>>>> cd75ecc6
             new_state
       }        
   }default state
