// The 'Arena' map
Web.Kaelin.Map.arena: Web.Kaelin.Map
  let map = NatMap.new!
  let map_size = Web.Kaelin.Constants.map_size
  let width    = U32.add(U32.mul(map_size, 2#32), 1#32) // map_size * 2 + 1
  let height   = U32.add(U32.mul(map_size, 2#32), 1#32) // map_size * 2 + 1

  // TODO: Define this elsewhere?
  // Defines all possible images inside a tile
  terrain_img = (sprite)
    open sprite 
    case sprite.indicator{
      none: case sprite.effect {
        normal: Web.Kaelin.Assets.tile.green_2
        movement: Web.Kaelin.Assets.tile.effect.light_blue2 // to be removed, 
        skill: Web.Kaelin.Assets.tile.effect.dark_blue2
      }
      some: case sprite.indicator.value {
        green: Web.Kaelin.Assets.tile.effect.blue_green2
        red: Web.Kaelin.Assets.tile.effect.dark_red2
        yellow: Web.Kaelin.Assets.tile.effect.light_red2
        blue: Web.Kaelin.Assets.tile.effect.light_blue2
      }


  }

<<<<<<< HEAD
  let new_terrain = Web.Kaelin.Terrain.new(terrain_img)
  //let new_terrain = Web.Kaelin.Tile.new(background, new_terrain)
=======
  let new_terrain = Web.Kaelin.Terrain.grass(terrain_img)
  let new_terrain = Web.Kaelin.Map.Entity.background(new_terrain)
>>>>>>> c4351916

  //// loops through the half of the map_size
  for j : U32 from 0#32 to height with map:
    for i : U32 from 0#32 to width with map:
      // generate int axial coordinate
      let coord_i = I32.sub( U32.to_i32(i),  U32.to_i32(map_size)) // i - map_size
      let coord_j = I32.sub( U32.to_i32(j),  U32.to_i32(map_size)) // j - map_size
      let coord = Web.Kaelin.Coord.new(coord_i, coord_j)
      let fit = Web.Kaelin.Coord.fit(coord, map_size)

      case fit {
        true:
          Web.Kaelin.Map.push(coord, new_terrain, map)
        false:
          map
      }
    map
  map<|MERGE_RESOLUTION|>--- conflicted
+++ resolved
@@ -25,13 +25,8 @@
 
   }
 
-<<<<<<< HEAD
   let new_terrain = Web.Kaelin.Terrain.new(terrain_img)
-  //let new_terrain = Web.Kaelin.Tile.new(background, new_terrain)
-=======
-  let new_terrain = Web.Kaelin.Terrain.grass(terrain_img)
   let new_terrain = Web.Kaelin.Map.Entity.background(new_terrain)
->>>>>>> c4351916
 
   //// loops through the half of the map_size
   for j : U32 from 0#32 to height with map:
