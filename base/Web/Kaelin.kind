--- conflicted
+++ resolved
@@ -17,14 +17,7 @@
 Web.Kaelin: App(Web.Kaelin.State)
   let img = VoxBox.alloc_capacity(U32.mul(65536u, 8u))
   // Initial state
-<<<<<<< HEAD
   let init = Web.Kaelin.State.game(Web.Kaelin.Resources.room, 0, {}, {})
-=======
-  let init = 
-    let map = {}
-    let map = Web.Kaelin.Draw.initial_ent(map)
-    Web.Kaelin.State.game(Web.Kaelin.Resources.room, 0, {}, map, App.EnvInfo.new({0u, 0u}, {0u, 0u}))
->>>>>>> 77e6a334
 
   // Render function
   //  0s - 10s: contagem regressiva
