--- conflicted
+++ resolved
@@ -10,11 +10,8 @@
 // - conseguir modificar o dono no Lit.Core.Term.bind
 // - revisar e usar a função validate
 // - do blocks (um "with" anonimo, sem assinatura)
-<<<<<<< HEAD
 // - consertar parser para ir ate o final do arquivo?
-=======
 // - block difficulty (nakamoto consensus)
->>>>>>> 4079e795
 
 // Types
 // -----
