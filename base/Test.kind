Test: _
<<<<<<< HEAD
  let list = [0,1,2,3]
  [Nat.read(String.reverse(Nat.show(5 * (2 + i)))) for i in list where Nat.ltn(i, 3), Nat.gtn(i, 0)]
=======
  let nat = Kind.Comp.Target.Scheme.natives(Kind.Comp.Prim.data("Kind.Comp.Grammar", [{"new", ["null", "name", "inst_name", "elim_name", "lambda", "application", "local_definition", "global_function", "global_application", "select", "string_literal", "nat", "module", "program"]}])) open nat
  //Kind.Comp.Prim.instantiator(Kind.Comp.Target.Scheme.Language, k, 0, BitsMap.new!)
  let vars = [
    "null$0",
    "name$1",
    "inst_name$2",
    "elim_name$3",
    "lambda$4",
    "application$5",
    "local_definition$6",
    "global_function$7",
    "global_application$8",
    "select$9",
    "string_literal$10",
    "nat$11",
    "module$12",
    "program$13"
  ]
  case nat.inst {
    cons:
      //Pair.snd!!(nat.inst.head)
      Kind.Comp.replace(Pair.snd!!(nat.inst.head), vars)
  } default "error"
>>>>>>> 87c4f959
<|MERGE_RESOLUTION|>--- conflicted
+++ resolved
@@ -1,29 +1,3 @@
 Test: _
-<<<<<<< HEAD
   let list = [0,1,2,3]
-  [Nat.read(String.reverse(Nat.show(5 * (2 + i)))) for i in list where Nat.ltn(i, 3), Nat.gtn(i, 0)]
-=======
-  let nat = Kind.Comp.Target.Scheme.natives(Kind.Comp.Prim.data("Kind.Comp.Grammar", [{"new", ["null", "name", "inst_name", "elim_name", "lambda", "application", "local_definition", "global_function", "global_application", "select", "string_literal", "nat", "module", "program"]}])) open nat
-  //Kind.Comp.Prim.instantiator(Kind.Comp.Target.Scheme.Language, k, 0, BitsMap.new!)
-  let vars = [
-    "null$0",
-    "name$1",
-    "inst_name$2",
-    "elim_name$3",
-    "lambda$4",
-    "application$5",
-    "local_definition$6",
-    "global_function$7",
-    "global_application$8",
-    "select$9",
-    "string_literal$10",
-    "nat$11",
-    "module$12",
-    "program$13"
-  ]
-  case nat.inst {
-    cons:
-      //Pair.snd!!(nat.inst.head)
-      Kind.Comp.replace(Pair.snd!!(nat.inst.head), vars)
-  } default "error"
->>>>>>> 87c4f959
+  [Nat.read(String.reverse(Nat.show(5 * (2 + i)))) for i in list where Nat.ltn(i, 3), Nat.gtn(i, 0)]