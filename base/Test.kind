--- conflicted
+++ resolved
@@ -1,49 +1,2 @@
-<<<<<<< HEAD
-first_parser: Parser(Unit)
-  Parser {
-    Parser.text("abbbbbbc")
-  }
-
-second_parser: Parser(Unit)
-  Parser {
-    Parser.text("ab")
-  }
-
-third_parser: Parser(Unit)
-  Parser {
-    get u = Parser.first_of!([first_parser, second_parser])
-    get u = Parser.text("d")
-    return u
-  }
-
-Test: _
-  code = "abbbbbbbe"
-  k = third_parser(none, 0, code)
-
-  case k {
-    error:
-      open k.val
-      log(k.val.code)
-      k.val.err
-    value:
-      "ok"
-=======
-Test.main: IO(Unit)
-  Kind.api.io.check_file("./Kind/api/export.kind")
-
-Test: IO(Unit)
-  IO {
-    let name = "Test.main"
-    IO.print("Compiling "|name|" to Scheme...")
-    get defs = Kind.Synth.one(name, Kind.Map.new!)
-    case defs {
-      none: IO.print("Something is wrong.")
-      some: IO {
-        let defs = Kind.Comp.Defs.compile(defs.value)
-        let file = Kind.Comp.Target.Scheme(name, defs)
-        //IO.print(file)
-        IO.set_file("./main.scm", file)
-      }
-    }
->>>>>>> e38f7253
-  }+Test: String
+  "hello world!"