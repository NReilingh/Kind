--- conflicted
+++ resolved
@@ -1,10 +1,3 @@
 Test: _
-<<<<<<< HEAD
   let list = [0,1,2,3]
-  [i + 2 for i in list where Nat.ltn(i, 3), Nat.gtn(i, 0)]
-=======
-  let a = App.KL.Event.join_room
-  let h = App.KL.Event.serialize_hex(a)
-  let a = App.KL.Event.deserialize_hex(h)
-  h
->>>>>>> 9c96cd4f
+  [i + 2 for i in list where Nat.ltn(i, 3), Nat.gtn(i, 0)]