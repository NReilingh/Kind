--- conflicted
+++ resolved
@@ -1,7 +1,2 @@
-<<<<<<< HEAD
-Test: I32
-  +3#32
-=======
 Test: String
-  "hey"
->>>>>>> 24d84a9e
+  "hey"