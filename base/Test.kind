Test: _
<<<<<<< HEAD
  let a = JSON.parser(Parser.State.new(none, "", 0, 0, "{
    \"value\": true,
    \"another value\": {\"rapaz\": [ 132, 1.0 ]}
  }"))
  
  IO {
    get code   = IO.request("https://pokeapi.co/api/v2/pokemon/ditto")
    let a      = JSON.parse(code)
    let result = case a {
      left: a.value
      right: JSON.show(a.value)
    }
    IO.put_string(result)
  }

  
=======
  Word.is_neg!((0.11 :: F64)@word)
>>>>>>> c0994a84
<|MERGE_RESOLUTION|>--- conflicted
+++ resolved
@@ -1,5 +1,4 @@
 Test: _
-<<<<<<< HEAD
   let a = JSON.parser(Parser.State.new(none, "", 0, 0, "{
     \"value\": true,
     \"another value\": {\"rapaz\": [ 132, 1.0 ]}
@@ -15,7 +14,4 @@
     IO.put_string(result)
   }
 
-  
-=======
-  Word.is_neg!((0.11 :: F64)@word)
->>>>>>> c0994a84
+  