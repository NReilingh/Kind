--- conflicted
+++ resolved
@@ -1,24 +1,63 @@
-<<<<<<< HEAD
-cert_sort: List<Nat> -> List<Nat>
-  (xs)
-  let certificate = User.rigille.List.Monotone.exists<Nat, User.rigille.Nat.after, User.rigille.Nat.Order>(xs)
-  open certificate
-  certificate.fst
+type HexPlace {
+  empty
+  red
+  blue
+}
 
-Test: String
-  show = List.show!(Nat.show)
-  let a = [3, 1, 2]
-  show(cert_sort(a))
-=======
-est(x: Fin(0)): Empty
-  let e = refl
-  case x with e : x.lim == 0 {
-    zero: ?a
-    succ: ?b
+HexBoard(n: Nat, m: Nat): Type
+  Vector<Vector<HexPlace>(m)>(n)
+
+HexBoard.empty.line(n: Nat): Vector<HexPlace>(n)
+  case n {
+    zero: Vector.nil<HexPlace>
+    succ: Vector.ext<HexPlace, n.pred>(HexPlace.empty, HexBoard.empty.line(n.pred))
+  }!
+
+HexBoard.empty(n: Nat, m: Nat): HexBoard(n, m)
+  case n {
+    zero: Vector.nil<Vector<HexPlace>(m)>
+    succ: let line = HexBoard.empty.line(m)
+          let tail = HexBoard.empty(n.pred, m)
+          Vector.ext<Vector<HexPlace>(m), n.pred>(line, tail)
+  }!
+
+Fin.is_empty<size: Nat>(contra: Fin<size>): Bool
+  case size {
+    zero: true
+    succ: false
   }
 
-//type Fin ~ <lim: Nat> {
-  //zero<n: Nat>               ~ (lim = Nat.succ(n))
-  //succ<n: Nat>(pred: Fin<n>) ~ (lim = Nat.succ(n))
-//}
->>>>>>> 52fe60e3
+Fin.absurd<A: Type>(contra: Fin<0>): A
+  let gotcha = contra :: if Fin.is_empty!(contra) then Fin<0> else A
+  case contra with gotcha {
+    zero: gotcha
+    succ: gotcha
+  }!
+
+Vector.not_empty<A: Type, size: Nat>(vec: Vector<A, size>): Bool
+  case size {
+    zero: false
+    succ: true
+  }
+
+Vector.at<A: Type, size: Nat>(index: Fin<size>, vec: Vector<A, size>): A
+  case size with index vec {
+    zero: Fin.absurd!(index)
+    succ:
+      let gotcha = vec :: if Vector.not_empty<A, Nat.succ(size.pred)>(vec) then Vector(A,Nat.succ(size.pred)) else A
+      case vec with 
+        gotcha: if Vector.not_empty<A, Nat.succ(size.pred)>(vec) then Vector(A,Nat.succ(size.pred)) else A
+        index: Fin(Nat.succ(size.pred))
+        vec: Vector(A, Nat.succ(size.pred))
+      {
+        nil: gotcha
+        ext:
+          case index {
+            zero: vec.head
+            succ: ?a //Vector.at<A, size.pred>(index.pred, vec.tail)
+          }
+      }!
+  }!
+
+Test: IO(Unit)
+  ?a