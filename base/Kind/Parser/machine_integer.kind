Kind.Parser.machine_integer.unsigned(size: Nat): Parser(Kind.Term)
  Kind.Parser.block("int", Parser {
    let size_str = Nat.show(size)
    Kind.Parser.spaces
    get natx = Kind.Parser.nat
    Parser.text("#" | Nat.show(size))
    let term = Kind.Term.ref("Nat.to_u" | Nat.show(size))
    let term = Kind.Term.app(term, natx)
    return term
  })

Kind.Parser.machine_integer.signed(size: Nat): Parser(Kind.Term)
  Kind.Parser.block("int", Parser {
    let size_str = Nat.show(size)
<<<<<<< HEAD
    Kind.Parser.spaces
    get intx = Kind.Parser.int
    Parser.text("#" | size_str)
    let term = Kind.Term.ref("Int.to_i" | size_str)
    let term = Kind.Term.app(term, intx)
    return term
  })
=======

    get init = Kind.Parser.init;
    Kind.Parser.spaces;

    // TODO: shouldn't need, can the int parser return something different?
    get intx = Kind.Parser.int;
    let intx = case intx {
      ori: case intx.expr {
        app: intx.expr.argm
      } default Kind.Term.ref("?")
    } default Kind.Term.ref("?")

    Parser.text("#" | size_str);
    let term = Kind.Term.ref("Nat.to_i" | size_str);
    let term = Kind.Term.app(term, intx);
    get orig = Kind.Parser.stop(init);
    return Kind.Term.ori(orig, term);
  }
>>>>>>> 4e0abc5a
<|MERGE_RESOLUTION|>--- conflicted
+++ resolved
@@ -12,18 +12,6 @@
 Kind.Parser.machine_integer.signed(size: Nat): Parser(Kind.Term)
   Kind.Parser.block("int", Parser {
     let size_str = Nat.show(size)
-<<<<<<< HEAD
-    Kind.Parser.spaces
-    get intx = Kind.Parser.int
-    Parser.text("#" | size_str)
-    let term = Kind.Term.ref("Int.to_i" | size_str)
-    let term = Kind.Term.app(term, intx)
-    return term
-  })
-=======
-
-    get init = Kind.Parser.init;
-    Kind.Parser.spaces;
 
     // TODO: shouldn't need, can the int parser return something different?
     get intx = Kind.Parser.int;
@@ -36,7 +24,5 @@
     Parser.text("#" | size_str);
     let term = Kind.Term.ref("Nat.to_i" | size_str);
     let term = Kind.Term.app(term, intx);
-    get orig = Kind.Parser.stop(init);
-    return Kind.Term.ori(orig, term);
-  }
->>>>>>> 4e0abc5a
+    return term
+  })