// Bool
// ====

Bool: Type
  self{P: Bool -> Type} ->
  P(true) ->
  P(false) ->
  P(self)

true: Bool
  {} => (t) => (f) => t

false: Bool
  {} => (t) => (f) => f

case_bool : (b: Bool) -> {P: Bool -> Type} -> P(true) -> P(false) -> P(b)
  (b) => {P} => (t) => (f) => b{P}(t)(f)

not: Bool -> Bool
  (a) =>
  let case_t = false
  let case_f = true
  a{() => Bool}(case_t)(case_f)

or: Bool -> Bool -> Bool
  (a) => (b) =>
  let case_a_tru = (b){() => Bool}(true)(true)
  let case_a_fal = (b){() => Bool}(true)(false)
  a{() => Bool}(case_a_tru)(case_a_fal)

and: Bool -> Bool -> Bool
  (a) => (b) =>
  let case_a_tru = (b){() => Bool}(true)(false)
  let case_a_fal = (b){() => Bool}(false)(false)
  a{() => Bool}(case_a_tru)(case_a_fal)

// Cmp

Cmp : Type
  self{P: Cmp -> Type} ->
  P(ltn) ->
  P(eql) ->
  P(gtn) ->
  P(self)

ltn: Cmp
  {} => (ltn) => (eql) => (gtn) => ltn

eql: Cmp
  {} => (ltn) => (eql) => (gtn) => eql

gtn: Cmp
  {} => (ltn) => (eql) => (gtn) => gtn

// Bit
// ===

Bit : Type
  self{P: Bit -> Type} ->
  P(t0) ->
  P(t1) ->
  P(self)

t0: Bit
  {} => (t0) => (t1) => t0

t1: Bit
  {} => (t0) => (t1) => t1

// Nat
// ===

Nat: Type
  self{P: (x: Nat) -> Type} ->
  (P(zero)) ->
  ((pred: Nat) -> P(succ(pred))) ->
  P(self)

zero: Nat
  {} => (z) => (s) => z

succ: Nat -> Nat
  (n) => {} => (z) => (s) => s(n)

pred: Nat -> Nat
  (n) =>
  let case_zero = zero
  let case_succ = (pred) => pred
  n{() => Nat}(case_zero)(case_succ)

fold_nat : (n: Nat) -> {P: Nat -> Type} -> P(zero) -> ((n:Nat) -> P(n) -> P(succ(n))) -> P(n)
  (n) => {P} => (z) => (s) =>
  n{P}(z)((pred) => s(pred)(fold_nat(pred){P}(z)(s)))

double: Nat -> Nat
  (n) => 
  let case_zero = zero
  let case_succ = (pred) => succ(succ(double(pred)))
  n{() => Nat}(case_zero)(case_succ)

nat_cmp: Nat -> Nat -> Cmp
  (a) => (b) =>
  let case_a_zero =
    let case_b_zero = eql
    let case_b_succ = (b_pred) => ltn
    b{() => Cmp}(case_b_zero)(case_b_succ)
  let case_a_succ = (a_pred) =>
    let case_b_zero = gtn
    let case_b_succ = (b_pred) => nat_cmp(a_pred)(b_pred)
    b{() => Cmp}(case_b_zero)(case_b_succ)
  a{() => Cmp}(case_a_zero)(case_a_succ)

nat_ltn: Nat -> Nat -> Bool
  (a) => (b) => nat_cmp(a)(b){() => Bool}(true)(false)(false)

nat_lte: Nat -> Nat -> Bool
  (a) => (b) => nat_cmp(a)(b){() => Bool}(true)(true)(false)

nat_eql: Nat -> Nat -> Bool
  (a) => (b) => nat_cmp(a)(b){() => Bool}(false)(true)(false)

nat_gte: Nat -> Nat -> Bool
  (a) => (b) => nat_cmp(a)(b){() => Bool}(false)(true)(true)

nat_gtn: Nat -> Nat -> Bool
  (a) => (b) => nat_cmp(a)(b){() => Bool}(false)(false)(true)

n0: Nat
  zero

n1: Nat
  succ(n0)

n2: Nat
  succ(n1)

n3: Nat
  succ(n2)

n4: Nat
  succ(n3)

n5: Nat
  succ(n4)

n6: Nat
  succ(n5)

n7: Nat
  succ(n6)

n8: Nat
  succ(n7)

n9: Nat
  succ(n8)

n9: Nat
  succ(n8)

n10: Nat
  succ(n9)

n11: Nat
  succ(n10)

n12: Nat
  succ(n11)

n13: Nat
  succ(n12)

n14: Nat
  succ(n13)

n15: Nat
  succ(n14)

n16: Nat
  succ(n15)

n17: Nat
  succ(n16)

n18: Nat
  succ(n17)

n19: Nat
  succ(n18)

n20: Nat
  succ(n19)

n21: Nat
  succ(n20)

n22: Nat
  succ(n21)

n23: Nat
  succ(n22)

n24: Nat
  succ(n23)

n25: Nat
  succ(n24)

n26: Nat
  succ(n25)

n27: Nat
  succ(n26)

n28: Nat
  succ(n27)

n29: Nat
  succ(n28)

n30: Nat
  succ(n29)

n31: Nat
  succ(n30)

n32: Nat
  succ(n31)

// Pair
// ====

Pair: Type -> Type -> Type
  (A) => (B) =>
  self{P: Pair(A)(B) -> Type} ->
  (pair: (a: A) -> (b: B) -> P(pair{A}{B}(a)(b))) ->
  P(self)

pair: {A: Type} -> {B: Type} -> A -> B -> Pair(A)(B)
  {} => {} => (a) => (b) =>
  {} => (pair) =>
  pair(a)(b)

fst: <A: Type> -> <B: Type> -> Pair(A)(B) -> A
  <A> => <B> => (pair) =>
  pair<() => A>((a) => (b) => a)

snd: <A: Type> -> <B: Type> -> Pair(A)(B) -> B
  <A> => <B> => (pair) =>
  pair<() => B>((a) => (b) => b)

// Maybe
// =====

Maybe: Type -> Type
  (A) =>
  self{P: Maybe(A) -> Type} ->
  (P(none{A})) ->
  ((value: A) -> P(some{A}(value))) ->
  P(self)

none: {A: Type} -> Maybe(A)
  {} =>
  {} => (none) => () => none

some: {A: Type} -> A -> Maybe(A)
  {} => (value) =>
  {} => () => (some) => some(value)

// List
// ====

List: (A: Type) -> Type
  (A) =>
  self{P: (x: List(A)) -> Type} ->
  (nil: P(nil{A})) ->
  (cons: (head: A) -> (tail: List(A)) -> P(cons{A}(head)(tail))) ->
  P(self)

<<<<<<< HEAD
nil: {A: Type} -> List(A)
  {A} =>
  {} => (nil) => () => nil

cons: {A: Type} -> (:A) -> (:List(A)) -> List(A)
  {A} => (head) => (tail) =>
  {} => () => (cons) => cons(head)(tail)

find: {A: Type} -> List(A) -> (A -> Nat -> Bool) -> Nat -> Maybe(Pair(A)(Nat))
  {A} => (list) => (cond) => (indx) =>
  let case_nil = none{Pair(A)(Nat)}
  let case_cons = (head) => (tail) =>
    let case_true  = some{Pair(A)(Nat)}(pair{A}{Nat}(head)(indx))
    let case_false = find{A}(tail)(cond)(succ(indx))
    cond(head)(indx){() => Maybe(Pair(A)(Nat))}(case_true)(case_false)
  list{() => Maybe(Pair(A)(Nat))}(case_nil)(case_cons)

take: {A: Type} -> Nat -> List(A) -> List(A)
  {A} => (n) => (list) =>
  let case_nil = nil{A}
  let case_cons = (head) => (tail) =>
    let case_zero = nil{A}
    let case_succ = (pred) => cons{A}(head)(take{A}(pred)(tail))
    n{() => List(A)}(case_zero)(case_succ)
  list{() => List(A)}(case_nil)(case_cons)

drop: {A: Type} -> Nat -> List(A) -> List(A)
  {A} => (n) => (list) =>
  let case_nil = nil{A}
  let case_cons = (head) => (tail) =>
=======
nil: <A: Type> -> List(A)
  <A> =>
  <> => (nil) => () => nil

ext: <A: Type> -> (:A) -> (:List(A)) -> List(A)
  <A> => (head) => (tail) =>
  <> => () => (ext) => ext(head)(tail)

find_aux: <A: Type> -> List(A) -> (A -> Nat -> Bool) -> Nat -> Maybe(Pair(A)(Nat))
  <A> => (list) => (cond) => (indx) =>
  let case_nil = none<Pair(A)(Nat)>
  let case_ext = (head) => (tail) =>
    let case_true  = some<Pair(A)(Nat)>(pair<A><Nat>(head)(indx))
    let case_false = find_aux<A>(tail)(cond)(succ(indx))
    cond(head)(indx)<() => Maybe(Pair(A)(Nat))>(case_true)(case_false)
  list<() => Maybe(Pair(A)(Nat))>(case_nil)(case_ext)

find: <A: Type> -> List(A) -> (A -> Nat -> Bool) -> Maybe(Pair(A)(Nat))
  <A> => (list) => (cond) =>
  find_aux<A>(list)(cond)(zero)

take: <A: Type> -> Nat -> List(A) -> List(A)
  <A> => (n) => (list) =>
  let case_nil = nil<A>
  let case_ext = (head) => (tail) =>
    let case_zero = nil<A>
    let case_succ = (pred) => ext<A>(head)(take<A>(pred)(tail))
    n<()=>List(A)>(case_zero)(case_succ)
  list<()=>List(A)>(case_nil)(case_ext)

drop: <A: Type> -> Nat -> List(A) -> List(A)
  <A> => (n) => (list) =>
  let case_nil = nil<A>
  let case_ext = (head) => (tail) =>
>>>>>>> 2cd461c1
    let case_zero = tail
    let case_succ = (pred) => drop{A}(pred)(tail)
    n{() => List(A)}(case_zero)(case_succ)
  list{() => List(A)}(case_nil)(case_cons)

is_empty: {A: Type} -> List(A) -> Bool
  {A} => (list) =>
  let case_nil = true
  let case_cons = (head) => (tail) => false
  list{() => Bool}(case_nil)(case_cons)

zip_with: {A: Type} -> {B: Type} -> {C: Type} -> (A -> B -> C) -> List(A) -> List(B) -> List(C)
  {A} => {B} => {C} => (fn) => (as) => (bs) =>
  let case_a_nil = nil{C}
  let case_a_cons = (a_head) => (a_tail) =>
    let case_b_nil = nil{C}
    let case_b_cons = (b_head) => (b_tail) =>
      let head = fn(a_head)(b_head)
      let tail = zip_with{A}{B}{C}(fn)(a_tail)(b_tail)
      cons{C}(head)(tail)
    bs{() => List(C)}(case_b_nil)(case_b_cons)
  as{() => List(C)}(case_a_nil)(case_a_cons)

all_satisfy: {A: Type} -> (A -> Bool) -> List(A) -> Bool
  {A} => (cond) => (list) =>
  let case_nil = true
  let case_cons = (head) => (tail) =>
    let case_t = all_satisfy{A}(cond)(tail)
    let case_f = false
    cond(head){() => Bool}(case_t)(case_f)
  list{() => Bool}(case_nil)(case_cons)

any_satisfy: {A: Type} -> (A -> Bool) -> List(A) -> Bool
  {A} => (cond) => (list) =>
  let case_nil = false
  let case_cons = (head) => (tail) =>
    let case_t = true
    let case_f = any_satisfy{A}(cond)(tail)
    cond(head){() => Bool}(case_t)(case_f)
  list{() => Bool}(case_nil)(case_cons)

all_true: List(Bool) -> Bool
  (list) => all_satisfy{Bool}((x) => x)(list)

any_true: List(Bool) -> Bool
  (list) => any_satisfy{Bool}((x) => x)(list)

list_len: {A: Type} -> List(A) -> Nat
  {A} => (list) =>
  let case_nil = zero
  let case_cons = (head) => (tail) => succ(list_len{A}(tail))
  list{() => Nat}(case_nil)(case_cons)

concat : {A: Type} -> List(A) -> List(A) -> List(A)
  {A} => (as) => (bs) =>
  let case_nil = bs
  let case_cons = (head) => (tail) => cons{A}(head)(concat{A}(tail)(bs))
  as{() => List(A)}(case_nil)(case_cons)

sing : {A : Type} -> (x : A) -> List(A)
  {A} => (x) => cons{A}(x)(nil{A})

// Bits
// ====

Bits: Type
  self{P: Bits -> Type} ->
  (P(be)) ->
  ((pred: Bits) -> P(b0(pred))) ->
  ((pred: Bits) -> P(b1(pred))) ->
  P(self)

be: Bits
  {P} => (be) => (b0) => (b1) => be

b0: (bs: Bits) -> Bits
  (bs) => {P} => (be) => (b0) => (b1) => b0(bs)

b1: (bs: Bits) -> Bits
  (bs) => {P} => (be) => (b0) => (b1) => b1(bs)

// Word
// ====

Word: Nat -> Type
  (size) =>
  self{P: (size: Nat) -> Word(size) -> Type} ->
  (P(zero)(we)) ->
  ({size: Nat} -> (pred: Word(size)) -> P(succ(size))(w0{size}(pred))) ->
  ({size: Nat} -> (pred: Word(size)) -> P(succ(size))(w1{size}(pred))) ->
  P(size)(self)

we: Word(zero)
  {P} => (we) => (w0) => (w1) =>
  we

w0: {size: Nat} -> Word(size) -> Word(succ(size))
  {size} => (wo) => {P} => (we) => (w0) => (w1) =>
  w0{size}(wo)

w1: {size: Nat} -> Word(size) -> Word(succ(size))
  {size} => (wo) => {P} => (we) => (w0) => (w1) =>
  w1{size}(wo)

word_inc: {size: Nat} -> Word(size) -> Word(size)
  {size} => (word) =>
  let case_we = we
  let case_w0 = {size} => (pred) => w1{size}(pred)
  let case_w1 = {size} => (pred) => w0{size}(word_inc{size}(pred))
  let motive  = (size) => (word) => Word(size)
  word{motive}(case_we)(case_w0)(case_w1)

word_add_aux: {size: Nat} -> Word(size) -> Word(size) -> Bool -> Word(size)
  {size} => (a) => (b) => (c) =>
  let case_a_we = (b) => we
  let case_a_w0 = {a_size} => (a_pred) => (b) =>
    let case_b_we = (a_pred) =>
      we
    let case_b_w0 = {b_size} => (b_pred) => (a_pred) =>
      let case_c_tr = w1{b_size}(word_add_aux{b_size}(a_pred)(b_pred)(false))
      let case_c_fa = w0{b_size}(word_add_aux{b_size}(a_pred)(b_pred)(false))
      let case_c_ty = (c_bool) => Word(succ(b_size))
      c{case_c_ty}(case_c_tr)(case_c_fa)
    let case_b_w1 = {b_size} => (b_pred) => (a_pred) =>
      let case_c_tr = w0{b_size}(word_add_aux{b_size}(a_pred)(b_pred)(true))
      let case_c_fa = w1{b_size}(word_add_aux{b_size}(a_pred)(b_pred)(false))
      let case_c_ty = (c_bool) => Word(succ(b_size))
      c{case_c_ty}(case_c_tr)(case_c_fa)
    let case_b_ty = (b_size) => (b_word) =>
      Word(pred(b_size)) -> Word(b_size)
    b{case_b_ty}(case_b_we)(case_b_w0)(case_b_w1)(a_pred)
  let case_a_w1 = {a_size} => (a_pred) => (b) =>
    let case_b_we = (a_pred) => we
    let case_b_w0 = {b_size} => (b_pred) => (a_pred) =>
      let case_c_tr = w0{b_size}(word_add_aux{b_size}(a_pred)(b_pred)(true))
      let case_c_fa = w1{b_size}(word_add_aux{b_size}(a_pred)(b_pred)(false))
      let case_c_ty = (c_bool) => Word(succ(b_size))
      c{case_c_ty}(case_c_tr)(case_c_fa)
    let case_b_w1 = {b_size} => (b_pred) => (a_pred) =>
      let case_c_tr = w1{b_size}(word_add_aux{b_size}(a_pred)(b_pred)(true))
      let case_c_fa = w0{b_size}(word_add_aux{b_size}(a_pred)(b_pred)(true))
      let case_c_ty = (c_bool) => Word(succ(b_size))
      c{case_c_ty}(case_c_tr)(case_c_fa)
    let case_b_ty = (b_size) => (b_word) =>
      Word(pred(b_size)) -> Word(b_size)
    b{case_b_ty}(case_b_we)(case_b_w0)(case_b_w1)(a_pred)
  let case_a_ty = (a_size) => (a_word) =>
    Word(a_size) -> Word(a_size)
  a{case_a_ty}(case_a_we)(case_a_w0)(case_a_w1)(b)

word_add: {size: Nat} -> Word(size) -> Word(size) -> Word(size)
  {size} => (a) => (b) => word_add_aux{size}(a)(b)(false)

word_cmp_aux: {size: Nat} -> Word(size) -> Word(size) -> Cmp -> Cmp
  {size} => (a) => (b) => (c) =>
  let case_a_we = (b) => c
  let case_a_w0 = {a_size} => (a_pred) => (b) =>
    let case_b_we = (a_pred) => c
    let case_b_w0 = {b_size} => (b_pred) => (a_pred) => word_cmp_aux{b_size}(a_pred)(b_pred)(c)
    let case_b_w1 = {b_size} => (b_pred) => (a_pred) => word_cmp_aux{b_size}(a_pred)(b_pred)(ltn)
    let case_b_ty = (b_size) => (b_word) => Word(pred(b_size)) -> Cmp
    b{case_b_ty}(case_b_we)(case_b_w0)(case_b_w1)(a_pred)
  let case_a_w1 = {a_size} => (a_pred) => (b) =>
    let case_b_we = (a_pred) => c
    let case_b_w0 = {b_size} => (b_pred) => (a_pred) => word_cmp_aux{b_size}(a_pred)(b_pred)(gtn)
    let case_b_w1 = {b_size} => (b_pred) => (a_pred) => word_cmp_aux{b_size}(a_pred)(b_pred)(c)
    let case_b_ty = (b_size) => (b_word) => Word(pred(b_size)) -> Cmp
    b{case_b_ty}(case_b_we)(case_b_w0)(case_b_w1)(a_pred)
  let case_a_ty = (a_size) => (a_word) =>
    Word(a_size) -> Cmp
  a{case_a_ty}(case_a_we)(case_a_w0)(case_a_w1)(b)

word_cmp: {size: Nat} -> Word(size) -> Word(size) -> Cmp
  {size} => (a) => (b) =>
  word_cmp_aux{size}(a)(b)(eql)

// a > b
word_ltn: {size:Nat} -> Word(size) -> Word(size) -> Bool
  {size} => (a) => (b) =>
  word_cmp{size}(a)(b){() => Bool}(true)(false)(false)

// a <= b
word_lte: {size:Nat} -> Word(size) -> Word(size) -> Bool
  {size} => (a) => (b) =>
  word_cmp{size}(a)(b){() => Bool}(true)(true)(false)

// a == b
word_eql: {size:Nat} -> Word(size) -> Word(size) -> Bool
  {size} => (a) => (b) =>
  word_cmp{size}(a)(b){() => Bool}(false)(true)(false)

// a >= b
word_gte: {size:Nat} -> Word(size) -> Word(size) -> Bool
  {size} => (a) => (b) =>
  word_cmp{size}(a)(b){() => Bool}(false)(true)(true)

// a > b
word_gtn: {size:Nat} -> Word(size) -> Word(size) -> Bool
  {size} => (a) => (b) =>
  word_cmp{size}(a)(b){() => Bool}(false)(false)(true)

// Uint32
// ======

U32: Type
  Word(n32)

u32_0: U32
  w0<n31>(w0<n30>(w0<n29>(w0<n28>(w0<n27>(w0<n26>(w0<n25>(w0<n24>(
  w0<n23>(w0<n22>(w0<n21>(w0<n20>(w0<n19>(w0<n18>(w0<n17>(w0<n16>(
  w0<n15>(w0<n14>(w0<n13>(w0<n12>(w0<n11>(w0<n10>(w0<n9 >(w0<n8 >(
  w0<n7 >(w0<n6 >(w0<n5 >(w0<n4 >(w0<n3 >(w0<n2 >(w0<n1 >(w0<n0 >(
  we))))))))))))))))))))))))))))))))

u32_inc: U32 -> U32
  word_inc{n32}

u32_add: U32 -> U32 -> U32
  word_add{n32}

// a { b
u32_ltn: U32 -> U32 -> Bool
  word_ltn{n32}

// a {= b
u32_lte: U32 -> U32 -> Bool
  word_lte{n32}

// a == b
u32_eql: U32 -> U32 -> Bool
  word_eql{n32}

// a }= b
u32_gte: U32 -> U32 -> Bool
  word_gte{n32}

// a } b
u32_gtn: U32 -> U32 -> Bool
  word_gtn{n32}

// Char
// ====

<<<<<<< HEAD
Term: Type
  self{P: Term -> Type} ->
  (var:
    (hash: Bits) ->
    (indx: Nat) ->
    P(var(indx))) ->
  (ref:
    (hash: Bits) ->
    (name: Bits) ->
    P(ref(name))) ->
  (typ:
    (hash: Bits) ->
    P(typ)) ->
  (all:
    (hash: Bits) ->
    (eras: Bool) ->
    (self: Bits) ->
    (name: Bits) ->
    (bind: Term) ->
    (body: Term) ->
    P(all(eras)(self)(name)(bind)(body))) ->
  (lam:
    (hash: Bits) ->
    (eras: Bool) ->
    (name: Bits) ->
    (body: Term) ->
    P(lam(eras)(name)(body))) ->
  (app:
    (hash: Bits) ->
    (eras: Bool) ->
    (func: Term) ->
    (argm: Term) ->
    P(app(eras)(func)(argm))) ->
  (lit:
    (hash: Bits) ->
    (name: Bits) ->
    (expr: Term) ->
    (body: Term) ->
    P(lit(name)(expr)(body))) ->
  (ann:
    (hash: Bits) ->
    (done: Bool) ->
    (expr: Term) ->
    (type: Term) ->
    P(ann(done)(expr)(type))) ->
  P(self)

var: Nat -> Term
  (indx)=>
  {} => (var) => () => () => () => () => () => () => () =>
  var(be)(indx)

ref: Bits -> Term
  (name)=>
  {} => () => (ref) => () => () => () => () => () => () =>
  ref(be)(name)

typ: Term
  {} => () => () => (typ) => () => () => () => () => () =>
  typ(be)

all: Bool -> Bits -> Bits -> Term -> Term -> Term
  (eras) => (self) => (name) => (bind) => (body) =>
  {} => () => () => () => (all) => () => () => () => () =>
  all(be)(eras)(self)(name)(bind)(body)

lam: Bool -> Bits -> Term -> Term
  (eras) => (name) => (body) =>
  {} => () => () => () => () => (lam) => () => () => () =>
  lam(be)(eras)(name)(body)

app: Bool -> Term -> Term -> Term
  (eras) => (func) => (argm) =>
  {} => () => () => () => () => () => (app) => () => () =>
  app(be)(eras)(func)(argm)

lit: Bits -> Term -> Term -> Term
  (name) => (expr) => (body) =>
  {} => () => () => () => () => () => () => (lit) => () =>
  lit(be)(name)(expr)(body)

ann: Bool -> Term -> Term -> Term
  (done) => (expr) => (type) =>
  {} => () => () => () => () => () => () => () => (ann) =>
  ann(be)(done)(expr)(type)

// Characters

=======
>>>>>>> 2cd461c1
Char: Type
  Word(n32)

ascii: Bit -> Bit -> Bit -> Bit -> Bit -> Bit -> Bit -> Bit -> Char
  (a) => (b) => (c) => (d) => (e) => (f) => (g) => (h) =>
  let ty = {size: Nat} -> Word(size) -> Word(succ(size))
  let wA = a{() => ty}(w0)(w1)
  let wB = b{() => ty}(w0)(w1)
  let wC = c{() => ty}(w0)(w1)
  let wD = d{() => ty}(w0)(w1)
  let wE = e{() => ty}(w0)(w1)
  let wF = f{() => ty}(w0)(w1)
  let wG = g{() => ty}(w0)(w1)
  let wH = h{() => ty}(w0)(w1)
  wH{n31}(wG{n30}(wF{n29}(wE{n28}(wD{n27}(wC{n26}(wB{n25}(wA{n24}(
  w0{n23}(w0{n22}(w0{n21}(w0{n20}(w0{n19}(w0{n18}(w0{n17}(w0{n16}(
  w0{n15}(w0{n14}(w0{n13}(w0{n12}(w0{n11}(w0{n10}(w0{n9 }(w0{n8 }(
  w0{n7 }(w0{n6 }(w0{n5 }(w0{n4 }(w0{n3 }(w0{n2 }(w0{n1 }(w0{n0 }(
  we))))))))))))))))))))))))))))))))

<<<<<<< HEAD
// ASCII characters
_NUL   : Char ascii(t0)(t0)(t0)(t0)(t0)(t0)(t0)(t0) // \NUL
_SOH   : Char ascii(t0)(t0)(t0)(t0)(t0)(t0)(t0)(t1) // \SOH
_STX   : Char ascii(t0)(t0)(t0)(t0)(t0)(t0)(t1)(t0) // \STX
_ETX   : Char ascii(t0)(t0)(t0)(t0)(t0)(t0)(t1)(t1) // \ETX
_EOT   : Char ascii(t0)(t0)(t0)(t0)(t0)(t1)(t0)(t0) // \EOT
_ENQ   : Char ascii(t0)(t0)(t0)(t0)(t0)(t1)(t0)(t1) // \ENQ
_ACK   : Char ascii(t0)(t0)(t0)(t0)(t0)(t1)(t1)(t0) // \ACK
_BEL   : Char ascii(t0)(t0)(t0)(t0)(t0)(t1)(t1)(t1) // \BEL
_BS    : Char ascii(t0)(t0)(t0)(t0)(t1)(t0)(t0)(t0) // \BS
_HT    : Char ascii(t0)(t0)(t0)(t0)(t1)(t0)(t0)(t1) // \HT
_LF    : Char ascii(t0)(t0)(t0)(t0)(t1)(t0)(t1)(t0) // \LF
_VT    : Char ascii(t0)(t0)(t0)(t0)(t1)(t0)(t1)(t1) // \VT
_FF    : Char ascii(t0)(t0)(t0)(t0)(t1)(t1)(t0)(t0) // \FF
_CR    : Char ascii(t0)(t0)(t0)(t0)(t1)(t1)(t0)(t1) // \CR
_SO    : Char ascii(t0)(t0)(t0)(t0)(t1)(t1)(t1)(t0) // \SO
_SI    : Char ascii(t0)(t0)(t0)(t0)(t1)(t1)(t1)(t1) // \S 
_DLE   : Char ascii(t0)(t0)(t0)(t1)(t0)(t0)(t0)(t0) // \DLE
_DC1   : Char ascii(t0)(t0)(t0)(t1)(t0)(t0)(t0)(t1) // \DC1
_DC2   : Char ascii(t0)(t0)(t0)(t1)(t0)(t0)(t1)(t0) // \DC2
_DC3   : Char ascii(t0)(t0)(t0)(t1)(t0)(t0)(t1)(t1) // \DC3
_DC4   : Char ascii(t0)(t0)(t0)(t1)(t0)(t1)(t0)(t0) // \DC4
_NAK   : Char ascii(t0)(t0)(t0)(t1)(t0)(t1)(t0)(t1) // \NAK
_SYN   : Char ascii(t0)(t0)(t0)(t1)(t0)(t1)(t1)(t0) // \SYN
_ETB   : Char ascii(t0)(t0)(t0)(t1)(t0)(t1)(t1)(t1) // \ETB
_CAN   : Char ascii(t0)(t0)(t0)(t1)(t1)(t0)(t0)(t0) // \CAN
_EM    : Char ascii(t0)(t0)(t0)(t1)(t1)(t0)(t0)(t1) // \EM
_SUB   : Char ascii(t0)(t0)(t0)(t1)(t1)(t0)(t1)(t0) // \SUB
_ESC   : Char ascii(t0)(t0)(t0)(t1)(t1)(t0)(t1)(t1) // \ESC
_FS    : Char ascii(t0)(t0)(t0)(t1)(t1)(t1)(t0)(t0) // \FS
_GS    : Char ascii(t0)(t0)(t0)(t1)(t1)(t1)(t0)(t1) // \GS
_RS    : Char ascii(t0)(t0)(t0)(t1)(t1)(t1)(t1)(t0) // \RS
_US    : Char ascii(t0)(t0)(t0)(t1)(t1)(t1)(t1)(t1) // \US
_space : Char ascii(t0)(t0)(t1)(t0)(t0)(t0)(t0)(t0) // ' '
_excl  : Char ascii(t0)(t0)(t1)(t0)(t0)(t0)(t0)(t1) // '!'
_quot  : Char ascii(t0)(t0)(t1)(t0)(t0)(t0)(t1)(t0) // '"'
_hash  : Char ascii(t0)(t0)(t1)(t0)(t0)(t0)(t1)(t1) // '#'
_dollar: Char ascii(t0)(t0)(t1)(t0)(t0)(t1)(t0)(t0) // '$'
_percnt: Char ascii(t0)(t0)(t1)(t0)(t0)(t1)(t0)(t1) // '%'
_amp   : Char ascii(t0)(t0)(t1)(t0)(t0)(t1)(t1)(t0) // '&'
_apos  : Char ascii(t0)(t0)(t1)(t0)(t0)(t1)(t1)(t1) // "'"
_lpar  : Char ascii(t0)(t0)(t1)(t0)(t1)(t0)(t0)(t0) // '('
_rpar  : Char ascii(t0)(t0)(t1)(t0)(t1)(t0)(t0)(t1) // ')'
_ast   : Char ascii(t0)(t0)(t1)(t0)(t1)(t0)(t1)(t0) // '*'
_plus  : Char ascii(t0)(t0)(t1)(t0)(t1)(t0)(t1)(t1) // '+'
_comma : Char ascii(t0)(t0)(t1)(t0)(t1)(t1)(t0)(t0) // ','
_dash  : Char ascii(t0)(t0)(t1)(t0)(t1)(t1)(t0)(t1) // '-'
_period: Char ascii(t0)(t0)(t1)(t0)(t1)(t1)(t1)(t0) // '.'
_sol   : Char ascii(t0)(t0)(t1)(t0)(t1)(t1)(t1)(t1) // '/'
_0     : Char ascii(t0)(t0)(t1)(t1)(t0)(t0)(t0)(t0) // '0'
_1     : Char ascii(t0)(t0)(t1)(t1)(t0)(t0)(t0)(t1) // '1'
_2     : Char ascii(t0)(t0)(t1)(t1)(t0)(t0)(t1)(t0) // '2'
_3     : Char ascii(t0)(t0)(t1)(t1)(t0)(t0)(t1)(t1) // '3'
_4     : Char ascii(t0)(t0)(t1)(t1)(t0)(t1)(t0)(t0) // '4'
_5     : Char ascii(t0)(t0)(t1)(t1)(t0)(t1)(t0)(t1) // '5'
_6     : Char ascii(t0)(t0)(t1)(t1)(t0)(t1)(t1)(t0) // '6'
_7     : Char ascii(t0)(t0)(t1)(t1)(t0)(t1)(t1)(t1) // '7'
_8     : Char ascii(t0)(t0)(t1)(t1)(t1)(t0)(t0)(t0) // '8'
_9     : Char ascii(t0)(t0)(t1)(t1)(t1)(t0)(t0)(t1) // '9'
_colon : Char ascii(t0)(t0)(t1)(t1)(t1)(t0)(t1)(t0) // ':'
_semi  : Char ascii(t0)(t0)(t1)(t1)(t1)(t0)(t1)(t1) // ';'
_lt    : Char ascii(t0)(t0)(t1)(t1)(t1)(t1)(t0)(t0) // '<'
_equals: Char ascii(t0)(t0)(t1)(t1)(t1)(t1)(t0)(t1) // '='
_gt    : Char ascii(t0)(t0)(t1)(t1)(t1)(t1)(t1)(t0) // '>'
_quest : Char ascii(t0)(t0)(t1)(t1)(t1)(t1)(t1)(t1) // '?'
_commat: Char ascii(t0)(t1)(t0)(t0)(t0)(t0)(t0)(t0) // '@'
_A     : Char ascii(t0)(t1)(t0)(t0)(t0)(t0)(t0)(t1) // 'A'
_B     : Char ascii(t0)(t1)(t0)(t0)(t0)(t0)(t1)(t0) // 'B'
_C     : Char ascii(t0)(t1)(t0)(t0)(t0)(t0)(t1)(t1) // 'C'
_D     : Char ascii(t0)(t1)(t0)(t0)(t0)(t1)(t0)(t0) // 'D'
_E     : Char ascii(t0)(t1)(t0)(t0)(t0)(t1)(t0)(t1) // 'E'
_F     : Char ascii(t0)(t1)(t0)(t0)(t0)(t1)(t1)(t0) // 'F'
_G     : Char ascii(t0)(t1)(t0)(t0)(t0)(t1)(t1)(t1) // 'G'
_H     : Char ascii(t0)(t1)(t0)(t0)(t1)(t0)(t0)(t0) // 'H'
_I     : Char ascii(t0)(t1)(t0)(t0)(t1)(t0)(t0)(t1) // 'I'
_J     : Char ascii(t0)(t1)(t0)(t0)(t1)(t0)(t1)(t0) // 'J'
_K     : Char ascii(t0)(t1)(t0)(t0)(t1)(t0)(t1)(t1) // 'K'
_L     : Char ascii(t0)(t1)(t0)(t0)(t1)(t1)(t0)(t0) // 'L'
_M     : Char ascii(t0)(t1)(t0)(t0)(t1)(t1)(t0)(t1) // 'M'
_N     : Char ascii(t0)(t1)(t0)(t0)(t1)(t1)(t1)(t0) // 'N'
_O     : Char ascii(t0)(t1)(t0)(t0)(t1)(t1)(t1)(t1) // 'O'
_P     : Char ascii(t0)(t1)(t0)(t1)(t0)(t0)(t0)(t0) // 'P'
_Q     : Char ascii(t0)(t1)(t0)(t1)(t0)(t0)(t0)(t1) // 'Q'
_R     : Char ascii(t0)(t1)(t0)(t1)(t0)(t0)(t1)(t0) // 'R'
_S     : Char ascii(t0)(t1)(t0)(t1)(t0)(t0)(t1)(t1) // 'S'
_T     : Char ascii(t0)(t1)(t0)(t1)(t0)(t1)(t0)(t0) // 'T'
_U     : Char ascii(t0)(t1)(t0)(t1)(t0)(t1)(t0)(t1) // 'U'
_V     : Char ascii(t0)(t1)(t0)(t1)(t0)(t1)(t1)(t0) // 'V'
_W     : Char ascii(t0)(t1)(t0)(t1)(t0)(t1)(t1)(t1) // 'W'
_X     : Char ascii(t0)(t1)(t0)(t1)(t1)(t0)(t0)(t0) // 'X'
_Y     : Char ascii(t0)(t1)(t0)(t1)(t1)(t0)(t0)(t1) // 'Y'
_Z     : Char ascii(t0)(t1)(t0)(t1)(t1)(t0)(t1)(t0) // 'Z'
_lbrack: Char ascii(t0)(t1)(t0)(t1)(t1)(t0)(t1)(t1) // '['
_bsol  : Char ascii(t0)(t1)(t0)(t1)(t1)(t1)(t0)(t0) // '\\'
_rbrack: Char ascii(t0)(t1)(t0)(t1)(t1)(t1)(t0)(t1) // ']'
_caret : Char ascii(t0)(t1)(t0)(t1)(t1)(t1)(t1)(t0) // '^'
_lowbar: Char ascii(t0)(t1)(t0)(t1)(t1)(t1)(t1)(t1) // '_'
_grave : Char ascii(t0)(t1)(t1)(t0)(t0)(t0)(t0)(t0) // '`'
_a     : Char ascii(t0)(t1)(t1)(t0)(t0)(t0)(t0)(t1) // 'a'
_b     : Char ascii(t0)(t1)(t1)(t0)(t0)(t0)(t1)(t0) // 'b'
_c     : Char ascii(t0)(t1)(t1)(t0)(t0)(t0)(t1)(t1) // 'c'
_d     : Char ascii(t0)(t1)(t1)(t0)(t0)(t1)(t0)(t0) // 'd'
_e     : Char ascii(t0)(t1)(t1)(t0)(t0)(t1)(t0)(t1) // 'e'
_f     : Char ascii(t0)(t1)(t1)(t0)(t0)(t1)(t1)(t0) // 'f'
_g     : Char ascii(t0)(t1)(t1)(t0)(t0)(t1)(t1)(t1) // 'g'
_h     : Char ascii(t0)(t1)(t1)(t0)(t1)(t0)(t0)(t0) // 'h'
_i     : Char ascii(t0)(t1)(t1)(t0)(t1)(t0)(t0)(t1) // 'i'
_j     : Char ascii(t0)(t1)(t1)(t0)(t1)(t0)(t1)(t0) // 'j'
_k     : Char ascii(t0)(t1)(t1)(t0)(t1)(t0)(t1)(t1) // 'k'
_l     : Char ascii(t0)(t1)(t1)(t0)(t1)(t1)(t0)(t0) // 'l'
_m     : Char ascii(t0)(t1)(t1)(t0)(t1)(t1)(t0)(t1) // 'm'
_n     : Char ascii(t0)(t1)(t1)(t0)(t1)(t1)(t1)(t0) // 'n'
_o     : Char ascii(t0)(t1)(t1)(t0)(t1)(t1)(t1)(t1) // 'o'
_p     : Char ascii(t0)(t1)(t1)(t1)(t0)(t0)(t0)(t0) // 'p'
_q     : Char ascii(t0)(t1)(t1)(t1)(t0)(t0)(t0)(t1) // 'q'
_r     : Char ascii(t0)(t1)(t1)(t1)(t0)(t0)(t1)(t0) // 'r'
_s     : Char ascii(t0)(t1)(t1)(t1)(t0)(t0)(t1)(t1) // 's'
_t     : Char ascii(t0)(t1)(t1)(t1)(t0)(t1)(t0)(t0) // 't'
_u     : Char ascii(t0)(t1)(t1)(t1)(t0)(t1)(t0)(t1) // 'u'
_v     : Char ascii(t0)(t1)(t1)(t1)(t0)(t1)(t1)(t0) // 'v'
_w     : Char ascii(t0)(t1)(t1)(t1)(t0)(t1)(t1)(t1) // 'w'
_x     : Char ascii(t0)(t1)(t1)(t1)(t1)(t0)(t0)(t0) // 'x'
_y     : Char ascii(t0)(t1)(t1)(t1)(t1)(t0)(t0)(t1) // 'y'
_z     : Char ascii(t0)(t1)(t1)(t1)(t1)(t0)(t1)(t0) // 'z'
_lbrace: Char ascii(t0)(t1)(t1)(t1)(t1)(t0)(t1)(t1) // '{'
_vert  : Char ascii(t0)(t1)(t1)(t1)(t1)(t1)(t0)(t0) // '|'
_rbrace: Char ascii(t0)(t1)(t1)(t1)(t1)(t1)(t0)(t1) // '}'
_tilde : Char ascii(t0)(t1)(t1)(t1)(t1)(t1)(t1)(t0) // '~'
_DEL   : Char ascii(t0)(t1)(t1)(t1)(t1)(t1)(t1)(t1) // \DEL
=======
char_tab : Char
  ascii(t0)(t0)(t1)(t0)(t1)(t0)(t0)(t1)

char_newline : Char
  ascii(t0)(t0)(t1)(t0)(t1)(t0)(t1)(t0)

char_space : Char
  ascii(t0)(t0)(t1)(t0)(t0)(t0)(t0)(t0)

char_exclamation: Char
  ascii(t0)(t0)(t1)(t0)(t0)(t0)(t0)(t1)

char_quotation: Char
  ascii(t0)(t0)(t1)(t0)(t0)(t0)(t1)(t0)

char_number: Char
  ascii(t0)(t0)(t1)(t0)(t0)(t0)(t1)(t1)

char_dollar: Char
  ascii(t0)(t0)(t1)(t0)(t0)(t1)(t0)(t0)

char_percent: Char
  ascii(t0)(t0)(t1)(t0)(t0)(t1)(t0)(t1)

char_ampersand: Char
  ascii(t0)(t0)(t1)(t0)(t0)(t1)(t1)(t0)

char_apostrophe: Char
  ascii(t0)(t0)(t1)(t0)(t0)(t1)(t1)(t1)

char_left_parens: Char
  ascii(t0)(t0)(t1)(t0)(t1)(t0)(t0)(t0)

char_right_parens: Char
  ascii(t0)(t0)(t1)(t0)(t1)(t0)(t0)(t1)

char_asterisk: Char
  ascii(t0)(t0)(t1)(t0)(t1)(t0)(t1)(t0)

char_plus: Char
  ascii(t0)(t0)(t1)(t0)(t1)(t0)(t1)(t1)

char_comma: Char
  ascii(t0)(t0)(t1)(t0)(t1)(t1)(t0)(t0)

char_hyphen: Char
  ascii(t0)(t0)(t1)(t0)(t1)(t1)(t0)(t1)

char_period: Char
  ascii(t0)(t0)(t1)(t0)(t1)(t1)(t1)(t0)

char_slash: Char
  ascii(t0)(t0)(t1)(t0)(t1)(t1)(t1)(t1)

char_0: Char
  ascii(t0)(t0)(t1)(t1)(t0)(t0)(t0)(t0)

char_1: Char
  ascii(t0)(t0)(t1)(t1)(t0)(t0)(t0)(t1)

char_2: Char
  ascii(t0)(t0)(t1)(t1)(t0)(t0)(t1)(t0)

char_3: Char
  ascii(t0)(t0)(t1)(t1)(t0)(t0)(t1)(t1)

char_4: Char
  ascii(t0)(t0)(t1)(t1)(t0)(t1)(t0)(t0)

char_5: Char
  ascii(t0)(t0)(t1)(t1)(t0)(t1)(t0)(t1)

char_6: Char
  ascii(t0)(t0)(t1)(t1)(t0)(t1)(t1)(t0)

char_7: Char
  ascii(t0)(t0)(t1)(t1)(t0)(t1)(t1)(t1)

char_8: Char
  ascii(t0)(t0)(t1)(t1)(t1)(t0)(t0)(t0)

char_9: Char
  ascii(t0)(t0)(t1)(t1)(t1)(t0)(t0)(t1)

char_colon: Char
  ascii(t0)(t0)(t1)(t1)(t1)(t0)(t1)(t0)

char_semicolon: Char
  ascii(t0)(t0)(t1)(t1)(t1)(t0)(t1)(t1)

char_less_than: Char
  ascii(t0)(t0)(t1)(t1)(t1)(t1)(t0)(t0)

char_equal: Char
  ascii(t0)(t0)(t1)(t1)(t1)(t1)(t0)(t1)

char_greater_than: Char
  ascii(t0)(t0)(t1)(t1)(t1)(t1)(t1)(t0)

char_question: Char
  ascii(t0)(t0)(t1)(t1)(t1)(t1)(t1)(t1)

char_at: Char
  ascii(t0)(t1)(t0)(t0)(t0)(t0)(t0)(t0)

char_A: Char
  ascii(t0)(t1)(t0)(t0)(t0)(t0)(t0)(t1)

char_B: Char
  ascii(t0)(t1)(t0)(t0)(t0)(t0)(t1)(t0)

char_C: Char
  ascii(t0)(t1)(t0)(t0)(t0)(t0)(t1)(t1)

char_D: Char
  ascii(t0)(t1)(t0)(t0)(t0)(t1)(t0)(t0)

char_E: Char
  ascii(t0)(t1)(t0)(t0)(t0)(t1)(t0)(t1)

char_F: Char
  ascii(t0)(t1)(t0)(t0)(t0)(t1)(t1)(t0)

char_G: Char
  ascii(t0)(t1)(t0)(t0)(t0)(t1)(t1)(t1)

char_H: Char
  ascii(t0)(t1)(t0)(t0)(t1)(t0)(t0)(t0)

char_I: Char
  ascii(t0)(t1)(t0)(t0)(t1)(t0)(t0)(t1)

char_J: Char
  ascii(t0)(t1)(t0)(t0)(t1)(t0)(t1)(t0)

char_K: Char
  ascii(t0)(t1)(t0)(t0)(t1)(t0)(t1)(t1)

char_L: Char
  ascii(t0)(t1)(t0)(t0)(t1)(t1)(t0)(t0)

char_M: Char
  ascii(t0)(t1)(t0)(t0)(t1)(t1)(t0)(t1)

char_N: Char
  ascii(t0)(t1)(t0)(t0)(t1)(t1)(t1)(t0)

char_O: Char
  ascii(t0)(t1)(t0)(t0)(t1)(t1)(t1)(t1)

char_P: Char
  ascii(t0)(t1)(t0)(t1)(t0)(t0)(t0)(t0)

char_Q: Char
  ascii(t0)(t1)(t0)(t1)(t0)(t0)(t0)(t1)

char_R: Char
  ascii(t0)(t1)(t0)(t1)(t0)(t0)(t1)(t0)

char_S: Char
  ascii(t0)(t1)(t0)(t1)(t0)(t0)(t1)(t1)

char_T: Char
  ascii(t0)(t1)(t0)(t1)(t0)(t1)(t0)(t0)

char_U: Char
  ascii(t0)(t1)(t0)(t1)(t0)(t1)(t0)(t1)

char_V: Char
  ascii(t0)(t1)(t0)(t1)(t0)(t1)(t1)(t0)

char_W: Char
  ascii(t0)(t1)(t0)(t1)(t0)(t1)(t1)(t1)

char_X: Char
  ascii(t0)(t1)(t0)(t1)(t1)(t0)(t0)(t0)

char_Y: Char
  ascii(t0)(t1)(t0)(t1)(t1)(t0)(t0)(t1)

char_Z: Char
  ascii(t0)(t1)(t0)(t1)(t1)(t0)(t1)(t0)

char_left_bracket: Char
  ascii(t0)(t1)(t0)(t1)(t1)(t0)(t1)(t1)

char_backslash: Char
  ascii(t0)(t1)(t0)(t1)(t1)(t1)(t0)(t0)

char_right_bracket: Char
  ascii(t0)(t1)(t0)(t1)(t1)(t1)(t0)(t1)

char_caret: Char
  ascii(t0)(t1)(t0)(t1)(t1)(t1)(t1)(t0)

char_underscore: Char
  ascii(t0)(t1)(t0)(t1)(t1)(t1)(t1)(t1)

char_backtick: Char
  ascii(t0)(t1)(t1)(t0)(t0)(t0)(t0)(t0)

char_a: Char
  ascii(t0)(t1)(t1)(t0)(t0)(t0)(t0)(t1)

char_b: Char
  ascii(t0)(t1)(t1)(t0)(t0)(t0)(t1)(t0)

char_c: Char
  ascii(t0)(t1)(t1)(t0)(t0)(t0)(t1)(t1)

char_d: Char
  ascii(t0)(t1)(t1)(t0)(t0)(t1)(t0)(t0)

char_e: Char
  ascii(t0)(t1)(t1)(t0)(t0)(t1)(t0)(t1)

char_f: Char
  ascii(t0)(t1)(t1)(t0)(t0)(t1)(t1)(t0)

char_g: Char
  ascii(t0)(t1)(t1)(t0)(t0)(t1)(t1)(t1)

char_h: Char
  ascii(t0)(t1)(t1)(t0)(t1)(t0)(t0)(t0)

char_i: Char
  ascii(t0)(t1)(t1)(t0)(t1)(t0)(t0)(t1)

char_j: Char
  ascii(t0)(t1)(t1)(t0)(t1)(t0)(t1)(t0)

char_k: Char
  ascii(t0)(t1)(t1)(t0)(t1)(t0)(t1)(t1)

char_l: Char
  ascii(t0)(t1)(t1)(t0)(t1)(t1)(t0)(t0)

char_m: Char
  ascii(t0)(t1)(t1)(t0)(t1)(t1)(t0)(t1)

char_n: Char
  ascii(t0)(t1)(t1)(t0)(t1)(t1)(t1)(t0)

char_o: Char
  ascii(t0)(t1)(t1)(t0)(t1)(t1)(t1)(t1)

char_p: Char
  ascii(t0)(t1)(t1)(t1)(t0)(t0)(t0)(t0)

char_q: Char
  ascii(t0)(t1)(t1)(t1)(t0)(t0)(t0)(t1)

char_r: Char
  ascii(t0)(t1)(t1)(t1)(t0)(t0)(t1)(t0)

char_s: Char
  ascii(t0)(t1)(t1)(t1)(t0)(t0)(t1)(t1)

char_t: Char
  ascii(t0)(t1)(t1)(t1)(t0)(t1)(t0)(t0)

char_u: Char
  ascii(t0)(t1)(t1)(t1)(t0)(t1)(t0)(t1)

char_v: Char
  ascii(t0)(t1)(t1)(t1)(t0)(t1)(t1)(t0)

char_w: Char
  ascii(t0)(t1)(t1)(t1)(t0)(t1)(t1)(t1)

char_x: Char
  ascii(t0)(t1)(t1)(t1)(t1)(t0)(t0)(t0)

char_y: Char
  ascii(t0)(t1)(t1)(t1)(t1)(t0)(t0)(t1)

char_z: Char
  ascii(t0)(t1)(t1)(t1)(t1)(t0)(t1)(t0)

char_left_brace: Char
  ascii(t0)(t1)(t1)(t1)(t1)(t0)(t1)(t1)

char_bar: Char
  ascii(t0)(t1)(t1)(t1)(t1)(t1)(t0)(t0)

char_right_brace: Char
  ascii(t0)(t1)(t1)(t1)(t1)(t1)(t0)(t1)

char_tilde: Char
  ascii(t0)(t1)(t1)(t1)(t1)(t1)(t1)(t0)
>>>>>>> 2cd461c1

// String
// ======

String : Type
  List(Char)

string_eql : String -> String -> Bool
  (a) => (b) =>
  let eql_len = nat_eql(list_len{Char}(a))(list_len{Char}(b))
  let eql_val = all_satisfy{Bool}((x)=>x)(zip_with{Char}{Char}{Bool}(u32_eql)(a)(b))
  and(eql_len)(eql_val)

// Term
// ====

Term: Type
  self<P: Term -> Type> ->
  (var:
    (hash: U32) ->
    (indx: Nat) ->
    P(var(indx))) ->
  (ref:
    (hash: U32) ->
    (name: String) ->
    P(ref(name))) ->
  (typ:
    (hash: U32) ->
    P(typ)) ->
  (all:
    (hash: U32) ->
    (eras: Bool) ->
    (self: String) ->
    (name: String) ->
    (bind: Term) ->
    (body: Term) ->
    P(all(eras)(self)(name)(bind)(body))) ->
  (lam:
    (hash: U32) ->
    (eras: Bool) ->
    (name: String) ->
    (body: Term) ->
    P(lam(eras)(name)(body))) ->
  (app:
    (hash: U32) ->
    (eras: Bool) ->
    (func: Term) ->
    (argm: Term) ->
    P(app(eras)(func)(argm))) ->
  (lit:
    (hash: U32) ->
    (name: String) ->
    (expr: Term) ->
    (body: Term) ->
    P(lit(name)(expr)(body))) ->
  (ann:
    (hash: U32) ->
    (done: Bool) ->
    (expr: Term) ->
    (type: Term) ->
    P(ann(done)(expr)(type))) ->
  P(self)

var: Nat -> Term
  (indx)=>
  <> => (var) => () => () => () => () => () => () => () =>
  var(u32_0)(indx)

ref: String -> Term
  (name)=>
  <> => () => (ref) => () => () => () => () => () => () =>
  ref(u32_0)(name)

typ: Term
  <> => () => () => (typ) => () => () => () => () => () =>
  typ(u32_0)

all: Bool -> String -> String -> Term -> Term -> Term
  (eras) => (self) => (name) => (bind) => (body) =>
  <> => () => () => () => (all) => () => () => () => () =>
  all(u32_0)(eras)(self)(name)(bind)(body)

lam: Bool -> String -> Term -> Term
  (eras) => (name) => (body) =>
  <> => () => () => () => () => (lam) => () => () => () =>
  lam(u32_0)(eras)(name)(body)

app: Bool -> Term -> Term -> Term
  (eras) => (func) => (argm) =>
  <> => () => () => () => () => () => (app) => () => () =>
  app(u32_0)(eras)(func)(argm)

lit: String -> Term -> Term -> Term
  (name) => (expr) => (body) =>
  <> => () => () => () => () => () => () => (lit) => () =>
  lit(u32_0)(name)(expr)(body)

ann: Bool -> Term -> Term -> Term
  (done) => (expr) => (type) =>
  <> => () => () => () => () => () => () => () => (ann) =>
  ann(u32_0)(done)(expr)(type)

// Parsing
// =======

Parsed : (A: Type) -> Type
  (A) => Maybe(Pair(String)(A))

parsed: <A: Type> -> String -> A -> Parsed(A)
  <A> => (code) => (val) =>
  some<Pair(String)(A)>(pair<String><A>(code)(val))

noparse: <A: Type> -> Parsed(A)
  <A> => none<Pair(String)(A)>

parsing
  : <A: Type> ->
    <B: Type> ->
    (x: Parsed(A)) ->
    (f: String -> A -> Parsed(B)) ->
    Parsed(B)
  <A> => <B> => (x) => (f) =>
  let case_none = noparse<B>
  let case_some = (value) => value<()=>Parsed(B)>(f)
  x<()=>Parsed(B)>(case_none)(case_some)

// "("
LPAR: String
  ext<Char>(char_left_parens)(
  nil<Char>)

// ")"
RPAR: String
  ext<Char>(char_right_parens)(
  nil<Char>)

// "<"
LSIG: String
  ext<Char>(char_less_than)(
  nil<Char>)

// ">"
RSIG: String
  ext<Char>(char_greater_than)(
  nil<Char>)

// ":"
COLO: String
  ext<Char>(char_colon)(
  nil<Char>)

// "::"
COLS: String
  ext<Char>(char_colon)(
  ext<Char>(char_colon)(
  nil<Char>))


// "->"
ARR0: String
  ext<Char>(char_hyphen)(
  ext<Char>(char_greater_than)(
  nil<Char>))

// "=>"
ARR1: String
  ext<Char>(char_hyphen)(
  ext<Char>(char_equal)(
  nil<Char>))

// "let "
LETS: String
  ext<Char>(char_l)(
  ext<Char>(char_e)(
  ext<Char>(char_t)(
  ext<Char>(char_space)(
  nil<Char>))))

// "="
EQLS: String
  ext<Char>(char_equal)(
  nil<Char>)

// Type
TYPS: String
  ext<Char>(char_T)(
  ext<Char>(char_y)(
  ext<Char>(char_p)(
  ext<Char>(char_e)(
  nil<Char>))))

// ["(","<"]
OPEN: List(String)
  ext<String>(LPAR)(
  ext<String>(LSIG)(
  nil<String>))

// [")",">"]
CLOS: List(String)
  ext<String>(LPAR)(
  ext<String>(LSIG)(
  nil<String>))

is_space: Char -> Bool
  (c) =>
    let is_spc = word_eql{n32}(c)(char_space)
    let is_tab = word_eql{n32}(c)(char_tab)
    let is_lin = word_eql{n32}(c)(char_newline)
    or(is_spc)(or(is_tab)(is_lin))

is_name: Char -> Bool
  (c) =>
    let is_num = and(word_gte{n32}(c)(char_0))(word_lte{n32}(c)(char_9))
    let is_low = and(word_gte{n32}(c)(char_a))(word_lte{n32}(c)(char_z))
    let is_upp = and(word_gte{n32}(c)(char_A))(word_lte{n32}(c)(char_Z))
    let is_und = word_eql{n32}(c)(char_underscore)
    or(is_num)(or(is_low)(or(is_upp)(is_und)))

first_valid: {A: Type} -> List(Maybe(A)) -> Maybe(A)
  {A} => (list) =>
  let case_nil = none{A}
  let case_cons = (head) => (tail) =>
    let case_none = first_valid{A}(tail)
    let case_some = (value) => some{A}(value)
    head{() => Maybe(A)}(case_none)(case_some)
  list{() => Maybe(A)}(case_nil)(case_cons)

drop_while: (Char -> Bool) -> String -> String
  (cond) => (code) =>
  let case_nil = nil{Char}
  let case_cons = (head) => (tail) =>
    let case_t = drop_while(cond)(tail)
    let case_f = tail
    cond(head){() => String}(case_t)(case_f)
  code{() => String}(case_nil)(case_cons)

drop_spaces: String -> String
  drop_while(is_space)

// TODO: /* multi-line comment */
drop_comment: String -> String
  (code) =>
  let code = drop_spaces(code)
  // Removes "// ... \n"
  let code = 
    let fst2 = take{Char}(n2)(code)
    let sla2 = cons{Char}(char_slash)(cons{Char}(char_slash)(nil{Char}))
    let case_t =
      let code = drop{Char}(n2)(code)
      let code = drop_while((x) => not(u32_eql(char_newline)(x)))(code)
      code
    let case_f =
      code
    string_eql(fst2)(sla2){() => String}(case_t)(case_f)
  code

// TODO: remove many comments (not just one)
ncons: String -> String
  (code) => drop_comment(code)

<<<<<<< HEAD
Parsed : (A: Type) -> Type
  (A) => Maybe(Pair(String)(A))

parsed: {A: Type} -> String -> A -> Parsed(A)
  {A} => (code) => (val) =>
  some{Pair(String)(A)}(pair{String}{A}(code)(val))

noparse: {A: Type} -> Parsed(A)
  {A} => none{Pair(String)(A)}

chain
  : {A: Type} ->
    {B: Type} ->
    (x: Parsed(A)) ->
    (f: String -> A -> Parsed(B)) ->
    Parsed(B)
  {A} => {B} => (x) => (f) =>
  let case_none = noparse{B}
  let case_some = (value) => value{() => Parsed(B)}(f)
  x{() => Parsed(B)}(case_none)(case_some)

parse_str: String -> String -> Parsed(String)
  (str) => (code) =>
  let case_str_nil = parsed{String}(code)(str)
  let case_str_cons = (str_head) => (str_tail) =>
    let case_code_nil = noparse{String}
    let case_code_cons = (code_head) => (code_tail) =>
      let case_t = parse_str(str_tail)(code_tail)
      let case_f = noparse{String}
      u32_eql(code_head)(str_head){() => Parsed(String)}(case_t)(case_f)
    code{() => Parsed(String)}(case_code_nil)(case_code_cons)
  str{() => Parsed(String)}(case_str_nil)(case_str_cons)

parse_one_aux: List(String) -> String -> Nat -> Maybe(Pair(String)(Nat))
  (strs) => (code) => (indx) =>
  let case_nil = noparse{Nat}
  let case_cons = (head) => (tail) =>
    let case_none = parse_one_aux(tail)(code)(succ(indx))
    let case_some = (value) => value{() => Parsed(Nat)}((code)=>() => parsed{Nat}(code)(indx))
    parse_str(head)(code){() => Maybe(Pair(String)(Nat))}(case_none)(case_some)
  strs{() => Parsed(Nat)}(case_nil)(case_cons)
=======
parse_str: String -> String -> Parsed(String)
  (code) => (str) =>
  let case_str_nil = parsed<String>(code)(str)
  let case_str_ext = (str_head) => (str_tail) =>
    let case_code_nil = noparse<String>
    let case_code_ext = (code_head) => (code_tail) =>
      let case_t = parse_str(code_tail)(str_tail)
      let case_f = noparse<String>
      u32_eql(code_head)(str_head)<()=>Parsed(String)>(case_t)(case_f)
    code<()=>Parsed(String)>(case_code_nil)(case_code_ext)
  str<()=>Parsed(String)>(case_str_nil)(case_str_ext)

parse_one_aux: String -> List(String) -> Nat -> Maybe(Pair(String)(Nat))
  (code) => (strs) => (indx) =>
  let case_nil = noparse<Nat>
  let case_ext = (head) => (tail) =>
    let case_none = parse_one_aux(code)(tail)(succ(indx))
    let case_some = (value) => value<()=>Parsed(Nat)>((code)=>()=>parsed<Nat>(code)(indx))
    parse_str(code)(head)<()=>Maybe(Pair(String)(Nat))>(case_none)(case_some)
  strs<()=>Parsed(Nat)>(case_nil)(case_ext)
>>>>>>> 2cd461c1

parse_one: String -> List(String) -> Maybe(Pair(String)(Nat))
  (code) => (strs) =>
  parse_one_aux(code)(strs)(zero)

parse_nam_aux: String -> Pair(String)(String)
  (code) =>
  let Ret = Pair(String)(String)
  let ret = pair{String}{String}
  let case_nil = ret(code)(nil{Char})
  let case_cons = (head) => (tail) =>
    let case_t =
      let case_pair = (code) => (rest) => ret(code)(cons{Char}(head)(rest))
      parse_nam_aux(tail){() => Ret}(case_pair)
    let case_f = ret(code)(nil{Char})
    is_name(head){() => Ret}(case_t)(case_f)
  code{() => Ret}(case_nil)(case_cons)

parse_nam: String -> Bool -> Maybe(Pair(String)(String))
  (code) => (allow_empty) =>
  let case_pair = (code) => (name) =>
    let case_t = parsed{String}(code)(name)
    let case_f = noparse{String}
    let valid = or(allow_empty)(not(is_empty{Char}(name)))
    valid{() => Parsed(String)}(case_t)(case_f)
  parse_nam_aux(code){() => Parsed(String)}(case_pair)

// Stringify
// =========

// stringify_trm_go : List(String) -> Term -> String
//   (vs) => (t) => sing{Char}(char_u)
//   let go  = stringify_trm.go
//   let cat = concat{String}
//   let era = (e) => (str) => e{() => String}(cat("{",cat(str,"}")))(cat("(",cat(str,")")))
//   t({() => String})("%var")("%ref")("%typ")("%all")("%lam")("%app")("%lit")("%ann")
//
// stringify_trm : Term -> String
//   (t) => stringify_trm_go(nil{String}, t)

parse_par: String -> List(String) -> Parsed(Term)
  (code) => (vars) =>
  parsing<String><Term>(parse_str(next(code))(LPAR))((code) => (skip) =>
  parsing<Term  ><Term>(parse_trm(next(code))(vars))((code) => (term) =>
  parsing<String><Term>(parse_str(next(code))(RPAR))((code) => (skip) =>
  parsed<Term>(code)(term))))

parse_all: String -> List(String) -> Parsed(Term)
  (code) => (vars) =>
  parsing<String><Term>(parse_nam(next(code))(true))((code) => (self) =>
  parsing<Nat   ><Term>(parse_one(     code )(OPEN))((code) => (eras) =>
  parsing<String><Term>(parse_nam(next(code))(true))((code) => (name) =>
  parsing<String><Term>(parse_str(next(code))(COLO))((code) => (skip) =>
  parsing<Term  ><Term>(parse_trm(next(code))(ext<String>(self)(vars)))((code) => (bind) =>
  parsing<Nat   ><Term>(parse_one(next(code))(CLOS))((code) => (skip) =>
  parsing<String><Term>(parse_str(next(code))(ARR0))((code) => (skip) =>
  parsing<Term  ><Term>(parse_trm(next(code))(ext<String>(name)(ext<String>(self)(vars))))((code) => (body) =>
  parsed<Term>(code)(all(nat_eql(eras)(n1))(self)(name)(bind)(body))))))))))

parse_lam: String -> List(String) -> Parsed(Term)
  (code) => (vars) =>
  parsing<Nat   ><Term>(parse_one(next(code))(OPEN))((code) => (eras) =>
  parsing<String><Term>(parse_nam(next(code))(true))((code) => (name) =>
  parsing<Nat   ><Term>(parse_one(next(code))(CLOS))((code) => (skip) =>
  parsing<String><Term>(parse_str(next(code))(ARR1))((code) => (skip) =>
  parsing<Term  ><Term>(parse_trm(next(code))(ext<String>(name)(vars)))((code) => (body) =>
  parsed<Term>(code)(lam(nat_eql(eras)(n1))(name)(body)))))))

parse_let: String -> List(String) -> Parsed(Term)
  (code) => (vars) =>
  parsing<String><Term>(parse_str(next(code))(LETS))((code) => (skip) =>
  parsing<String><Term>(parse_nam(next(code))(false))((code) => (name) =>
  parsing<String><Term>(parse_str(next(code))(EQLS))((code) => (skip) =>
  parsing<Term  ><Term>(parse_trm(next(code))(vars))((code) => (expr) =>
  parsing<Term  ><Term>(parse_trm(next(code))(ext<String>(name)(vars)))((code) => (body) =>
  parsed<Term>(code)(lit(name)(expr)(body)))))))

parse_typ: String -> List(String) -> Parsed(Term)
  (code) => (vars) =>
  parsing<String><Term>(parse_str(next(code))(TYPS))((code) => (skip) =>
  parsed<Term>(code)(typ))

parse_var: String -> List(String) -> Parsed(Term)
  (code) => (vars) =>
  parsing<String><Term>(parse_nam(next(code))(false))((code) => (name) =>
  let got = find<String>(vars)((x) => (i) => string_eql(x)(name))
  let case_none = parsed<Term>(code)(ref(name))
  let case_some = (value) => parsed<Term>(code)(var(snd<String><Nat>(value)))
  got<() => Parsed(Term)>(case_none)(case_some))

parse_app: String -> Term -> List(String) -> Parsed(Term)
  (code) => (func) => (vars) =>
  parsing<Nat ><Term>(parse_one(next(code))(OPEN))((code) => (eras) =>
  parsing<Term><Term>(parse_trm(next(code))(vars))((code) => (argm) =>
  parsing<Nat ><Term>(parse_one(next(code))(CLOS))((code) => (skip) =>
  parsed<Term>(code)(app(nat_eql(eras)(n1))(func)(argm)))))

parse_arr: String -> Term -> List(String) -> Parsed(Term)
  (code) => (bind) => (vars) =>
  parsing<String><Term>(parse_str(next(code))(ARR0))((code) => (skip) =>
  parsing<Term  ><Term>(parse_trm(next(code))(ext<String>(nil<Char>)(ext<String>(nil<Char>)(vars))))((code) => (body) =>
  parsed<Term>(code)(all(false)(nil<Char>)(nil<Char>)(shift(bind)(n1)(n0))(body))))

parse_ann: String -> Term -> List(String) -> Parsed(Term)
  (code) => (expr) => (vars) =>
  parsing<String><Term>(parse_str(next(code))(COLS))((code) => (skip) =>
  parsing<Term  ><Term>(parse_trm(next(code))(vars))((code) => (type) =>
  parsed<Term>(code)(ann(false)(expr)(type))))

parse_pst: String -> Term -> List(String) -> Parsed(Term)
  (code) => (term) => (vars) =>
  let post_parse = first_valid<Pair(String)(Term)>(
    ext<Parsed(Term)>(parse_app(code)(term)(vars))(
    ext<Parsed(Term)>(parse_arr(code)(term)(vars))(
    ext<Parsed(Term)>(parse_ann(code)(term)(vars))(
    nil<Parsed(Term)>))))
  let case_none = parsed<Term>(code)(term)
  let case_some = (value) =>
    let case_pair = (code) => (term) => parse_pst(code)(term)(vars)
    value<() => Parsed(Term)>(case_pair)
  post_parse<() => Parsed(Term)>(case_none)(case_some)

parse_trm: String -> List(String) -> Parsed(Term)
  (code) => (vars) =>
  let base_parse = first_valid<Pair(String)(Term)>(
    ext<Parsed(Term)>(parse_all(code)(vars))(
    ext<Parsed(Term)>(parse_lam(code)(vars))(
    ext<Parsed(Term)>(parse_let(code)(vars))(
    ext<Parsed(Term)>(parse_par(code)(vars))(
    ext<Parsed(Term)>(parse_typ(code)(vars))(
    ext<Parsed(Term)>(parse_var(code)(vars))(
    nil<Parsed(Term)>)))))))
  parsing<Term><Term>(base_parse)((code) => (term) =>
    parse_pst(code)(term)(vars))

shift: Term -> Nat -> Nat -> Term
  (term) => (inc) => (dep) =>
  Type

// Main
// ====

example_0: Word(n4)
  let w0011 = w1{n3}(w1{n2}(w0{n1}(w0{n0}(we))))
  let w0101 = w1{n3}(w0{n2}(w1{n1}(w0{n0}(we))))
  word_add{n4}(w0011)(w0101) // 3 + 5 == 8

main: Bool
  nat_eql(n9)(n8)<|MERGE_RESOLUTION|>--- conflicted
+++ resolved
@@ -241,13 +241,13 @@
   {} => (pair) =>
   pair(a)(b)
 
-fst: <A: Type> -> <B: Type> -> Pair(A)(B) -> A
-  <A> => <B> => (pair) =>
-  pair<() => A>((a) => (b) => a)
-
-snd: <A: Type> -> <B: Type> -> Pair(A)(B) -> B
-  <A> => <B> => (pair) =>
-  pair<() => B>((a) => (b) => b)
+fst: {A: Type} -> {B: Type} -> Pair(A)(B) -> A
+  {A} => {B} => (pair) =>
+  pair{() => A}((a) => (b) => a)
+
+snd: {A: Type} -> {B: Type} -> Pair(A)(B) -> B
+  {A} => {B} => (pair) =>
+  pair{() => B}((a) => (b) => b)
 
 // Maybe
 // =====
@@ -277,7 +277,6 @@
   (cons: (head: A) -> (tail: List(A)) -> P(cons{A}(head)(tail))) ->
   P(self)
 
-<<<<<<< HEAD
 nil: {A: Type} -> List(A)
   {A} =>
   {} => (nil) => () => nil
@@ -286,14 +285,18 @@
   {A} => (head) => (tail) =>
   {} => () => (cons) => cons(head)(tail)
 
-find: {A: Type} -> List(A) -> (A -> Nat -> Bool) -> Nat -> Maybe(Pair(A)(Nat))
+find_aux: {A: Type} -> List(A) -> (A -> Nat -> Bool) -> Nat -> Maybe(Pair(A)(Nat))
   {A} => (list) => (cond) => (indx) =>
   let case_nil = none{Pair(A)(Nat)}
   let case_cons = (head) => (tail) =>
     let case_true  = some{Pair(A)(Nat)}(pair{A}{Nat}(head)(indx))
-    let case_false = find{A}(tail)(cond)(succ(indx))
+    let case_false = find_aux{A}(tail)(cond)(succ(indx))
     cond(head)(indx){() => Maybe(Pair(A)(Nat))}(case_true)(case_false)
   list{() => Maybe(Pair(A)(Nat))}(case_nil)(case_cons)
+
+find: {A: Type} -> List(A) -> (A -> Nat -> Bool) -> Maybe(Pair(A)(Nat))
+  {A} => (list) => (cond) =>
+  find_aux{A}(list)(cond)(zero)
 
 take: {A: Type} -> Nat -> List(A) -> List(A)
   {A} => (n) => (list) =>
@@ -308,42 +311,6 @@
   {A} => (n) => (list) =>
   let case_nil = nil{A}
   let case_cons = (head) => (tail) =>
-=======
-nil: <A: Type> -> List(A)
-  <A> =>
-  <> => (nil) => () => nil
-
-ext: <A: Type> -> (:A) -> (:List(A)) -> List(A)
-  <A> => (head) => (tail) =>
-  <> => () => (ext) => ext(head)(tail)
-
-find_aux: <A: Type> -> List(A) -> (A -> Nat -> Bool) -> Nat -> Maybe(Pair(A)(Nat))
-  <A> => (list) => (cond) => (indx) =>
-  let case_nil = none<Pair(A)(Nat)>
-  let case_ext = (head) => (tail) =>
-    let case_true  = some<Pair(A)(Nat)>(pair<A><Nat>(head)(indx))
-    let case_false = find_aux<A>(tail)(cond)(succ(indx))
-    cond(head)(indx)<() => Maybe(Pair(A)(Nat))>(case_true)(case_false)
-  list<() => Maybe(Pair(A)(Nat))>(case_nil)(case_ext)
-
-find: <A: Type> -> List(A) -> (A -> Nat -> Bool) -> Maybe(Pair(A)(Nat))
-  <A> => (list) => (cond) =>
-  find_aux<A>(list)(cond)(zero)
-
-take: <A: Type> -> Nat -> List(A) -> List(A)
-  <A> => (n) => (list) =>
-  let case_nil = nil<A>
-  let case_ext = (head) => (tail) =>
-    let case_zero = nil<A>
-    let case_succ = (pred) => ext<A>(head)(take<A>(pred)(tail))
-    n<()=>List(A)>(case_zero)(case_succ)
-  list<()=>List(A)>(case_nil)(case_ext)
-
-drop: <A: Type> -> Nat -> List(A) -> List(A)
-  <A> => (n) => (list) =>
-  let case_nil = nil<A>
-  let case_ext = (head) => (tail) =>
->>>>>>> 2cd461c1
     let case_zero = tail
     let case_succ = (pred) => drop{A}(pred)(tail)
     n{() => List(A)}(case_zero)(case_succ)
@@ -520,12 +487,12 @@
   {size} => (a) => (b) =>
   word_cmp_aux{size}(a)(b)(eql)
 
-// a > b
+// a } b
 word_ltn: {size:Nat} -> Word(size) -> Word(size) -> Bool
   {size} => (a) => (b) =>
   word_cmp{size}(a)(b){() => Bool}(true)(false)(false)
 
-// a <= b
+// a {= b
 word_lte: {size:Nat} -> Word(size) -> Word(size) -> Bool
   {size} => (a) => (b) =>
   word_cmp{size}(a)(b){() => Bool}(true)(true)(false)
@@ -535,12 +502,12 @@
   {size} => (a) => (b) =>
   word_cmp{size}(a)(b){() => Bool}(false)(true)(false)
 
-// a >= b
+// a }= b
 word_gte: {size:Nat} -> Word(size) -> Word(size) -> Bool
   {size} => (a) => (b) =>
   word_cmp{size}(a)(b){() => Bool}(false)(true)(true)
 
-// a > b
+// a } b
 word_gtn: {size:Nat} -> Word(size) -> Word(size) -> Bool
   {size} => (a) => (b) =>
   word_cmp{size}(a)(b){() => Bool}(false)(false)(true)
@@ -552,10 +519,10 @@
   Word(n32)
 
 u32_0: U32
-  w0<n31>(w0<n30>(w0<n29>(w0<n28>(w0<n27>(w0<n26>(w0<n25>(w0<n24>(
-  w0<n23>(w0<n22>(w0<n21>(w0<n20>(w0<n19>(w0<n18>(w0<n17>(w0<n16>(
-  w0<n15>(w0<n14>(w0<n13>(w0<n12>(w0<n11>(w0<n10>(w0<n9 >(w0<n8 >(
-  w0<n7 >(w0<n6 >(w0<n5 >(w0<n4 >(w0<n3 >(w0<n2 >(w0<n1 >(w0<n0 >(
+  w0{n31}(w0{n30}(w0{n29}(w0{n28}(w0{n27}(w0{n26}(w0{n25}(w0{n24}(
+  w0{n23}(w0{n22}(w0{n21}(w0{n20}(w0{n19}(w0{n18}(w0{n17}(w0{n16}(
+  w0{n15}(w0{n14}(w0{n13}(w0{n12}(w0{n11}(w0{n10}(w0{n9 }(w0{n8 }(
+  w0{n7 }(w0{n6 }(w0{n5 }(w0{n4 }(w0{n3 }(w0{n2 }(w0{n1 }(w0{n0 }(
   we))))))))))))))))))))))))))))))))
 
 u32_inc: U32 -> U32
@@ -587,97 +554,6 @@
 // Char
 // ====
 
-<<<<<<< HEAD
-Term: Type
-  self{P: Term -> Type} ->
-  (var:
-    (hash: Bits) ->
-    (indx: Nat) ->
-    P(var(indx))) ->
-  (ref:
-    (hash: Bits) ->
-    (name: Bits) ->
-    P(ref(name))) ->
-  (typ:
-    (hash: Bits) ->
-    P(typ)) ->
-  (all:
-    (hash: Bits) ->
-    (eras: Bool) ->
-    (self: Bits) ->
-    (name: Bits) ->
-    (bind: Term) ->
-    (body: Term) ->
-    P(all(eras)(self)(name)(bind)(body))) ->
-  (lam:
-    (hash: Bits) ->
-    (eras: Bool) ->
-    (name: Bits) ->
-    (body: Term) ->
-    P(lam(eras)(name)(body))) ->
-  (app:
-    (hash: Bits) ->
-    (eras: Bool) ->
-    (func: Term) ->
-    (argm: Term) ->
-    P(app(eras)(func)(argm))) ->
-  (lit:
-    (hash: Bits) ->
-    (name: Bits) ->
-    (expr: Term) ->
-    (body: Term) ->
-    P(lit(name)(expr)(body))) ->
-  (ann:
-    (hash: Bits) ->
-    (done: Bool) ->
-    (expr: Term) ->
-    (type: Term) ->
-    P(ann(done)(expr)(type))) ->
-  P(self)
-
-var: Nat -> Term
-  (indx)=>
-  {} => (var) => () => () => () => () => () => () => () =>
-  var(be)(indx)
-
-ref: Bits -> Term
-  (name)=>
-  {} => () => (ref) => () => () => () => () => () => () =>
-  ref(be)(name)
-
-typ: Term
-  {} => () => () => (typ) => () => () => () => () => () =>
-  typ(be)
-
-all: Bool -> Bits -> Bits -> Term -> Term -> Term
-  (eras) => (self) => (name) => (bind) => (body) =>
-  {} => () => () => () => (all) => () => () => () => () =>
-  all(be)(eras)(self)(name)(bind)(body)
-
-lam: Bool -> Bits -> Term -> Term
-  (eras) => (name) => (body) =>
-  {} => () => () => () => () => (lam) => () => () => () =>
-  lam(be)(eras)(name)(body)
-
-app: Bool -> Term -> Term -> Term
-  (eras) => (func) => (argm) =>
-  {} => () => () => () => () => () => (app) => () => () =>
-  app(be)(eras)(func)(argm)
-
-lit: Bits -> Term -> Term -> Term
-  (name) => (expr) => (body) =>
-  {} => () => () => () => () => () => () => (lit) => () =>
-  lit(be)(name)(expr)(body)
-
-ann: Bool -> Term -> Term -> Term
-  (done) => (expr) => (type) =>
-  {} => () => () => () => () => () => () => () => (ann) =>
-  ann(be)(done)(expr)(type)
-
-// Characters
-
-=======
->>>>>>> 2cd461c1
 Char: Type
   Word(n32)
 
@@ -698,7 +574,6 @@
   w0{n7 }(w0{n6 }(w0{n5 }(w0{n4 }(w0{n3 }(w0{n2 }(w0{n1 }(w0{n0 }(
   we))))))))))))))))))))))))))))))))
 
-<<<<<<< HEAD
 // ASCII characters
 _NUL   : Char ascii(t0)(t0)(t0)(t0)(t0)(t0)(t0)(t0) // \NUL
 _SOH   : Char ascii(t0)(t0)(t0)(t0)(t0)(t0)(t0)(t1) // \SOH
@@ -760,9 +635,9 @@
 _9     : Char ascii(t0)(t0)(t1)(t1)(t1)(t0)(t0)(t1) // '9'
 _colon : Char ascii(t0)(t0)(t1)(t1)(t1)(t0)(t1)(t0) // ':'
 _semi  : Char ascii(t0)(t0)(t1)(t1)(t1)(t0)(t1)(t1) // ';'
-_lt    : Char ascii(t0)(t0)(t1)(t1)(t1)(t1)(t0)(t0) // '<'
+_lt    : Char ascii(t0)(t0)(t1)(t1)(t1)(t1)(t0)(t0) // '{'
 _equals: Char ascii(t0)(t0)(t1)(t1)(t1)(t1)(t0)(t1) // '='
-_gt    : Char ascii(t0)(t0)(t1)(t1)(t1)(t1)(t1)(t0) // '>'
+_gt    : Char ascii(t0)(t0)(t1)(t1)(t1)(t1)(t1)(t0) // '}'
 _quest : Char ascii(t0)(t0)(t1)(t1)(t1)(t1)(t1)(t1) // '?'
 _commat: Char ascii(t0)(t1)(t0)(t0)(t0)(t0)(t0)(t0) // '@'
 _A     : Char ascii(t0)(t1)(t0)(t0)(t0)(t0)(t0)(t1) // 'A'
@@ -828,298 +703,6 @@
 _rbrace: Char ascii(t0)(t1)(t1)(t1)(t1)(t1)(t0)(t1) // '}'
 _tilde : Char ascii(t0)(t1)(t1)(t1)(t1)(t1)(t1)(t0) // '~'
 _DEL   : Char ascii(t0)(t1)(t1)(t1)(t1)(t1)(t1)(t1) // \DEL
-=======
-char_tab : Char
-  ascii(t0)(t0)(t1)(t0)(t1)(t0)(t0)(t1)
-
-char_newline : Char
-  ascii(t0)(t0)(t1)(t0)(t1)(t0)(t1)(t0)
-
-char_space : Char
-  ascii(t0)(t0)(t1)(t0)(t0)(t0)(t0)(t0)
-
-char_exclamation: Char
-  ascii(t0)(t0)(t1)(t0)(t0)(t0)(t0)(t1)
-
-char_quotation: Char
-  ascii(t0)(t0)(t1)(t0)(t0)(t0)(t1)(t0)
-
-char_number: Char
-  ascii(t0)(t0)(t1)(t0)(t0)(t0)(t1)(t1)
-
-char_dollar: Char
-  ascii(t0)(t0)(t1)(t0)(t0)(t1)(t0)(t0)
-
-char_percent: Char
-  ascii(t0)(t0)(t1)(t0)(t0)(t1)(t0)(t1)
-
-char_ampersand: Char
-  ascii(t0)(t0)(t1)(t0)(t0)(t1)(t1)(t0)
-
-char_apostrophe: Char
-  ascii(t0)(t0)(t1)(t0)(t0)(t1)(t1)(t1)
-
-char_left_parens: Char
-  ascii(t0)(t0)(t1)(t0)(t1)(t0)(t0)(t0)
-
-char_right_parens: Char
-  ascii(t0)(t0)(t1)(t0)(t1)(t0)(t0)(t1)
-
-char_asterisk: Char
-  ascii(t0)(t0)(t1)(t0)(t1)(t0)(t1)(t0)
-
-char_plus: Char
-  ascii(t0)(t0)(t1)(t0)(t1)(t0)(t1)(t1)
-
-char_comma: Char
-  ascii(t0)(t0)(t1)(t0)(t1)(t1)(t0)(t0)
-
-char_hyphen: Char
-  ascii(t0)(t0)(t1)(t0)(t1)(t1)(t0)(t1)
-
-char_period: Char
-  ascii(t0)(t0)(t1)(t0)(t1)(t1)(t1)(t0)
-
-char_slash: Char
-  ascii(t0)(t0)(t1)(t0)(t1)(t1)(t1)(t1)
-
-char_0: Char
-  ascii(t0)(t0)(t1)(t1)(t0)(t0)(t0)(t0)
-
-char_1: Char
-  ascii(t0)(t0)(t1)(t1)(t0)(t0)(t0)(t1)
-
-char_2: Char
-  ascii(t0)(t0)(t1)(t1)(t0)(t0)(t1)(t0)
-
-char_3: Char
-  ascii(t0)(t0)(t1)(t1)(t0)(t0)(t1)(t1)
-
-char_4: Char
-  ascii(t0)(t0)(t1)(t1)(t0)(t1)(t0)(t0)
-
-char_5: Char
-  ascii(t0)(t0)(t1)(t1)(t0)(t1)(t0)(t1)
-
-char_6: Char
-  ascii(t0)(t0)(t1)(t1)(t0)(t1)(t1)(t0)
-
-char_7: Char
-  ascii(t0)(t0)(t1)(t1)(t0)(t1)(t1)(t1)
-
-char_8: Char
-  ascii(t0)(t0)(t1)(t1)(t1)(t0)(t0)(t0)
-
-char_9: Char
-  ascii(t0)(t0)(t1)(t1)(t1)(t0)(t0)(t1)
-
-char_colon: Char
-  ascii(t0)(t0)(t1)(t1)(t1)(t0)(t1)(t0)
-
-char_semicolon: Char
-  ascii(t0)(t0)(t1)(t1)(t1)(t0)(t1)(t1)
-
-char_less_than: Char
-  ascii(t0)(t0)(t1)(t1)(t1)(t1)(t0)(t0)
-
-char_equal: Char
-  ascii(t0)(t0)(t1)(t1)(t1)(t1)(t0)(t1)
-
-char_greater_than: Char
-  ascii(t0)(t0)(t1)(t1)(t1)(t1)(t1)(t0)
-
-char_question: Char
-  ascii(t0)(t0)(t1)(t1)(t1)(t1)(t1)(t1)
-
-char_at: Char
-  ascii(t0)(t1)(t0)(t0)(t0)(t0)(t0)(t0)
-
-char_A: Char
-  ascii(t0)(t1)(t0)(t0)(t0)(t0)(t0)(t1)
-
-char_B: Char
-  ascii(t0)(t1)(t0)(t0)(t0)(t0)(t1)(t0)
-
-char_C: Char
-  ascii(t0)(t1)(t0)(t0)(t0)(t0)(t1)(t1)
-
-char_D: Char
-  ascii(t0)(t1)(t0)(t0)(t0)(t1)(t0)(t0)
-
-char_E: Char
-  ascii(t0)(t1)(t0)(t0)(t0)(t1)(t0)(t1)
-
-char_F: Char
-  ascii(t0)(t1)(t0)(t0)(t0)(t1)(t1)(t0)
-
-char_G: Char
-  ascii(t0)(t1)(t0)(t0)(t0)(t1)(t1)(t1)
-
-char_H: Char
-  ascii(t0)(t1)(t0)(t0)(t1)(t0)(t0)(t0)
-
-char_I: Char
-  ascii(t0)(t1)(t0)(t0)(t1)(t0)(t0)(t1)
-
-char_J: Char
-  ascii(t0)(t1)(t0)(t0)(t1)(t0)(t1)(t0)
-
-char_K: Char
-  ascii(t0)(t1)(t0)(t0)(t1)(t0)(t1)(t1)
-
-char_L: Char
-  ascii(t0)(t1)(t0)(t0)(t1)(t1)(t0)(t0)
-
-char_M: Char
-  ascii(t0)(t1)(t0)(t0)(t1)(t1)(t0)(t1)
-
-char_N: Char
-  ascii(t0)(t1)(t0)(t0)(t1)(t1)(t1)(t0)
-
-char_O: Char
-  ascii(t0)(t1)(t0)(t0)(t1)(t1)(t1)(t1)
-
-char_P: Char
-  ascii(t0)(t1)(t0)(t1)(t0)(t0)(t0)(t0)
-
-char_Q: Char
-  ascii(t0)(t1)(t0)(t1)(t0)(t0)(t0)(t1)
-
-char_R: Char
-  ascii(t0)(t1)(t0)(t1)(t0)(t0)(t1)(t0)
-
-char_S: Char
-  ascii(t0)(t1)(t0)(t1)(t0)(t0)(t1)(t1)
-
-char_T: Char
-  ascii(t0)(t1)(t0)(t1)(t0)(t1)(t0)(t0)
-
-char_U: Char
-  ascii(t0)(t1)(t0)(t1)(t0)(t1)(t0)(t1)
-
-char_V: Char
-  ascii(t0)(t1)(t0)(t1)(t0)(t1)(t1)(t0)
-
-char_W: Char
-  ascii(t0)(t1)(t0)(t1)(t0)(t1)(t1)(t1)
-
-char_X: Char
-  ascii(t0)(t1)(t0)(t1)(t1)(t0)(t0)(t0)
-
-char_Y: Char
-  ascii(t0)(t1)(t0)(t1)(t1)(t0)(t0)(t1)
-
-char_Z: Char
-  ascii(t0)(t1)(t0)(t1)(t1)(t0)(t1)(t0)
-
-char_left_bracket: Char
-  ascii(t0)(t1)(t0)(t1)(t1)(t0)(t1)(t1)
-
-char_backslash: Char
-  ascii(t0)(t1)(t0)(t1)(t1)(t1)(t0)(t0)
-
-char_right_bracket: Char
-  ascii(t0)(t1)(t0)(t1)(t1)(t1)(t0)(t1)
-
-char_caret: Char
-  ascii(t0)(t1)(t0)(t1)(t1)(t1)(t1)(t0)
-
-char_underscore: Char
-  ascii(t0)(t1)(t0)(t1)(t1)(t1)(t1)(t1)
-
-char_backtick: Char
-  ascii(t0)(t1)(t1)(t0)(t0)(t0)(t0)(t0)
-
-char_a: Char
-  ascii(t0)(t1)(t1)(t0)(t0)(t0)(t0)(t1)
-
-char_b: Char
-  ascii(t0)(t1)(t1)(t0)(t0)(t0)(t1)(t0)
-
-char_c: Char
-  ascii(t0)(t1)(t1)(t0)(t0)(t0)(t1)(t1)
-
-char_d: Char
-  ascii(t0)(t1)(t1)(t0)(t0)(t1)(t0)(t0)
-
-char_e: Char
-  ascii(t0)(t1)(t1)(t0)(t0)(t1)(t0)(t1)
-
-char_f: Char
-  ascii(t0)(t1)(t1)(t0)(t0)(t1)(t1)(t0)
-
-char_g: Char
-  ascii(t0)(t1)(t1)(t0)(t0)(t1)(t1)(t1)
-
-char_h: Char
-  ascii(t0)(t1)(t1)(t0)(t1)(t0)(t0)(t0)
-
-char_i: Char
-  ascii(t0)(t1)(t1)(t0)(t1)(t0)(t0)(t1)
-
-char_j: Char
-  ascii(t0)(t1)(t1)(t0)(t1)(t0)(t1)(t0)
-
-char_k: Char
-  ascii(t0)(t1)(t1)(t0)(t1)(t0)(t1)(t1)
-
-char_l: Char
-  ascii(t0)(t1)(t1)(t0)(t1)(t1)(t0)(t0)
-
-char_m: Char
-  ascii(t0)(t1)(t1)(t0)(t1)(t1)(t0)(t1)
-
-char_n: Char
-  ascii(t0)(t1)(t1)(t0)(t1)(t1)(t1)(t0)
-
-char_o: Char
-  ascii(t0)(t1)(t1)(t0)(t1)(t1)(t1)(t1)
-
-char_p: Char
-  ascii(t0)(t1)(t1)(t1)(t0)(t0)(t0)(t0)
-
-char_q: Char
-  ascii(t0)(t1)(t1)(t1)(t0)(t0)(t0)(t1)
-
-char_r: Char
-  ascii(t0)(t1)(t1)(t1)(t0)(t0)(t1)(t0)
-
-char_s: Char
-  ascii(t0)(t1)(t1)(t1)(t0)(t0)(t1)(t1)
-
-char_t: Char
-  ascii(t0)(t1)(t1)(t1)(t0)(t1)(t0)(t0)
-
-char_u: Char
-  ascii(t0)(t1)(t1)(t1)(t0)(t1)(t0)(t1)
-
-char_v: Char
-  ascii(t0)(t1)(t1)(t1)(t0)(t1)(t1)(t0)
-
-char_w: Char
-  ascii(t0)(t1)(t1)(t1)(t0)(t1)(t1)(t1)
-
-char_x: Char
-  ascii(t0)(t1)(t1)(t1)(t1)(t0)(t0)(t0)
-
-char_y: Char
-  ascii(t0)(t1)(t1)(t1)(t1)(t0)(t0)(t1)
-
-char_z: Char
-  ascii(t0)(t1)(t1)(t1)(t1)(t0)(t1)(t0)
-
-char_left_brace: Char
-  ascii(t0)(t1)(t1)(t1)(t1)(t0)(t1)(t1)
-
-char_bar: Char
-  ascii(t0)(t1)(t1)(t1)(t1)(t1)(t0)(t0)
-
-char_right_brace: Char
-  ascii(t0)(t1)(t1)(t1)(t1)(t1)(t0)(t1)
-
-char_tilde: Char
-  ascii(t0)(t1)(t1)(t1)(t1)(t1)(t1)(t0)
->>>>>>> 2cd461c1
 
 // String
 // ======
@@ -1137,7 +720,7 @@
 // ====
 
 Term: Type
-  self<P: Term -> Type> ->
+  self{P: Term -> Type} ->
   (var:
     (hash: U32) ->
     (indx: Nat) ->
@@ -1185,202 +768,46 @@
 
 var: Nat -> Term
   (indx)=>
-  <> => (var) => () => () => () => () => () => () => () =>
+  {} => (var) => () => () => () => () => () => () => () =>
   var(u32_0)(indx)
 
 ref: String -> Term
   (name)=>
-  <> => () => (ref) => () => () => () => () => () => () =>
+  {} => () => (ref) => () => () => () => () => () => () =>
   ref(u32_0)(name)
 
 typ: Term
-  <> => () => () => (typ) => () => () => () => () => () =>
+  {} => () => () => (typ) => () => () => () => () => () =>
   typ(u32_0)
 
 all: Bool -> String -> String -> Term -> Term -> Term
   (eras) => (self) => (name) => (bind) => (body) =>
-  <> => () => () => () => (all) => () => () => () => () =>
+  {} => () => () => () => (all) => () => () => () => () =>
   all(u32_0)(eras)(self)(name)(bind)(body)
 
 lam: Bool -> String -> Term -> Term
   (eras) => (name) => (body) =>
-  <> => () => () => () => () => (lam) => () => () => () =>
+  {} => () => () => () => () => (lam) => () => () => () =>
   lam(u32_0)(eras)(name)(body)
 
 app: Bool -> Term -> Term -> Term
   (eras) => (func) => (argm) =>
-  <> => () => () => () => () => () => (app) => () => () =>
+  {} => () => () => () => () => () => (app) => () => () =>
   app(u32_0)(eras)(func)(argm)
 
 lit: String -> Term -> Term -> Term
   (name) => (expr) => (body) =>
-  <> => () => () => () => () => () => () => (lit) => () =>
+  {} => () => () => () => () => () => () => (lit) => () =>
   lit(u32_0)(name)(expr)(body)
 
 ann: Bool -> Term -> Term -> Term
   (done) => (expr) => (type) =>
-  <> => () => () => () => () => () => () => () => (ann) =>
+  {} => () => () => () => () => () => () => () => (ann) =>
   ann(u32_0)(done)(expr)(type)
 
 // Parsing
 // =======
 
-Parsed : (A: Type) -> Type
-  (A) => Maybe(Pair(String)(A))
-
-parsed: <A: Type> -> String -> A -> Parsed(A)
-  <A> => (code) => (val) =>
-  some<Pair(String)(A)>(pair<String><A>(code)(val))
-
-noparse: <A: Type> -> Parsed(A)
-  <A> => none<Pair(String)(A)>
-
-parsing
-  : <A: Type> ->
-    <B: Type> ->
-    (x: Parsed(A)) ->
-    (f: String -> A -> Parsed(B)) ->
-    Parsed(B)
-  <A> => <B> => (x) => (f) =>
-  let case_none = noparse<B>
-  let case_some = (value) => value<()=>Parsed(B)>(f)
-  x<()=>Parsed(B)>(case_none)(case_some)
-
-// "("
-LPAR: String
-  ext<Char>(char_left_parens)(
-  nil<Char>)
-
-// ")"
-RPAR: String
-  ext<Char>(char_right_parens)(
-  nil<Char>)
-
-// "<"
-LSIG: String
-  ext<Char>(char_less_than)(
-  nil<Char>)
-
-// ">"
-RSIG: String
-  ext<Char>(char_greater_than)(
-  nil<Char>)
-
-// ":"
-COLO: String
-  ext<Char>(char_colon)(
-  nil<Char>)
-
-// "::"
-COLS: String
-  ext<Char>(char_colon)(
-  ext<Char>(char_colon)(
-  nil<Char>))
-
-
-// "->"
-ARR0: String
-  ext<Char>(char_hyphen)(
-  ext<Char>(char_greater_than)(
-  nil<Char>))
-
-// "=>"
-ARR1: String
-  ext<Char>(char_hyphen)(
-  ext<Char>(char_equal)(
-  nil<Char>))
-
-// "let "
-LETS: String
-  ext<Char>(char_l)(
-  ext<Char>(char_e)(
-  ext<Char>(char_t)(
-  ext<Char>(char_space)(
-  nil<Char>))))
-
-// "="
-EQLS: String
-  ext<Char>(char_equal)(
-  nil<Char>)
-
-// Type
-TYPS: String
-  ext<Char>(char_T)(
-  ext<Char>(char_y)(
-  ext<Char>(char_p)(
-  ext<Char>(char_e)(
-  nil<Char>))))
-
-// ["(","<"]
-OPEN: List(String)
-  ext<String>(LPAR)(
-  ext<String>(LSIG)(
-  nil<String>))
-
-// [")",">"]
-CLOS: List(String)
-  ext<String>(LPAR)(
-  ext<String>(LSIG)(
-  nil<String>))
-
-is_space: Char -> Bool
-  (c) =>
-    let is_spc = word_eql{n32}(c)(char_space)
-    let is_tab = word_eql{n32}(c)(char_tab)
-    let is_lin = word_eql{n32}(c)(char_newline)
-    or(is_spc)(or(is_tab)(is_lin))
-
-is_name: Char -> Bool
-  (c) =>
-    let is_num = and(word_gte{n32}(c)(char_0))(word_lte{n32}(c)(char_9))
-    let is_low = and(word_gte{n32}(c)(char_a))(word_lte{n32}(c)(char_z))
-    let is_upp = and(word_gte{n32}(c)(char_A))(word_lte{n32}(c)(char_Z))
-    let is_und = word_eql{n32}(c)(char_underscore)
-    or(is_num)(or(is_low)(or(is_upp)(is_und)))
-
-first_valid: {A: Type} -> List(Maybe(A)) -> Maybe(A)
-  {A} => (list) =>
-  let case_nil = none{A}
-  let case_cons = (head) => (tail) =>
-    let case_none = first_valid{A}(tail)
-    let case_some = (value) => some{A}(value)
-    head{() => Maybe(A)}(case_none)(case_some)
-  list{() => Maybe(A)}(case_nil)(case_cons)
-
-drop_while: (Char -> Bool) -> String -> String
-  (cond) => (code) =>
-  let case_nil = nil{Char}
-  let case_cons = (head) => (tail) =>
-    let case_t = drop_while(cond)(tail)
-    let case_f = tail
-    cond(head){() => String}(case_t)(case_f)
-  code{() => String}(case_nil)(case_cons)
-
-drop_spaces: String -> String
-  drop_while(is_space)
-
-// TODO: /* multi-line comment */
-drop_comment: String -> String
-  (code) =>
-  let code = drop_spaces(code)
-  // Removes "// ... \n"
-  let code = 
-    let fst2 = take{Char}(n2)(code)
-    let sla2 = cons{Char}(char_slash)(cons{Char}(char_slash)(nil{Char}))
-    let case_t =
-      let code = drop{Char}(n2)(code)
-      let code = drop_while((x) => not(u32_eql(char_newline)(x)))(code)
-      code
-    let case_f =
-      code
-    string_eql(fst2)(sla2){() => String}(case_t)(case_f)
-  code
-
-// TODO: remove many comments (not just one)
-ncons: String -> String
-  (code) => drop_comment(code)
-
-<<<<<<< HEAD
 Parsed : (A: Type) -> Type
   (A) => Maybe(Pair(String)(A))
 
@@ -1391,7 +818,7 @@
 noparse: {A: Type} -> Parsed(A)
   {A} => none{Pair(String)(A)}
 
-chain
+parsing
   : {A: Type} ->
     {B: Type} ->
     (x: Parsed(A)) ->
@@ -1402,48 +829,97 @@
   let case_some = (value) => value{() => Parsed(B)}(f)
   x{() => Parsed(B)}(case_none)(case_some)
 
+LPAR: String sing{Char}(_lpar ) // "("
+RPAR: String sing{Char}(_rpar ) // ")"
+LSIG: String sing{Char}(_lt   ) // "<"
+RSIG: String sing{Char}(_gt   ) // ">"
+COLO: String sing{Char}(_colon) // ":"
+COLS: String cons{Char}(_colon)(sing{Char}(_colon)(nil{Char})) // "::"
+ARR0: String cons{Char}(_dash )(sing{Char}(_gt))               // "->"
+ARR1: String cons{Char}(_hyphen)(sing{Char}(_equal))           // "=>"
+LETS: String cons{Char}(_l)( cons{Char}(_e)( cons{Char}(_t)( sing{Char}(_space)) // "let "
+EQLS: String sing{Char}(_equals) // "="
+TYPS: String cons{Char}(_T)( cons{Char}(_y)( cons{Char}(_p)( sing{Char}(_e)))) // Type
+OPEN: List(String) cons{String}(LPAR)( sing{String}(LSIG)) // ["(","{"]
+CLOS: List(String) cons{String}(LPAR)( sing{String}(LSIG)) // [")","}"]
+
+is_space: Char -> Bool
+  (c) =>
+    let is_spc = word_eql{n32}(c)(_space)
+    let is_tab = word_eql{n32}(c)(_HT)
+    let is_lin = word_eql{n32}(c)(_LF)
+    or(is_spc)(or(is_tab)(is_lin))
+
+is_name: Char -> Bool
+  (c) =>
+    let is_num = and(word_gte{n32}(c)(_0))(word_lte{n32}(c)(_9))
+    let is_low = and(word_gte{n32}(c)(_a))(word_lte{n32}(c)(_z))
+    let is_upp = and(word_gte{n32}(c)(_A))(word_lte{n32}(c)(_Z))
+    let is_und = word_eql{n32}(c)(_lowbar)
+    or(is_num)(or(is_low)(or(is_upp)(is_und)))
+
+first_valid: {A: Type} -> List(Maybe(A)) -> Maybe(A)
+  {A} => (list) =>
+  let case_nil = none{A}
+  let case_cons = (head) => (tail) =>
+    let case_none = first_valid{A}(tail)
+    let case_some = (value) => some{A}(value)
+    head{() => Maybe(A)}(case_none)(case_some)
+  list{() => Maybe(A)}(case_nil)(case_cons)
+
+drop_while: (Char -> Bool) -> String -> String
+  (cond) => (code) =>
+  let case_nil = nil{Char}
+  let case_cons = (head) => (tail) =>
+    let case_t = drop_while(cond)(tail)
+    let case_f = tail
+    cond(head){() => String}(case_t)(case_f)
+  code{() => String}(case_nil)(case_cons)
+
+drop_spaces: String -> String
+  drop_while(is_space)
+
+// TODO: /* multi-line comment */
+drop_comment: String -> String
+  (code) =>
+  let code = drop_spaces(code)
+  // Removes "// ... \n"
+  let code = 
+    let fst2 = take{Char}(n2)(code)
+    let sla2 = cons{Char}(_sol)(cons{Char}(_sol)(nil{Char}))
+    let case_t =
+      let code = drop{Char}(n2)(code)
+      let code = drop_while((x) => not(u32_eql(_newline)(x)))(code)
+      code
+    let case_f =
+      code
+    string_eql(fst2)(sla2){() => String}(case_t)(case_f)
+  code
+
+// TODO: remove many comments (not just one)
+ncons: String -> String
+  (code) => drop_comment(code)
+
 parse_str: String -> String -> Parsed(String)
-  (str) => (code) =>
+  (code) => (str) =>
   let case_str_nil = parsed{String}(code)(str)
   let case_str_cons = (str_head) => (str_tail) =>
     let case_code_nil = noparse{String}
     let case_code_cons = (code_head) => (code_tail) =>
-      let case_t = parse_str(str_tail)(code_tail)
+      let case_t = parse_str(code_tail)(str_tail)
       let case_f = noparse{String}
       u32_eql(code_head)(str_head){() => Parsed(String)}(case_t)(case_f)
     code{() => Parsed(String)}(case_code_nil)(case_code_cons)
   str{() => Parsed(String)}(case_str_nil)(case_str_cons)
 
-parse_one_aux: List(String) -> String -> Nat -> Maybe(Pair(String)(Nat))
-  (strs) => (code) => (indx) =>
+parse_one_aux: String -> List(String) -> Nat -> Maybe(Pair(String)(Nat))
+  (code) => (strs) => (indx) =>
   let case_nil = noparse{Nat}
   let case_cons = (head) => (tail) =>
-    let case_none = parse_one_aux(tail)(code)(succ(indx))
+    let case_none = parse_one_aux(code)(tail)(succ(indx))
     let case_some = (value) => value{() => Parsed(Nat)}((code)=>() => parsed{Nat}(code)(indx))
-    parse_str(head)(code){() => Maybe(Pair(String)(Nat))}(case_none)(case_some)
+    parse_str(code)(head){() => Maybe(Pair(String)(Nat))}(case_none)(case_some)
   strs{() => Parsed(Nat)}(case_nil)(case_cons)
-=======
-parse_str: String -> String -> Parsed(String)
-  (code) => (str) =>
-  let case_str_nil = parsed<String>(code)(str)
-  let case_str_ext = (str_head) => (str_tail) =>
-    let case_code_nil = noparse<String>
-    let case_code_ext = (code_head) => (code_tail) =>
-      let case_t = parse_str(code_tail)(str_tail)
-      let case_f = noparse<String>
-      u32_eql(code_head)(str_head)<()=>Parsed(String)>(case_t)(case_f)
-    code<()=>Parsed(String)>(case_code_nil)(case_code_ext)
-  str<()=>Parsed(String)>(case_str_nil)(case_str_ext)
-
-parse_one_aux: String -> List(String) -> Nat -> Maybe(Pair(String)(Nat))
-  (code) => (strs) => (indx) =>
-  let case_nil = noparse<Nat>
-  let case_ext = (head) => (tail) =>
-    let case_none = parse_one_aux(code)(tail)(succ(indx))
-    let case_some = (value) => value<()=>Parsed(Nat)>((code)=>()=>parsed<Nat>(code)(indx))
-    parse_str(code)(head)<()=>Maybe(Pair(String)(Nat))>(case_none)(case_some)
-  strs<()=>Parsed(Nat)>(case_nil)(case_ext)
->>>>>>> 2cd461c1
 
 parse_one: String -> List(String) -> Maybe(Pair(String)(Nat))
   (code) => (strs) =>
@@ -1486,97 +962,97 @@
 
 parse_par: String -> List(String) -> Parsed(Term)
   (code) => (vars) =>
-  parsing<String><Term>(parse_str(next(code))(LPAR))((code) => (skip) =>
-  parsing<Term  ><Term>(parse_trm(next(code))(vars))((code) => (term) =>
-  parsing<String><Term>(parse_str(next(code))(RPAR))((code) => (skip) =>
-  parsed<Term>(code)(term))))
+  parsing{String}{Term}(parse_str(ncons(code))(LPAR))((code) => (skip) =>
+  parsing{Term  }{Term}(parse_trm(ncons(code))(vars))((code) => (term) =>
+  parsing{String}{Term}(parse_str(ncons(code))(RPAR))((code) => (skip) =>
+  parsed{Term}(code)(term))))
 
 parse_all: String -> List(String) -> Parsed(Term)
   (code) => (vars) =>
-  parsing<String><Term>(parse_nam(next(code))(true))((code) => (self) =>
-  parsing<Nat   ><Term>(parse_one(     code )(OPEN))((code) => (eras) =>
-  parsing<String><Term>(parse_nam(next(code))(true))((code) => (name) =>
-  parsing<String><Term>(parse_str(next(code))(COLO))((code) => (skip) =>
-  parsing<Term  ><Term>(parse_trm(next(code))(ext<String>(self)(vars)))((code) => (bind) =>
-  parsing<Nat   ><Term>(parse_one(next(code))(CLOS))((code) => (skip) =>
-  parsing<String><Term>(parse_str(next(code))(ARR0))((code) => (skip) =>
-  parsing<Term  ><Term>(parse_trm(next(code))(ext<String>(name)(ext<String>(self)(vars))))((code) => (body) =>
-  parsed<Term>(code)(all(nat_eql(eras)(n1))(self)(name)(bind)(body))))))))))
+  parsing{String}{Term}(parse_nam(ncons(code))(true))((code) => (self) =>
+  parsing{Nat   }{Term}(parse_one(     code )(OPEN))((code) => (eras) =>
+  parsing{String}{Term}(parse_nam(ncons(code))(true))((code) => (name) =>
+  parsing{String}{Term}(parse_str(ncons(code))(COLO))((code) => (skip) =>
+  parsing{Term  }{Term}(parse_trm(ncons(code))(cons{String}(self)(vars)))((code) => (bind) =>
+  parsing{Nat   }{Term}(parse_one(ncons(code))(CLOS))((code) => (skip) =>
+  parsing{String}{Term}(parse_str(ncons(code))(ARR0))((code) => (skip) =>
+  parsing{Term  }{Term}(parse_trm(ncons(code))(cons{String}(name)(cons{String}(self)(vars))))((code) => (body) =>
+  parsed{Term}(code)(all(nat_eql(eras)(n1))(self)(name)(bind)(body))))))))))
 
 parse_lam: String -> List(String) -> Parsed(Term)
   (code) => (vars) =>
-  parsing<Nat   ><Term>(parse_one(next(code))(OPEN))((code) => (eras) =>
-  parsing<String><Term>(parse_nam(next(code))(true))((code) => (name) =>
-  parsing<Nat   ><Term>(parse_one(next(code))(CLOS))((code) => (skip) =>
-  parsing<String><Term>(parse_str(next(code))(ARR1))((code) => (skip) =>
-  parsing<Term  ><Term>(parse_trm(next(code))(ext<String>(name)(vars)))((code) => (body) =>
-  parsed<Term>(code)(lam(nat_eql(eras)(n1))(name)(body)))))))
+  parsing{Nat   }{Term}(parse_one(ncons(code))(OPEN))((code) => (eras) =>
+  parsing{String}{Term}(parse_nam(ncons(code))(true))((code) => (name) =>
+  parsing{Nat   }{Term}(parse_one(ncons(code))(CLOS))((code) => (skip) =>
+  parsing{String}{Term}(parse_str(ncons(code))(ARR1))((code) => (skip) =>
+  parsing{Term  }{Term}(parse_trm(ncons(code))(cons{String}(name)(vars)))((code) => (body) =>
+  parsed{Term}(code)(lam(nat_eql(eras)(n1))(name)(body)))))))
 
 parse_let: String -> List(String) -> Parsed(Term)
   (code) => (vars) =>
-  parsing<String><Term>(parse_str(next(code))(LETS))((code) => (skip) =>
-  parsing<String><Term>(parse_nam(next(code))(false))((code) => (name) =>
-  parsing<String><Term>(parse_str(next(code))(EQLS))((code) => (skip) =>
-  parsing<Term  ><Term>(parse_trm(next(code))(vars))((code) => (expr) =>
-  parsing<Term  ><Term>(parse_trm(next(code))(ext<String>(name)(vars)))((code) => (body) =>
-  parsed<Term>(code)(lit(name)(expr)(body)))))))
+  parsing{String}{Term}(parse_str(ncons(code))(LETS))((code) => (skip) =>
+  parsing{String}{Term}(parse_nam(ncons(code))(false))((code) => (name) =>
+  parsing{String}{Term}(parse_str(ncons(code))(EQLS))((code) => (skip) =>
+  parsing{Term  }{Term}(parse_trm(ncons(code))(vars))((code) => (expr) =>
+  parsing{Term  }{Term}(parse_trm(ncons(code))(cons{String}(name)(vars)))((code) => (body) =>
+  parsed{Term}(code)(lit(name)(expr)(body)))))))
 
 parse_typ: String -> List(String) -> Parsed(Term)
   (code) => (vars) =>
-  parsing<String><Term>(parse_str(next(code))(TYPS))((code) => (skip) =>
-  parsed<Term>(code)(typ))
+  parsing{String}{Term}(parse_str(ncons(code))(TYPS))((code) => (skip) =>
+  parsed{Term}(code)(typ))
 
 parse_var: String -> List(String) -> Parsed(Term)
   (code) => (vars) =>
-  parsing<String><Term>(parse_nam(next(code))(false))((code) => (name) =>
-  let got = find<String>(vars)((x) => (i) => string_eql(x)(name))
-  let case_none = parsed<Term>(code)(ref(name))
-  let case_some = (value) => parsed<Term>(code)(var(snd<String><Nat>(value)))
-  got<() => Parsed(Term)>(case_none)(case_some))
+  parsing{String}{Term}(parse_nam(ncons(code))(false))((code) => (name) =>
+  let got = find{String}(vars)((x) => (i) => string_eql(x)(name))
+  let case_none = parsed{Term}(code)(ref(name))
+  let case_some = (value) => parsed{Term}(code)(var(snd{String}{Nat}(value)))
+  got{() => Parsed(Term)}(case_none)(case_some))
 
 parse_app: String -> Term -> List(String) -> Parsed(Term)
   (code) => (func) => (vars) =>
-  parsing<Nat ><Term>(parse_one(next(code))(OPEN))((code) => (eras) =>
-  parsing<Term><Term>(parse_trm(next(code))(vars))((code) => (argm) =>
-  parsing<Nat ><Term>(parse_one(next(code))(CLOS))((code) => (skip) =>
-  parsed<Term>(code)(app(nat_eql(eras)(n1))(func)(argm)))))
+  parsing{Nat }{Term}(parse_one(ncons(code))(OPEN))((code) => (eras) =>
+  parsing{Term}{Term}(parse_trm(ncons(code))(vars))((code) => (argm) =>
+  parsing{Nat }{Term}(parse_one(ncons(code))(CLOS))((code) => (skip) =>
+  parsed{Term}(code)(app(nat_eql(eras)(n1))(func)(argm)))))
 
 parse_arr: String -> Term -> List(String) -> Parsed(Term)
   (code) => (bind) => (vars) =>
-  parsing<String><Term>(parse_str(next(code))(ARR0))((code) => (skip) =>
-  parsing<Term  ><Term>(parse_trm(next(code))(ext<String>(nil<Char>)(ext<String>(nil<Char>)(vars))))((code) => (body) =>
-  parsed<Term>(code)(all(false)(nil<Char>)(nil<Char>)(shift(bind)(n1)(n0))(body))))
+  parsing{String}{Term}(parse_str(ncons(code))(ARR0))((code) => (skip) =>
+  parsing{Term  }{Term}(parse_trm(ncons(code))(cons{String}(nil{Char})(cons{String}(nil{Char})(vars))))((code) => (body) =>
+  parsed{Term}(code)(all(false)(nil{Char})(nil{Char})(shift(bind)(n1)(n0))(body))))
 
 parse_ann: String -> Term -> List(String) -> Parsed(Term)
   (code) => (expr) => (vars) =>
-  parsing<String><Term>(parse_str(next(code))(COLS))((code) => (skip) =>
-  parsing<Term  ><Term>(parse_trm(next(code))(vars))((code) => (type) =>
-  parsed<Term>(code)(ann(false)(expr)(type))))
+  parsing{String}{Term}(parse_str(ncons(code))(COLS))((code) => (skip) =>
+  parsing{Term  }{Term}(parse_trm(ncons(code))(vars))((code) => (type) =>
+  parsed{Term}(code)(ann(false)(expr)(type))))
 
 parse_pst: String -> Term -> List(String) -> Parsed(Term)
   (code) => (term) => (vars) =>
-  let post_parse = first_valid<Pair(String)(Term)>(
-    ext<Parsed(Term)>(parse_app(code)(term)(vars))(
-    ext<Parsed(Term)>(parse_arr(code)(term)(vars))(
-    ext<Parsed(Term)>(parse_ann(code)(term)(vars))(
-    nil<Parsed(Term)>))))
-  let case_none = parsed<Term>(code)(term)
+  let post_parse = first_valid{Pair(String)(Term)}(
+    cons{Parsed(Term)}(parse_app(code)(term)(vars))(
+    cons{Parsed(Term)}(parse_arr(code)(term)(vars))(
+    cons{Parsed(Term)}(parse_ann(code)(term)(vars))(
+    nil{Parsed(Term)}))))
+  let case_none = parsed{Term}(code)(term)
   let case_some = (value) =>
     let case_pair = (code) => (term) => parse_pst(code)(term)(vars)
-    value<() => Parsed(Term)>(case_pair)
-  post_parse<() => Parsed(Term)>(case_none)(case_some)
+    value{() => Parsed(Term)}(case_pair)
+  post_parse{() => Parsed(Term)}(case_none)(case_some)
 
 parse_trm: String -> List(String) -> Parsed(Term)
   (code) => (vars) =>
-  let base_parse = first_valid<Pair(String)(Term)>(
-    ext<Parsed(Term)>(parse_all(code)(vars))(
-    ext<Parsed(Term)>(parse_lam(code)(vars))(
-    ext<Parsed(Term)>(parse_let(code)(vars))(
-    ext<Parsed(Term)>(parse_par(code)(vars))(
-    ext<Parsed(Term)>(parse_typ(code)(vars))(
-    ext<Parsed(Term)>(parse_var(code)(vars))(
-    nil<Parsed(Term)>)))))))
-  parsing<Term><Term>(base_parse)((code) => (term) =>
+  let base_parse = first_valid{Pair(String)(Term)}(
+    cons{Parsed(Term)}(parse_all(code)(vars))(
+    cons{Parsed(Term)}(parse_lam(code)(vars))(
+    cons{Parsed(Term)}(parse_let(code)(vars))(
+    cons{Parsed(Term)}(parse_par(code)(vars))(
+    cons{Parsed(Term)}(parse_typ(code)(vars))(
+    cons{Parsed(Term)}(parse_var(code)(vars))(
+    nil{Parsed(Term)})))))))
+  parsing{Term}{Term}(base_parse)((code) => (term) =>
     parse_pst(code)(term)(vars))
 
 shift: Term -> Nat -> Nat -> Term
