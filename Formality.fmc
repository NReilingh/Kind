// Equality
// ========

Equal: (A: Type) -> A -> A -> Type
  (A) (a) (b)
  self<P: (b: A) -> Equal(A)(a)(b) -> Type> ->
  (equal: P(a)(equal<A><a>)) ->
  P(b)(self)

equal: <A: Type> -> <a: A> -> Equal(A)(a)(a)
  <A> <a>
  <P> (equal)
  equal

// Bool
// ====

Bool: Type
  self<P: Bool -> Type> ->
  P(true) ->
  P(false) ->
  P(self)

true: Bool
  <> (t) (f) t

false: Bool
  <> (t) (f) f

_bool : (b: Bool) -> <P: Bool -> Type> -> P(true) -> P(false) -> P(b)
  (b) <P> (t) (f) b<P>(t)(f)

not: Bool -> Bool
  (a)
  a<() Bool>
  | false;
  | true;

or: Bool -> Bool -> Bool
  (a) (b)
  a<() Bool>
  | b<() Bool>
    | true;
    | true;;
  | b<() Bool>
    | true;
    | false;;

and: Bool -> Bool -> Bool
  (a) (b)
  a<() Bool>
  | b<() Bool>
    | true;
    | false;;
  | b<() Bool>
    | false;
    | false;;

// Cmp

Cmp : Type
  self<P: Cmp -> Type> ->
  P(ltn) ->
  P(eql) ->
  P(gtn) ->
  P(self)

ltn: Cmp
  <> (ltn) (eql) (gtn) ltn

eql: Cmp
  <> (ltn) (eql) (gtn) eql

gtn: Cmp
  <> (ltn) (eql) (gtn) gtn

// Bit
// ===

Bit : Type
  self<P: Bit -> Type> ->
  P(t0) ->
  P(t1) ->
  P(self)

t0: Bit
  <> (t0) (t1) t0

t1: Bit
  <> (t0) (t1) t1

// Nat
// ===

Nat: Type
  self<P: (x: Nat) -> Type> ->
  (zero: P(zero)) ->
  (succ: (pred: Nat) -> P(succ(pred))) ->
  P(self)

zero: Nat
  <> (z) (s) z

succ: Nat -> Nat
  (n)
  <> (z) (s) s(n)

pred: Nat -> Nat
  (n)
  n<() Nat>
  | zero;
  | (n.pred) n.pred;

fold_nat : (n: Nat) -> <P: Nat -> Type> -> P(zero) -> ((n:Nat) -> P(n) -> P(succ(n))) -> P(n)
  (n) <P> (z) (s)
  n<P>(z)((pred) s(pred)(fold_nat(pred)<P>(z)(s)))

double: Nat -> Nat
  (n)
  n<() Nat>
  | zero;
  | (n.pred) succ(succ(double(n.pred)));

add: Nat -> Nat -> Nat
  (n) (m)
  n<() Nat>
  | m;
  | (n.pred) succ(add(n.pred)(m));

sub: Nat -> Nat -> Nat
  (n) (m)
  m<() Nat>
  | n;
  | (m.pred) sub(pred(n))(m.pred);

mul: Nat -> Nat -> Nat
  (n) (m)
  n<() Nat>
  | n0;
  | (n.pred) add(m)(mul(n.pred)(m));

nat_cmp: Nat -> Nat -> Cmp
  (a) (b)
  a<() Cmp>
  | b<() Cmp>
    | eql;
    | (b.pred) ltn;;
  | (a.pred)
    b<() Cmp>
    | gtn;
    | (b.pred) nat_cmp(a.pred)(b.pred);;

nat_ltn: Nat -> Nat -> Bool
  (a) (b) nat_cmp(a)(b)<() Bool>(true)(false)(false)

nat_lte: Nat -> Nat -> Bool
  (a) (b) nat_cmp(a)(b)<() Bool>(true)(true)(false)

nat_eql: Nat -> Nat -> Bool
  (a) (b) nat_cmp(a)(b)<() Bool>(false)(true)(false)

nat_gte: Nat -> Nat -> Bool
  (a) (b) nat_cmp(a)(b)<() Bool>(false)(true)(true)

nat_gtn: Nat -> Nat -> Bool
  (a) (b) nat_cmp(a)(b)<() Bool>(false)(false)(true)

n0: Nat
  zero

n1: Nat
  succ(n0)

n2: Nat
  succ(n1)

n3: Nat
  succ(n2)

n4: Nat
  succ(n3)

n5: Nat
  succ(n4)

n6: Nat
  succ(n5)

n7: Nat
  succ(n6)

n8: Nat
  succ(n7)

n9: Nat
  succ(n8)

n9: Nat
  succ(n8)

n10: Nat
  succ(n9)

n11: Nat
  succ(n10)

n12: Nat
  succ(n11)

n13: Nat
  succ(n12)

n14: Nat
  succ(n13)

n15: Nat
  succ(n14)

n16: Nat
  succ(n15)

n17: Nat
  succ(n16)

n18: Nat
  succ(n17)

n19: Nat
  succ(n18)

n20: Nat
  succ(n19)

n21: Nat
  succ(n20)

n22: Nat
  succ(n21)

n23: Nat
  succ(n22)

n24: Nat
  succ(n23)

n25: Nat
  succ(n24)

n26: Nat
  succ(n25)

n27: Nat
  succ(n26)

n28: Nat
  succ(n27)

n29: Nat
  succ(n28)

n30: Nat
  succ(n29)

n31: Nat
  succ(n30)

n32: Nat
  succ(n31)

// Pair
// ====

Pair: Type -> Type -> Type
  (A) (B)
  self<P: Pair(A)(B) -> Type> ->
  (pair: (a: A) -> (b: B) -> P(pair<A><B>(a)(b))) ->
  P(self)

pair: <A: Type> -> <B: Type> -> A -> B -> Pair(A)(B)
  <> <> (a) (b)
  <> (pair)
  pair(a)(b)

fst: <A: Type> -> <B: Type> -> Pair(A)(B) -> A
  <A> <B> (pair)
  pair<() A>((a) (b) a)

snd: <A: Type> -> <B: Type> -> Pair(A)(B) -> B
  <A> <B> (pair)
  pair<() B>((a) (b) b)

// Maybe
// =====

Maybe: Type -> Type
  (A)
  self<P: Maybe(A) -> Type> ->
  (none: P(none<A>)) ->
  (some: (value: A) -> P(some<A>(value))) ->
  P(self)

none: <A: Type> -> Maybe(A)
  <>
  <> (none) () none

some: <A: Type> -> A -> Maybe(A)
  <> (value)
  <> () (some) some(value)

from_maybe: <A: Type> -> A -> Maybe(A) -> A
  <A> (a) (m)
  m<() A>
  | a;
  | (m.val) m.val;

maybe_bind: <A: Type> -> <B: Type> -> Maybe(A) -> (A -> Maybe(B)) -> Maybe(B)
  <A> <B> (m) (f)
  m<() Maybe(B)>
  | none<B>;
  | (m.val) f(m.val);

// List
// ====

List: (A: Type) -> Type
  (A)
  self<P: (x: List(A)) -> Type> ->
  (nil: P(nil<A>)) ->
  (cons: (head: A) -> (tail: List(A)) -> P(cons<A>(head)(tail))) ->
  P(self)

nil: <A: Type> -> List(A)
  <A>
  <> (nil) () nil

cons: <A: Type> -> (:A) -> (:List(A)) -> List(A)
  <A> (head) (tail)
  <> () (cons) cons(head)(tail)

find_aux: <A: Type> -> List(A) -> (A -> Nat -> Bool) -> Nat -> Maybe(Pair(A)(Nat))
  <A> (list) (cond) (indx)
  list<() Maybe(Pair(A)(Nat))>
  | none<Pair(A)(Nat)>;
  | (head) (tail)
    cond(head)(indx)<() Maybe(Pair(A)(Nat))>
    | some<Pair(A)(Nat)>(pair<A><Nat>(head)(indx));
    | find_aux<A>(tail)(cond)(succ(indx));;

find: <A: Type> -> List(A) -> (A -> Nat -> Bool) -> Maybe(Pair(A)(Nat))
  <A> (list) (cond)
  find_aux<A>(list)(cond)(zero)

take: <A: Type> -> Nat -> List(A) -> List(A)
  <A> (n) (list)
  list<() List(A)>
  | nil<A>;
  | (head) (tail)
    n<() List(A)>
    | nil<A>;
    | (pred) cons<A>(head)(take<A>(pred)(tail));;

drop: <A: Type> -> Nat -> List(A) -> List(A)
  <A> (n) (list)
  n<() List(A)>
  | list;
  | (pred)
    list<() List(A)>
    | nil<A>;
    | (head) (tail) drop<A>(pred)(tail);;

is_empty: <A: Type> -> List(A) -> Bool
  <A> (list)
  list<() Bool>
  | true;
  | (head) (tail) false;

zip_with: <A: Type> -> <B: Type> -> <C: Type> -> (A -> B -> C) -> List(A) -> List(B) -> List(C)
  <A> <B> <C> (fn) (as) (bs)
  as<() List(C)>
  | nil<C>;
  | (a.head) (a.tail)
    bs<() List(C)>
    | nil<C>;
    | (b.head) (b.tail)
      let head = fn(a.head)(b.head)
      let tail = zip_with<A><B><C>(fn)(a.tail)(b.tail)
      cons<C>(head)(tail);;

map: <A: Type> -> <B: Type> -> (A -> B) -> List(A) -> List(B)
  <A> <B> (fn) (list)
  list<() List(B)>
  | nil<B>;
  | (list.head) (list.tail)
    cons<B>(fn(list.head))(map<A><B>(fn)(list.tail));

fold: <A: Type> -> <B: Type> -> B -> (A -> B -> B) -> List(A) -> B
  <A> <B> (nil) (cons) (list)
  list<() B>
  | nil;
  | (list.head) (list.tail)
    cons(list.head)(fold<A><B>(nil)(cons)(list.tail));

all_satisfy: <A: Type> -> (A -> Bool) -> List(A) -> Bool
  <A> (cond) (list)
  list<() Bool>
  | true;
  | (head) (tail)
    cond(head)<() Bool>
    | all_satisfy<A>(cond)(tail);
    | false;;

any_satisfy: <A: Type> -> (A -> Bool) -> List(A) -> Bool
  <A> (cond) (list)
  list<() Bool>
  | false;
  | (head) (tail)
    cond(head)<() Bool>
    | true;
    | any_satisfy<A>(cond)(tail);;

all_true: List(Bool) -> Bool
  (list) all_satisfy<Bool>((x) x)(list)

any_true: List(Bool) -> Bool
  (list) any_satisfy<Bool>((x) x)(list)

list_len: <A: Type> -> List(A) -> Nat
  <A> (list)
  list<() Nat>
  | zero;
  | (head) (tail)
    succ(list_len<A>(tail));

concat: <A: Type> -> List(A) -> List(A) -> List(A)
  <A> (as) (bs)
  as<() List(A)>
  | bs;
  | (head) (tail)
    cons<A>(head)(concat<A>(tail)(bs));

flatten : <A: Type> -> List(List(A)) -> List(A)
  <A> (as)
  as<() List(A)>
  | nil<A>;
  | (head) (tail)
    concat<A>(head)(flatten<A>(tail));

single : <A : Type> -> (x : A) -> List(A)
  <A> (x) cons<A>(x)(nil<A>)

Concat: (A : Type) -> Type
  (A) List(A) -> List(A)

list_to_concat: <A: Type> -> (xs: List(A)) -> Concat(A)
  <A> (xs)
  xs<() Concat(A)>
  | (ys) ys;
  | (head) (tail) (ys) cons<A>(head)(list_to_concat<A>(tail)(ys));

concat_to_list: <A: Type> -> (xs: Concat(A)) -> List(A)
  <A> (xs) xs(nil<A>)

// Bits
// ====

Bits: Type
  self<P: Bits -> Type> ->
  (be: P(be)) ->
  (b0: (pred: Bits) -> P(b0(pred))) ->
  (b1: (pred: Bits) -> P(b1(pred))) ->
  P(self)

be: Bits
  <P> (be) (b0) (b1) be

b0: (bs: Bits) -> Bits
  (bs) <P> (be) (b0) (b1) b0(bs)

b1: (bs: Bits) -> Bits
  (bs) <P> (be) (b0) (b1) b1(bs)

<<<<<<< HEAD
equal_bits: Bits -> Bits -> Bool
  (bs1)
  bs1<() Bits -> Bool>
  | (bs2) bs2<() Bool>
    | true;
    | () false;
    | () false;
  ;
  | (bs1.pred) (bs2) bs2<() Bool>
    | false;
    | (bs2.pred) equal_bits(bs1.pred)(bs2.pred);
    | () false;
  ;
  | (bs1.pred) (bs2) bs2<() Bool>
    | false;
    | () false;
    | (bs2.pred) equal_bits(bs1.pred)(bs2.pred);
  ;

next_bits: (:Bits) -> Bits
  (x)
  x<() Bits>
  | b0(be);
  | (x.pred) b1(x.pred);
  | (x.pred) b0(next_bits(x.pred));

// Map
// ===

Map: (A: Type) -> Type
  (A)
  self<P: (x: Map(A)) -> Type> ->
  (empty: P(empty<A>)) ->
  (multi: (val: Maybe(A)) -> (lft: Map(A)) -> (rgt: Map(A)) -> P(multi<A>(val)(lft)(rgt))) ->
  P(self)

empty: <A: Type> -> Map(A)
  <A>
  <> (empty) () empty

multi: <A: Type> -> (:Maybe(A)) -> (:Map(A)) -> (:Map(A)) -> Map(A)
  <A> (val) (lft) (rgt)
  <> () (multi) multi(val)(lft)(rgt)

singleton_map: <A: Type> -> (:A) -> Map(A)
  <A> (x)
  multi<A>(some<A>(x))(empty<A>)(empty<A>)

lookup: <A: Type> -> (:Bits) -> (:Map(A)) -> Maybe(A)
  <A> (bits) (map)
  let lookup_type = <A: Type> -> (:Bits) -> (:Map(A)) -> Maybe(A)
  bits<() (:Map(A)) -> (:lookup_type) -> Maybe(A)>
  | (map) () map<() Maybe(A)>
    | none<A>;
    | (map.val) () () map.val;
  ;
  | (bits.pred) (map) (lookup) map<() Maybe(A)>
    | none<A>;
    | () (map.lft) () lookup<A>(bits.pred)(map.lft);
  ;
  | (bits.pred) (map) (lookup) map<() Maybe(A)>
    | none<A>;
    | () () (map.rgt) lookup<A>(bits.pred)(map.rgt);
  ;(map)(lookup)

insert: <A: Type> -> (:Bits) -> (:A) -> (:Map(A)) -> Map(A)
  <A> (bits) (val) (map)
  let insert_type = <A: Type> -> (:Bits) -> (:A) -> (:Map(A)) -> Map(A)
  bits<() (:A) -> (:Map(A)) -> (:insert_type) -> Map(A)>
  | () (map) () map<() (:Maybe(A)) -> Map(A)>
    | (val) multi<A>(val)(empty<A>)(empty<A>);
    | () (map.lft) (map.rgt) (val) multi<A>(val)(map.lft)(map.rgt)
    ;(some<A>(val))
  ;
  | (bits.pred) (val) (map) (insert) map<() (:(:Map(A)) -> Map(A)) -> Map(A)>
    | (insert) multi<A>(none<A>)(insert(empty<A>))(empty<A>);
    | (map.val) (map.lft) (map.rgt) (insert) multi<A>(map.val)(insert(map.lft))(map.rgt)
    ;(insert<A>(bits.pred)(val))
  ;
  | (bits.pred) (val) (map) (insert) map<() (:(:Map(A)) -> Map(A)) -> Map(A)>
    | (insert) multi<A>(none<A>)(empty<A>)(insert(empty<A>));
    | (map.val) (map.lft) (map.rgt) (insert) multi<A>(map.val)(map.lft)(insert(map.rgt))
    ;(insert<A>(bits.pred)(val))
  ;(val)(map)(insert)

// Union-Find
// ==========
UElem: Type
  self<P: (x: UElem) -> Type> ->
  (uelem: (rank: Nat) -> P(uelem(rank))) ->
  (ulink: (path: Bits) -> P(ulink(path))) ->
  P(self)

uelem: Nat -> UElem
  (rank)
  <> (uelem) () uelem(rank)

ulink: Bits -> UElem
  (path)
  <> () (ulink) ulink(path)

UPoints: Type
  self<P: (x: UPoints) -> Type> ->
  (upoints: (last: Bits) -> (map: Map(UElem)) -> P(upoints(last)(map))) ->
  P(self)

upoints: Bits -> Map(UElem) -> UPoints
  (last) (map)
  <> (upoints) upoints(last)(map)

new_points: UPoints
  upoints(be)(empty<UElem>)

fresh: UPoints -> Pair(UPoints)(Bits)
  (uf)
  uf<() Pair(UPoints)(Bits)>
  | (uf.last) (uf.map)
    let new_map = insert<UElem>(uf.last)(uelem(zero))(uf.map)
    let new_uf = upoints(next_bits(uf.last))(new_map)
    pair<UPoints><Bits>(new_uf)(uf.last);

ufind_aux: <B: Type> ->
           Map(UElem) -> Bits->
           (Bits -> Nat -> B) -> Maybe(B)
  <B> (map) (path) (k)
  let found = lookup<UElem>(path)(map)
  found<() Maybe(B)>
  | none<B>;
  | (found.val)
    let elem = found.val
    elem<() Maybe(B)>
    | (elem.rank) some<B>(k(path)(elem.rank));
    | (elem.path) ufind_aux<B>(map)(elem.path)(k);;

ufind: <B: Type> ->
       UPoints -> Bits ->
       (Bits -> Nat -> B) -> Maybe(B)
  <B> (uf) (path) (k)
  uf<() Maybe(B)>
  | () (uf.map) ufind_aux<B>(uf.map)(path)(k);

ufind_default: <B: Type> -> B ->
       UPoints -> Bits ->
       (Bits -> Nat -> B) -> B
  <B> (b) (uf) (path) (k)
  from_maybe<B>(b)(ufind<B>(uf)(path)(k))
=======
bits_concat: Bits -> Bits -> Bits
  (a) (b)
  a<() Bits>
  | b;
  | (a.pred) b0(bits_concat(a.pred)(b));
  | (a.pred) b1(bits_concat(a.pred)(b));
>>>>>>> b62b9c57

// Word
// ====

Word: Nat -> Type
  (size)
  self<P: (size: Nat) -> Word(size) -> Type> ->
  (we: P(zero)(we)) ->
  (w0: <size: Nat> -> (pred: Word(size)) -> P(succ(size))(w0<size>(pred))) ->
  (w1: <size: Nat> -> (pred: Word(size)) -> P(succ(size))(w1<size>(pred))) ->
  P(size)(self)

we: Word(zero)
  <P> (we) (w0) (w1)
  we

w0: <size: Nat> -> Word(size) -> Word(succ(size))
  <size> (wo) <P> (we) (w0) (w1)
  w0<size>(wo)

w1: <size: Nat> -> Word(size) -> Word(succ(size))
  <size> (wo) <P> (we) (w0) (w1)
  w1<size>(wo)

word_inc: <size: Nat> -> Word(size) -> Word(size)
  <size> (word)
  word<(size) () Word(size)>
  | we;
  | <size> (pred) w1<size>(pred);
  | <size> (pred) w0<size>(word_inc<size>(pred));

word_add_aux: <size: Nat> -> Word(size) -> Word(size) -> Bool -> Word(size)
  <size> (a) (b) (c)
  ( a<(a.size) () Word(a.size) -> Word(a.size)>
  | (b) we;
  | <a.size> (a.pred) (b)
    ( b<(b.size) () Word(pred(b.size)) -> Word(b.size)>
    | (a.pred)
      we;
    | <b.size> (b.pred) (a.pred)
      c<() Word(succ(b.size))>
      | w1<b.size>(word_add_aux<b.size>(a.pred)(b.pred)(false));  // a=0 b=0 c=0
      | w0<b.size>(word_add_aux<b.size>(a.pred)(b.pred)(false));; // a=0 b=0 c=1
    | <b.size> (b.pred) (a.pred)
      c<() Word(succ(b.size))>
      | w0<b.size>(word_add_aux<b.size>(a.pred)(b.pred)(true));   // a=0 b=1 c=0
      | w1<b.size>(word_add_aux<b.size>(a.pred)(b.pred)(false));  // a=0 b=1 c=1
    ;)(a.pred);
  | <a.size> (a.pred) (b)
    ( b<(b.size) () Word(pred(b.size)) -> Word(b.size)>
    | (a.pred) we;
    | <b.size> (b.pred) (a.pred)
      c<() Word(succ(b.size))>
      | w0<b.size>(word_add_aux<b.size>(a.pred)(b.pred)(true));   // a=1 b=0 c=0
      | w1<b.size>(word_add_aux<b.size>(a.pred)(b.pred)(false));; // a=1 b=0 c=1
    | <b.size> (b.pred) (a.pred)
      c<() Word(succ(b.size))>
      | w1<b.size>(word_add_aux<b.size>(a.pred)(b.pred)(true));   // a=1 b=1 c=0
      | w0<b.size>(word_add_aux<b.size>(a.pred)(b.pred)(true));   // a=1 b=1 c=1
    ;)(a.pred)
  ;)(b)

word_add: <size: Nat> -> Word(size) -> Word(size) -> Word(size)
  <size> (a) (b) word_add_aux<size>(a)(b)(false)

word_cmp_aux: <size: Nat> -> Word(size) -> Word(size) -> Cmp -> Cmp
  <size> (a) (b) (c)
  ( a<(a.size) () Word(a.size) -> Cmp>
  | (b) c;
  | <a.size> (a.pred) (b)
    ( b<(b.size) () Word(pred(b.size)) -> Cmp>
    | (a.pred) c;
    | <b.size> (b.pred) (a.pred) word_cmp_aux<b.size>(a.pred)(b.pred)(c);
    | <b.size> (b.pred) (a.pred) word_cmp_aux<b.size>(a.pred)(b.pred)(ltn)
    ; )(a.pred);
  | <a.size> (a.pred) (b)
    ( b<(b.size) () Word(pred(b.size)) -> Cmp>
    | (a.pred) c;
    | <b.size> (b.pred) (a.pred) word_cmp_aux<b.size>(a.pred)(b.pred)(gtn);
    | <b.size> (b.pred) (a.pred) word_cmp_aux<b.size>(a.pred)(b.pred)(c)
    ; )(a.pred)
  ; )(b)

word_cmp: <size: Nat> -> Word(size) -> Word(size) -> Cmp
  <size> (a) (b)
  word_cmp_aux<size>(a)(b)(eql)

// a > b
word_ltn: <size:Nat> -> Word(size) -> Word(size) -> Bool
  <size> (a) (b)
  word_cmp<size>(a)(b)<() Bool>(true)(false)(false)

// a <= b
word_lte: <size:Nat> -> Word(size) -> Word(size) -> Bool
  <size> (a) (b)
  word_cmp<size>(a)(b)<() Bool>(true)(true)(false)

// a == b
word_eql: <size:Nat> -> Word(size) -> Word(size) -> Bool
  <size> (a) (b)
  word_cmp<size>(a)(b)<() Bool>(false)(true)(false)

// a >= b
word_gte: <size:Nat> -> Word(size) -> Word(size) -> Bool
  <size> (a) (b)
  word_cmp<size>(a)(b)<() Bool>(false)(true)(true)

// a > b
word_gtn: <size:Nat> -> Word(size) -> Word(size) -> Bool
  <size> (a) (b)
  word_cmp<size>(a)(b)<() Bool>(false)(false)(true)

word_to_bits: <size: Nat> -> Word(size) -> Bits
  <size> (a)
  a<() () Bits>
  | be;
  | <size> (pred) b0(word_to_bits<size>(pred));
  | <size> (pred) b1(word_to_bits<size>(pred));

// Uint32
// ======

U32: Type
  Word(n32)

u32_0: U32
  w0<n31>(w0<n30>(w0<n29>(w0<n28>(w0<n27>(w0<n26>(w0<n25>(w0<n24>(
  w0<n23>(w0<n22>(w0<n21>(w0<n20>(w0<n19>(w0<n18>(w0<n17>(w0<n16>(
  w0<n15>(w0<n14>(w0<n13>(w0<n12>(w0<n11>(w0<n10>(w0<n9 >(w0<n8 >(
  w0<n7 >(w0<n6 >(w0<n5 >(w0<n4 >(w0<n3 >(w0<n2 >(w0<n1 >(w0<n0 >(
  we))))))))))))))))))))))))))))))))

u32_inc: U32 -> U32
  word_inc<n32>

u32_add: U32 -> U32 -> U32
  word_add<n32>

// a < b
u32_ltn: U32 -> U32 -> Bool
  word_ltn<n32>

// a <= b
u32_lte: U32 -> U32 -> Bool
  word_lte<n32>

// a == b
u32_eql: U32 -> U32 -> Bool
  word_eql<n32>

// a >= b
u32_gte: U32 -> U32 -> Bool
  word_gte<n32>

// a > b
u32_gtn: U32 -> U32 -> Bool
  word_gtn<n32>

// Char
// ====

Char: Type
  Word(n32)

ascii: Bit -> Bit -> Bit -> Bit -> Bit -> Bit -> Bit -> Bit -> Char
  (a) (b) (c) (d) (e) (f) (g) (h)
  let ty = <size: Nat> -> Word(size) -> Word(succ(size))
  let wA = a<() ty>(w0)(w1)
  let wB = b<() ty>(w0)(w1)
  let wC = c<() ty>(w0)(w1)
  let wD = d<() ty>(w0)(w1)
  let wE = e<() ty>(w0)(w1)
  let wF = f<() ty>(w0)(w1)
  let wG = g<() ty>(w0)(w1)
  let wH = h<() ty>(w0)(w1)
  wH<n31>(wG<n30>(wF<n29>(wE<n28>(wD<n27>(wC<n26>(wB<n25>(wA<n24>(
  w0<n23>(w0<n22>(w0<n21>(w0<n20>(w0<n19>(w0<n18>(w0<n17>(w0<n16>(
  w0<n15>(w0<n14>(w0<n13>(w0<n12>(w0<n11>(w0<n10>(w0<n9 >(w0<n8 >(
  w0<n7 >(w0<n6 >(w0<n5 >(w0<n4 >(w0<n3 >(w0<n2 >(w0<n1 >(w0<n0 >(
  we))))))))))))))))))))))))))))))))


// String
// ======

String: Type
  List(Char)

string_eql: String -> String -> Bool
  (a) (b)
  let eql_len = nat_eql(list_len<Char>(a))(list_len<Char>(b))
  let eql_val = all_satisfy<Bool>((x) x)(zip_with<Char><Char><Bool>(u32_eql)(a)(b))
  and(eql_len)(eql_val)

string_to_bits: String -> Bits
  fold<Char><Bits>(be)((chr) (res) bits_concat(word_to_bits<n32>(chr))(res))

nat_to_string: Nat -> String
  (n)
  n<() String>
  | cons<Char>(_z)(nil<Char>);
  | (pred) cons<Char>(_s)(nat_to_string(pred));

// Map
// ===

Map: (A: Type) -> Type
  (A)
  self<P: Map(A) -> Type> ->
  (empty:
    P(empty<A>)) ->
  (multi:
    (val: Maybe(A)) ->
    (lft: Map(A)) ->
    (rgt: Map(A)) ->
    P(multi<A>(val)(lft)(rgt))) ->
  P(self)

empty: <A: Type> -> Map(A)
  <>
  <> (empty) ()
  empty

multi: <A: Type> -> Maybe(A) -> Map(A) -> Map(A) -> Map(A)
  <> (val) (lft) (rgt)
  <> () (multi)
  multi(val)(lft)(rgt)

insert: <A: Type> -> Bits -> A -> Map(A) -> Map(A)
  <A> (bits) (val) (map)
  bits<() Map(A)>
  | map<() Map(A)>
    | multi<A>(some<A>(val))(empty<A>)(empty<A>);
    | (map.val) (map.lft) (map.rgt)
      multi<A>(some<A>(val))(map.lft)(map.rgt);;
  | (bits.pred)
    map<() Map(A)>
    | multi<A>(none<A>)(insert<A>(bits.pred)(val)(empty<A>))(empty<A>);
    | (map.val) (map.lft) (map.rgt)
      multi<A>(map.val)(insert<A>(bits.pred)(val)(map.lft))(map.rgt);;
  | (bits.pred)
    map<() Map(A)>
    | multi<A>(none<A>)(empty<A>)(insert<A>(bits.pred)(val)(empty<A>));
    | (map.val) (map.lft) (map.rgt)
      multi<A>(map.val)(map.lft)(insert<A>(bits.pred)(val)(map.rgt));;

lookup: <A: Type> -> Bits -> Map(A) -> Maybe(A)
  <A> (bits) (map)
  bits<() Maybe(A)>
  | map<() Maybe(A)>
    | none<A>;
    | (map.val) (map.lft) (map.rgt)
      map.val;;
  | (bits.pred)
    map<() Maybe(A)>
    | none<A>;
    | (map.val) (map.lft) (map.rgt)
      lookup<A>(bits.pred)(map.lft);;
  | (bits.pred)
    map<() Maybe(A)>
    | none<A>;
    | (map.val) (map.lft) (map.rgt)
      lookup<A>(bits.pred)(map.rgt);;

map_maybe: <A: Type> -> <B: Type> -> (A -> B) -> Maybe(A) -> Maybe(B)
  <A> <B> (fn) (maybe)
  maybe<() Maybe(B)>
  | none<B>;
  | (value) some<B>(fn(value));

// Term
// ====

Term: Type
  self<P: Term -> Type> ->
  (var:
    (hash: U32) ->
    (indx: Nat) ->
    P(var(indx))) ->
  (ref:
    (hash: U32) ->
    (name: String) ->
    P(ref(name))) ->
  (typ:
    (hash: U32) ->
    P(typ)) ->
  (all:
    (hash: U32) ->
    (eras: Bool) ->
    (self: String) ->
    (name: String) ->
    (bind: Term) ->
    (body: Term) ->
    P(all(eras)(self)(name)(bind)(body))) ->
  (lam:
    (hash: U32) ->
    (eras: Bool) ->
    (name: String) ->
    (body: Term) ->
    P(lam(eras)(name)(body))) ->
  (app:
    (hash: U32) ->
    (eras: Bool) ->
    (func: Term) ->
    (argm: Term) ->
    P(app(eras)(func)(argm))) ->
  (lit:
    (hash: U32) ->
    (name: String) ->
    (expr: Term) ->
    (body: Term) ->
    P(lit(name)(expr)(body))) ->
  (ann:
    (hash: U32) ->
    (done: Bool) ->
    (expr: Term) ->
    (type: Term) ->
    P(ann(done)(expr)(type))) ->
  P(self)

var: Nat -> Term
  (indx)
  <> (var) () () () () () () ()
  var(u32_0)(indx)

ref: String -> Term
  (name)
  <> () (ref) () () () () () ()
  ref(u32_0)(name)

typ: Term
  <> () () (typ) () () () () ()
  typ(u32_0)

all: Bool -> String -> String -> Term -> Term -> Term
  (eras) (self) (name) (bind) (body)
  <> () () () (all) () () () ()
  all(u32_0)(eras)(self)(name)(bind)(body)

lam: Bool -> String -> Term -> Term
  (eras) (name) (body)
  <> () () () () (lam) () () ()
  lam(u32_0)(eras)(name)(body)

app: Bool -> Term -> Term -> Term
  (eras) (func) (argm)
  <> () () () () () (app) () ()
  app(u32_0)(eras)(func)(argm)

lit: String -> Term -> Term -> Term
  (name) (expr) (body)
  <> () () () () () () (lit) ()
  lit(u32_0)(name)(expr)(body)

ann: Bool -> Term -> Term -> Term
  (done) (expr) (type)
  <> () () () () () () () (ann)
  ann(u32_0)(done)(expr)(type)

// Definitions
// ===========

Def: Type
  Pair(Term)(Term)

File: Type
  Map(Def)

get_def: File -> String -> Maybe(Def)
  (file) (name)
  lookup<Def>(string_to_bits(name))(file)

get_type: File -> String -> Maybe(Term)
  (file) (name)
  map_maybe<Def><Term>(fst<Term><Term>)(get_def(file)(name))

get_term: File -> String -> Maybe(Term)
  (file) (name)
  map_maybe<Def><Term>(snd<Term><Term>)(get_def(file)(name))

// Parsing
// =======

Parsed: (A: Type) -> Type
  (A) Maybe(Pair(String)(A))

parsed: <A: Type> -> String -> A -> Parsed(A)
  <A> (code) (val)
  some<Pair(String)(A)>(pair<String><A>(code)(val))

noparse: <A: Type> -> Parsed(A)
  <A> none<Pair(String)(A)>

parsing
  : <A: Type> ->
    <B: Type> ->
    (x: Parsed(A)) ->
    (f: String -> A -> Parsed(B)) ->
    Parsed(B)
  <A> <B> (x) (f)
  let _none = noparse<B>
  let _some = (value) value<() Parsed(B)>(f)
  x<() Parsed(B)>(_none)(_some)

is_space: Char -> Bool
  (c)
    let is_spc = word_eql<n32>(c)(_space)
    let is_tab = word_eql<n32>(c)(_HT)
    let is_lin = word_eql<n32>(c)(_LF)
    or(is_spc)(or(is_tab)(is_lin))

is_name: Char -> Bool
  (c)
    let is_num = and(word_gte<n32>(c)(_0))(word_lte<n32>(c)(_9))
    let is_low = and(word_gte<n32>(c)(_a))(word_lte<n32>(c)(_z))
    let is_upp = and(word_gte<n32>(c)(_A))(word_lte<n32>(c)(_Z))
    let is_und = word_eql<n32>(c)(_lowbar)
    or(is_num)(or(is_low)(or(is_upp)(is_und)))

first_valid: <A: Type> -> List(Maybe(A)) -> Maybe(A)
  <A> (list)
  list<() Maybe(A)>
  | none<A>;
  | (head) (tail)
    head<() Maybe(A)>
    | first_valid<A>(tail);
    | (value) some<A>(value);;

drop_while: (Char -> Bool) -> String -> String
  (cond) (code)
  code<() String>
  | nil<Char>;
  | (head) (tail)
    cond(head)<() String>
    | drop_while(cond)(tail);
    | cons<Char>(head)(tail);;

drop_spaces: String -> String
  drop_while(is_space)

// TODO: /* multi-line comment */
drop_comment: String -> String
  (code)
  let code = drop_spaces(code)
  // Removes "// ... \n"
  let code = 
    let fst2 = take<Char>(n2)(code)
    let sla2 = cons<Char>(_sol)(cons<Char>(_sol)(nil<Char>))
    string_eql(fst2)(sla2)<() String>
    | let code = drop<Char>(n2)(code)
      let code = drop_while((x) not(u32_eql(_LF)(x)))(code)
      code;
    | code;
  code

// TODO: remove comments
next: String -> String
  (code) drop_spaces(code)

parse_str: String -> String -> Parsed(String)
  (code) (str)
  str<() Parsed(String)>
  | parsed<String>(code)(str);
  | (str_head) (str_tail)
    code<() Parsed(String)>
    | noparse<String>;
    | (code_head) (code_tail)
      u32_eql(code_head)(str_head)<() Parsed(String)>
      | parse_str(code_tail)(str_tail);
      | noparse<String>;;;

parse_opt: String -> Pair(String)(String) -> Parsed(Bool)
  (code) (opts)
  opts<() Parsed(Bool)>
  | (ch0) (ch1)
    parse_str(code)(ch1)<() Parsed(Bool)>
    | parse_str(code)(ch0)<() Parsed(Bool)>
      | noparse<Bool>;
      | (got) got<() Parsed(Bool)>((code) (skip) parsed<Bool>(code)(true));;
    | (got) got<() Parsed(Bool)>((code) (skip) parsed<Bool>(code)(false));;

parse_nam_aux: String -> Pair(String)(String)
  (code)
  let Ret = Pair(String)(String)
  let ret = pair<String><String>
  code<() Ret>
  | ret(code)(nil<Char>);
  | (head) (tail)
    is_name(head)<() Ret>
    | let _pair = (code) (rest) ret(code)(cons<Char>(head)(rest))
      parse_nam_aux(tail)<() Ret>(_pair);
    | ret(code)(nil<Char>);;

parse_nam: String -> Bool -> Maybe(Pair(String)(String))
  (code) (allow_empty)
  parse_nam_aux(code)<() Parsed(String)>
  | (code) (name)
    or(allow_empty)(not(is_empty<Char>(name)))<() Parsed(String)>
    | parsed<String>(code)(name);
    | noparse<String>;;

// Stringification
// ===============

nest : Bool -> String -> String
  (b) (s)
  let cat = concat<Char>
  b<() String>
  | cat(LT)(cat(s)(GT));
  | cat(LPAR)(cat(s)(RPAR));

sp : String -> String
  (s) flatten<Char>(cons<String>(SPAC)(cons<String>(s)(single<String>(SPAC))))

ERR : String
  cons<Char>(_hash)(cons<Char>(_E)(cons<Char>(_R)(single<Char>(_R))))

stringify_term_go : List(String) -> Term -> String
  (vars) (term)
  let go = stringify_term_go
  let cons    = cons<String>
  let flatten = flatten<Char>
  let space   = single<Char>(_space)
  let single  = single<String>
  term<() String>
  |{-var-} () (indx) 
    let res = find<String>(vars)(() (i) nat_eql(indx)(i))
    res<() String>(ERR)((x) fst<String><Nat>(x));
  |{-ref-} () (nam) nam;
  |{-typ-} () TYPS;
  |{-all-} () (e) (s) (n) (h) (b)
    let body = go(cons(n)(cons(s)(vars)))(b)
    let head = nest(e)(flatten(cons(n)(cons(sp(COLO))(single(go(cons(s)(vars))(h))))))
    flatten(cons(s)(cons(head)(cons(sp(ARR0))(single(body)))));
  |{-lam-} () (e) (n) (b)
    let head = nest(e)(n)
    let body = go(cons(n)(vars))(b)
    flatten(cons(head)(cons(space)(single(body))));
  |{-app-} () (e) (f) (a)
    let fref = go(vars)(f)
    let fpar = nest(false)(fref)
    let func =
      f<() String>
      |{-var-} () () fref;
      |{-ref-} () () fref;
      |{-typ-} () fpar;
      |{-all-} () () () () () () fref;
      |{-lam-} () () () () fpar;
      |{-app-} () () () () fpar;
      |{-lit-} () () () () fpar;
      |{-ann-} () () () () fpar;
    let argm = nest(e)(go(vars)(a))
    flatten(cons(func)(single(argm)));
  |{-lit-} () (n) (x) (b)
    flatten(cons(LETS)(cons(n)(cons(sp(EQLS))(single(go(cons(n)(vars))(b))))));
  |{-ann-} () () (x) (t)
    flatten(cons(go(vars)(x))(cons(sp(COLS))(single(go(vars)(t)))));

stringify_term : Term -> String
  (t) stringify_term_go(nil<String>)(t)

// Parsing
// =======

parse_par: String -> List(String) -> Parsed(Term)
  (code) (vars)
  parsing<String><Term>(parse_str(next(code))(LPAR)) | (code) (skip)
  parsing<Term  ><Term>(parse_term(next(code))(vars)) | (code) (term)
  parsing<String><Term>(parse_str(next(code))(RPAR)) | (code) (skip)
  parsed<Term>(code)(term);;;

parse_com: String -> List(String) -> Parsed(Term)
  (code) (vars)
  parsing<String><Term>(parse_str(next(code))(DASH))  | (code) (skip)
  parsing<String><Term>(parse_nam(     code )(false)) | (code) (name)
  parsing<String><Term>(parse_str(next(code))(DASH))  | (code) (skip)
  parsing<Term  ><Term>(parse_term(next(code))(vars))  | (code) (term)
  parsed<Term>(code)(term);;;;

parse_all: String -> List(String) -> Parsed(Term)
  (code) (vars)
  parsing<String><Term>(parse_nam(next(code))(true)) | (code) (self)
  parsing<Bool  ><Term>(parse_opt(     code )(OPEN)) | (code) (eras)
  parsing<String><Term>(parse_nam(next(code))(true)) | (code) (name)
  parsing<String><Term>(parse_str(next(code))(COLO)) | (code) (skip)
  let vars = cons<String>(self)(vars)
  parsing<Term  ><Term>(parse_term(next(code))(vars)) | (code) (bind)
  parsing<Bool  ><Term>(parse_opt(next(code))(CLOS)) | (code) (skip)
  parsing<String><Term>(parse_str(next(code))(ARR0)) | (code) (skip)
  let vars = cons<String>(name)(vars)
  parsing<Term  ><Term>(parse_term(next(code))(vars)) | (code) (body)
  parsed<Term>(code)(all(eras)(self)(name)(bind)(body));;;;;;;;

parse_lam: String -> List(String) -> Parsed(Term)
  (code) (vars)
  parsing<Bool  ><Term>(parse_opt(next(code))(OPEN)) | (code) (eras)
  parsing<String><Term>(parse_nam(next(code))(true)) | (code) (name)
  parsing<Bool  ><Term>(parse_opt(next(code))(CLOS)) | (code) (skip)
  let vars = cons<String>(name)(vars)
  parsing<Term  ><Term>(parse_term(next(code))(vars)) | (code) (body)
  parsed<Term>(code)(lam(eras)(name)(body));;;;

parse_let: String -> List(String) -> Parsed(Term)
  (code) (vars)
  parsing<String><Term>(parse_str(next(code))(LETS))  | (code) (skip)
  parsing<String><Term>(parse_nam(next(code))(false)) | (code) (name)
  parsing<String><Term>(parse_str(next(code))(EQLS))  | (code) (skip)
  parsing<Term  ><Term>(parse_term(next(code))(vars))  | (code) (expr)
  let vars = cons<String>(name)(vars)
  parsing<Term  ><Term>(parse_term(next(code))(vars))  | (code) (body)
  parsed<Term>(code)(lit(name)(expr)(body));;;;;

parse_typ: String -> List(String) -> Parsed(Term)
  (code) (vars)
  parsing<String><Term>(parse_str(next(code))(TYPS)) | (code) (skip)
  parsed<Term>(code)(typ);

parse_var: String -> List(String) -> Parsed(Term)
  (code) (vars)
  parsing<String><Term>(parse_nam(next(code))(false)) | (code) (name)
  find<String>(vars)((x) (i) string_eql(x)(name))<() Parsed(Term)>
  | parsed<Term>(code)(ref(name));
  | (value) parsed<Term>(code)(var(snd<String><Nat>(value)));;

parse_app: String -> Term -> List(String) -> Parsed(Term)
  (code) (func) (vars)
  parsing<Bool><Term>(parse_opt(      code )(OPEN)) | (code) (eras)
  parsing<Term><Term>(parse_term(next(code))(vars)) | (code) (argm)
  parsing<Bool><Term>(parse_opt( next(code))(CLOS)) | (code) (skip)
  parsed<Term>(code)(app(eras)(func)(argm));;;

parse_pip: String -> Term -> List(String) -> Parsed(Term)
  (code) (func) (vars)
  parsing<String><Term>(parse_str(next(code))(PIPE)) | (code) (skip)
  parsing<Term  ><Term>(parse_term(next(code))(vars)) | (code) (argm)
  parsing<String><Term>(parse_str(next(code))(SEMI)) | (code) (skip)
  parsed<Term>(code)(app(false)(func)(argm));;;

parse_arr: String -> Term -> List(String) -> Parsed(Term)
  (code) (bind) (vars)
  parsing<String><Term>(parse_str(next(code))(ARR0)) | (code) (skip)
  let vars = cons<String>(nil<Char>)(cons<String>(nil<Char>)(vars))
  parsing<Term  ><Term>(parse_term(next(code))(vars)) | (code) (body)
  let term = all(false)(nil<Char>)(nil<Char>)(shift(bind)(n1)(n0))(body)
  parsed<Term>(code)(term);;

parse_ann: String -> Term -> List(String) -> Parsed(Term)
  (code) (expr) (vars)
  parsing<String><Term>(parse_str(next(code))(COLS)) | (code) (skip)
  parsing<Term  ><Term>(parse_term(next(code))(vars)) | (code) (type)
  parsed<Term>(code)(ann(false)(expr)(type));;

parse_pst: String -> Term -> List(String) -> Parsed(Term)
  (code) (term) (vars)
  let post_parse = first_valid<Pair(String)(Term)>(
    cons<Parsed(Term)>(parse_app(code)(term)(vars))(
    cons<Parsed(Term)>(parse_pip(code)(term)(vars))(
    cons<Parsed(Term)>(parse_arr(code)(term)(vars))(
    cons<Parsed(Term)>(parse_ann(code)(term)(vars))(
    nil<Parsed(Term)>)))))
  post_parse<() Parsed(Term)>
  | parsed<Term>(code)(term);
  | (value)
    value<() Parsed(Term)>
    | (code) (term) parse_pst(code)(term)(vars);;

parse_term: String -> List(String) -> Parsed(Term)
  (code) (vars)
  let base_parse = first_valid<Pair(String)(Term)>(
    cons<Parsed(Term)>(parse_all(code)(vars))(
    cons<Parsed(Term)>(parse_lam(code)(vars))(
    cons<Parsed(Term)>(parse_let(code)(vars))(
    cons<Parsed(Term)>(parse_par(code)(vars))(
    cons<Parsed(Term)>(parse_com(code)(vars))(
    cons<Parsed(Term)>(parse_typ(code)(vars))(
    cons<Parsed(Term)>(parse_var(code)(vars))(
    nil<Parsed(Term)>))))))))
  parsing<Term><Term>(base_parse)((code) (term)
    parse_pst(code)(term)(vars))

parse_file_aux: String -> File -> Parsed(File)
  (code) (file)
  let vars = nil<String>
  let next = 
    parsing<String><File>(parse_nam( next(code))(false)) | (code) (name)
    parsing<String><File>(parse_str( next(code))(COLO))  | (code) (skip)
    parsing<Term  ><File>(parse_term(next(code))(vars))  | (code) (type)
    parsing<Term  ><File>(parse_term(next(code))(vars))  | (code) (term)
    let defn = pair<Term><Term>(type)(term)
    let file = insert<Def>(string_to_bits(name))(defn)(file)
    //let file = insert<Def>(string_to_bits(name))(pair<Term><Term>(typ)(typ))(file)
    parsed<File>(code)(file);;;;
  next<() Parsed(File)>
  | parsed<File>(code)(file);
  | (p) p<() Parsed(File)> | (code) (file) parse_file_aux(code)(file);;

parse_file: String -> Parsed(File)
  (code) parse_file_aux(code)(empty<Def>)

// Substitution
// ============

shift: Term -> Nat -> Nat -> Term
  (term) (inc) (dep)
  term<() Term>
  | (hash) (indx)
    nat_ltn(indx)(dep)<() Term>
    | var(indx);
    | var(add(inc)(indx));;
  | (hash) (name)
    ref(name);
  | (hash)
    typ;
  | (hash) (eras) (self) (name) (bind) (body)
    let eras = eras
    let self = self
    let name = name
    let bind = shift(bind)(inc)(succ(dep))
    let body = shift(body)(inc)(succ(succ(dep)))
    all(eras)(self)(name)(bind)(body);
  | (hash) (eras) (name) (body)
    let eras = eras
    let name = name
    let body = shift(body)(inc)(succ(dep))
    lam(eras)(name)(body);
  | (hash) (eras) (func) (argm)
    let eras = eras
    let func = shift(func)(inc)(dep)
    let argm = shift(argm)(inc)(dep)
    app(eras)(func)(argm);
  | (hash) (name) (expr) (body)
    let name = name
    let expr = shift(expr)(inc)(dep)
    let body = shift(expr)(inc)(succ(dep))
    lit(name)(expr)(body);
  | (hash) (done) (expr) (type)
    let done = done
    let expr = shift(expr)(inc)(dep)
    let type = shift(expr)(inc)(dep)
    ann(done)(expr)(type);

subst: Term -> Term -> Nat -> Term
  (term) (val) (dep)
  term<() Term>
  | (hash) (indx)
    nat_cmp(indx)(dep)<() Term>
    | var(indx);
    | val;
    | var(pred(indx));;
  | (hash) (name)
    ref(name);
  | (hash)
    typ;
  | (hash) (eras) (self) (name) (bind) (body)
    let eras = eras
    let self = self
    let name = name
    let bind = subst(bind)(shift(val)(n1)(n0))(succ(dep))
    let body = subst(body)(shift(val)(n2)(n0))(succ(succ(dep)))
    all(eras)(self)(name)(bind)(body);
  | (hash) (eras) (name) (body)
    let eras = eras
    let name = name
    let body = subst(body)(shift(val)(n1)(n0))(succ(dep))
    lam(eras)(name)(body);
  | (hash) (eras) (func) (argm)
    let eras = eras
    let func = subst(func)(val)(dep)
    let argm = subst(argm)(val)(dep)
    app(eras)(func)(argm);
  | (hash) (name) (expr) (body)
    let name = name
    let expr = subst(expr)(val)(dep)
    let body = subst(expr)(shift(val)(n1)(n0))(succ(dep))
    lit(name)(expr)(body);
  | (hash) (done) (expr) (type)
    let done = done
    let expr = subst(expr)(val)(dep)
    let type = subst(expr)(val)(dep)
    ann(done)(expr)(type);

// Evaluation
// ==========

HTerm: Type
  self<P: HTerm -> Type> ->
  (hvar:
    (indx: Nat) ->
    (posi: Bool) ->
    P(hvar(indx)(posi))) ->
  (href:
    (name: String) ->
    P(href(name))) ->
  (htyp:
    P(htyp)) ->
  (hall:
    (eras: Bool) ->
    (bind: HTerm -> HTerm) ->
    (body: HTerm -> HTerm -> HTerm) ->
    P(hall(eras)(bind)(body))) ->
  (hlam:
    (body: HTerm -> HTerm) ->
    P(hlam(body))) ->
  (happ:
    (func: HTerm) ->
    (argm: HTerm) ->
    P(happ(func)(argm))) ->
  P(self)

hvar: Nat -> Bool -> HTerm
  (indx) (posi)
  <> (hvar) () () () () ()
  hvar(indx)(posi)

href: String -> HTerm
  (name)
  <> () (href) () () () ()
  href(name)

htyp: HTerm
  <> () () (htyp) () () ()
  htyp

hall: Bool -> (HTerm -> HTerm) -> (HTerm -> HTerm -> HTerm) -> HTerm
  (eras) (bind) (body)
  <> () () () (hall) () ()
  hall(eras)(bind)(body)

hlam: (HTerm -> HTerm) -> HTerm
  (body)
  <> () () () () (hlam) ()
  hlam(body)

happ: HTerm -> HTerm -> HTerm
  (func) (argm)
  <> () () () () () (happ)
  happ(func)(argm)

to_high_order: Term -> List(HTerm) -> Nat -> HTerm
  (term) (vars) (depth)
  term<() HTerm>
  | (hash) (indx)
    find<HTerm>(vars)((x) (i) nat_eql(i)(indx))<() HTerm>
    | hvar(sub(succ(indx))(depth))(false);
    | (value) fst<HTerm><Nat>(value);;
  | (hash) (name)
    href(name);
  | (hash)
    htyp;
  | (hash) (eras) (self) (name) (bind) (body)
    let eras = eras
    let bind = (s) to_high_order(bind)(cons<HTerm>(s)(vars))(succ(depth))
    let body = (s) (x) to_high_order(body)(cons<HTerm>(x)(cons<HTerm>(s)(vars)))(succ(succ(depth)))
    hall(eras)(bind)(body);
  | (hash) (eras) (name) (body)
    eras<() HTerm>
    | let body = subst(body)(ref(nil<Char>))(n0)
      to_high_order(body)(vars)(depth);
    | let body = (x) to_high_order(body)(cons<HTerm>(x)(vars))(succ(depth))
      hlam(body);;
  | (hash) (eras) (func) (argm)
    eras<() HTerm>
    | to_high_order(func)(vars)(depth);
    | let func = to_high_order(func)(vars)(depth)
      let argm = to_high_order(argm)(vars)(depth)
      happ(func)(argm);;
  | (hash) (name) (expr) (body)
    let expr = to_high_order(expr)(vars)(depth)
    let body = (x) to_high_order(body)(cons<HTerm>(x)(vars))(succ(depth))
    (body :: HTerm -> HTerm)(expr);
  | (hash) (done) (expr) (type)
    to_high_order(expr)(vars)(depth);

to_low_order: HTerm -> Nat -> Term
  (hterm) (depth)
  hterm<() Term>
  | (indx) (posi)
    posi<() Term>
    | var(sub(sub(depth)(indx))(n1));
    | var(sub(add(depth)(indx))(n1));;
  | (name)
    ref(name);
  | typ;
  | (eras) (bind) (body)
    let eras = eras
    let self = nat_to_string(depth) // TODO
    let name = nat_to_string(succ(depth)) // TODO
    let bind = to_low_order(bind(hvar(depth)(true)))(succ(depth))
    let body = to_low_order(body(hvar(depth)(true))(hvar(succ(depth))(true)))(succ(succ(depth)))
    all(eras)(self)(name)(bind)(body);
  | (body)
    let eras = false
    let name = nat_to_string(depth) // TODO
    let body = to_low_order(body(hvar(depth)(true)))(succ(depth))
    lam(eras)(name)(body);
  | (func) (argm)
    let eras = false
    let func = to_low_order(func)(depth)
    let argm = to_low_order(argm)(depth)
    app(eras)(func)(argm);

reduce_high_order: HTerm -> File -> HTerm
  (term) (file)
  term<() HTerm>
  | (term.indx) (term.posi)
    hvar(term.indx)(term.posi);
  | (term.name)
    get_term(file)(term.name)<() HTerm>
    | href(term.name);
    | (ref_term)
      let ref_term = to_high_order(ref_term)(nil<HTerm>)(zero)
      reduce_high_order(ref_term)(file);;
  | htyp;
  | (term.eras) (term.bind) (term.body)
    hall(term.eras)(term.bind)(term.body);
  | (term.body)
    hlam(term.body);
  | (term.func) (term.argm)
    let func = reduce_high_order(term.func)(file)
    func<() HTerm>
    | (func.indx) (func.posi)
      happ(hvar(func.indx)(func.posi))(reduce_high_order(term.argm)(file));
    | (func.name)
      happ(href(func.name))(reduce_high_order(term.argm)(file));
    | htyp;
    | (func.eras) (func.bind) (func.body)
      happ(hall(func.eras)(func.bind)(func.body))(reduce_high_order(term.argm)(file));
    | (func.body)
      reduce_high_order(func.body(term.argm))(file);
    | (func.func) (func.argm)
      happ(happ(func.func)(func.argm))(reduce_high_order(term.argm)(file));;

normalize_high_order: HTerm -> File -> HTerm
  (term) (file)
  let norm = reduce_high_order(term)(file)
  norm<() HTerm>
  | (norm.indx) (norm.posi)
    hvar(norm.indx)(norm.posi);
  | (norm.name)
    href(norm.name);
  | htyp;
  | (norm.eras) (norm.bind) (norm.body)
    let eras = norm.eras
    let bind = (s) normalize_high_order(norm.bind(s))(file)
    let body = (s) (x) normalize_high_order(norm.body(s)(x))(file)
    hall(eras)(bind)(body);
  | (norm.body)
    let body = (x) normalize_high_order(norm.body(x))(file)
    hlam(body);
  | (norm.func) (norm.argm)
    let func = normalize_high_order(norm.func)(file)
    let argm = normalize_high_order(norm.argm)(file)
    happ(func)(argm);

reduce: Term -> File -> Term
  (term) (file)
  let hterm = to_high_order(term)(nil<HTerm>)(zero)
  let hterm = reduce_high_order(hterm)(file)
  to_low_order(hterm)(zero)

normalize: Term -> File -> Term
  (term) (file)
  let hterm = to_high_order(term)(nil<HTerm>)(zero)
  let hterm = normalize_high_order(hterm)(file)
  to_low_order(hterm)(zero)
  
// Constants
// =========

// \NUL
_NUL: Char
  ascii(t0)(t0)(t0)(t0)(t0)(t0)(t0)(t0)

// \SOH
_SOH: Char
  ascii(t0)(t0)(t0)(t0)(t0)(t0)(t0)(t1)

// \STX
_STX: Char
  ascii(t0)(t0)(t0)(t0)(t0)(t0)(t1)(t0)

// \ETX
_ETX: Char
  ascii(t0)(t0)(t0)(t0)(t0)(t0)(t1)(t1)

// \EOT
_EOT: Char
  ascii(t0)(t0)(t0)(t0)(t0)(t1)(t0)(t0)

// \ENQ
_ENQ: Char
  ascii(t0)(t0)(t0)(t0)(t0)(t1)(t0)(t1)

// \ACK
_ACK: Char
  ascii(t0)(t0)(t0)(t0)(t0)(t1)(t1)(t0)

// \BEL
_BEL: Char
  ascii(t0)(t0)(t0)(t0)(t0)(t1)(t1)(t1)

// \BS
_BS: Char
  ascii(t0)(t0)(t0)(t0)(t1)(t0)(t0)(t0)

// \HT
_HT: Char
  ascii(t0)(t0)(t0)(t0)(t1)(t0)(t0)(t1)

// \LF
_LF: Char
  ascii(t0)(t0)(t0)(t0)(t1)(t0)(t1)(t0)

// \VT
_VT: Char
  ascii(t0)(t0)(t0)(t0)(t1)(t0)(t1)(t1)

// \FF
_FF: Char
  ascii(t0)(t0)(t0)(t0)(t1)(t1)(t0)(t0)

// \CR
_CR: Char
  ascii(t0)(t0)(t0)(t0)(t1)(t1)(t0)(t1)

// \SO
_SO: Char
  ascii(t0)(t0)(t0)(t0)(t1)(t1)(t1)(t0)

// \S 
_SI: Char
  ascii(t0)(t0)(t0)(t0)(t1)(t1)(t1)(t1)

// \DLE
_DLE: Char
  ascii(t0)(t0)(t0)(t1)(t0)(t0)(t0)(t0)

// \DC1
_DC1: Char
  ascii(t0)(t0)(t0)(t1)(t0)(t0)(t0)(t1)

// \DC2
_DC2: Char
  ascii(t0)(t0)(t0)(t1)(t0)(t0)(t1)(t0)

// \DC3
_DC3: Char
  ascii(t0)(t0)(t0)(t1)(t0)(t0)(t1)(t1)

// \DC4
_DC4: Char
  ascii(t0)(t0)(t0)(t1)(t0)(t1)(t0)(t0)

// \NAK
_NAK: Char
  ascii(t0)(t0)(t0)(t1)(t0)(t1)(t0)(t1)

// \SYN
_SYN: Char
  ascii(t0)(t0)(t0)(t1)(t0)(t1)(t1)(t0)

// \ETB
_ETB: Char
  ascii(t0)(t0)(t0)(t1)(t0)(t1)(t1)(t1)

// \CAN
_CAN: Char
  ascii(t0)(t0)(t0)(t1)(t1)(t0)(t0)(t0)

// \EM
_EM: Char
  ascii(t0)(t0)(t0)(t1)(t1)(t0)(t0)(t1)

// \SUB
_SUB: Char
  ascii(t0)(t0)(t0)(t1)(t1)(t0)(t1)(t0)

// \ESC
_ESC: Char
  ascii(t0)(t0)(t0)(t1)(t1)(t0)(t1)(t1)

// \FS
_FS: Char
  ascii(t0)(t0)(t0)(t1)(t1)(t1)(t0)(t0)

// \GS
_GS: Char
  ascii(t0)(t0)(t0)(t1)(t1)(t1)(t0)(t1)

// \RS
_RS: Char
  ascii(t0)(t0)(t0)(t1)(t1)(t1)(t1)(t0)

// \US
_US: Char
  ascii(t0)(t0)(t0)(t1)(t1)(t1)(t1)(t1)

// ' '
_space: Char
  ascii(t0)(t0)(t1)(t0)(t0)(t0)(t0)(t0)

// '!'
_excl: Char
  ascii(t0)(t0)(t1)(t0)(t0)(t0)(t0)(t1)

// '"'
_quot: Char
  ascii(t0)(t0)(t1)(t0)(t0)(t0)(t1)(t0)

// '#'
_hash: Char
  ascii(t0)(t0)(t1)(t0)(t0)(t0)(t1)(t1)

// '$'
_dollar: Char
  ascii(t0)(t0)(t1)(t0)(t0)(t1)(t0)(t0)

// '%'
_percnt: Char
  ascii(t0)(t0)(t1)(t0)(t0)(t1)(t0)(t1)

// '&'
_amp: Char
  ascii(t0)(t0)(t1)(t0)(t0)(t1)(t1)(t0)

// '\''
_apos: Char
  ascii(t0)(t0)(t1)(t0)(t0)(t1)(t1)(t1)

// '('
_lpar: Char
  ascii(t0)(t0)(t1)(t0)(t1)(t0)(t0)(t0)

// ')'
_rpar: Char
  ascii(t0)(t0)(t1)(t0)(t1)(t0)(t0)(t1)

// '*'
_ast: Char
  ascii(t0)(t0)(t1)(t0)(t1)(t0)(t1)(t0)

// '+'
_plus: Char
  ascii(t0)(t0)(t1)(t0)(t1)(t0)(t1)(t1)

// ','
_comma: Char
  ascii(t0)(t0)(t1)(t0)(t1)(t1)(t0)(t0)

// '-'
_dash: Char
  ascii(t0)(t0)(t1)(t0)(t1)(t1)(t0)(t1)

// '.'
_period: Char
  ascii(t0)(t0)(t1)(t0)(t1)(t1)(t1)(t0)

// '/'
_sol: Char
  ascii(t0)(t0)(t1)(t0)(t1)(t1)(t1)(t1)

// '0'
_0: Char
  ascii(t0)(t0)(t1)(t1)(t0)(t0)(t0)(t0)

// '1'
_1: Char
  ascii(t0)(t0)(t1)(t1)(t0)(t0)(t0)(t1)

// '2'
_2: Char
  ascii(t0)(t0)(t1)(t1)(t0)(t0)(t1)(t0)

// '3'
_3: Char
  ascii(t0)(t0)(t1)(t1)(t0)(t0)(t1)(t1)

// '4'
_4: Char
  ascii(t0)(t0)(t1)(t1)(t0)(t1)(t0)(t0)

// '5'
_5: Char
  ascii(t0)(t0)(t1)(t1)(t0)(t1)(t0)(t1)

// '6'
_6: Char
  ascii(t0)(t0)(t1)(t1)(t0)(t1)(t1)(t0)

// '7'
_7: Char
  ascii(t0)(t0)(t1)(t1)(t0)(t1)(t1)(t1)

// '8'
_8: Char
  ascii(t0)(t0)(t1)(t1)(t1)(t0)(t0)(t0)

// '9'
_9: Char
  ascii(t0)(t0)(t1)(t1)(t1)(t0)(t0)(t1)

// ':'
_colon: Char
  ascii(t0)(t0)(t1)(t1)(t1)(t0)(t1)(t0)

// ';'
_semi: Char
  ascii(t0)(t0)(t1)(t1)(t1)(t0)(t1)(t1)

// '<'
_lt: Char
  ascii(t0)(t0)(t1)(t1)(t1)(t1)(t0)(t0)

// '='
_equals: Char
  ascii(t0)(t0)(t1)(t1)(t1)(t1)(t0)(t1)

// '>'
_gt: Char
  ascii(t0)(t0)(t1)(t1)(t1)(t1)(t1)(t0)

// '?'
_quest: Char
  ascii(t0)(t0)(t1)(t1)(t1)(t1)(t1)(t1)

// '@'
_commat: Char
  ascii(t0)(t1)(t0)(t0)(t0)(t0)(t0)(t0)

// 'A'
_A: Char
  ascii(t0)(t1)(t0)(t0)(t0)(t0)(t0)(t1)

// 'B'
_B: Char
  ascii(t0)(t1)(t0)(t0)(t0)(t0)(t1)(t0)

// 'C'
_C: Char
  ascii(t0)(t1)(t0)(t0)(t0)(t0)(t1)(t1)

// 'D'
_D: Char
  ascii(t0)(t1)(t0)(t0)(t0)(t1)(t0)(t0)

// 'E'
_E: Char
  ascii(t0)(t1)(t0)(t0)(t0)(t1)(t0)(t1)

// 'F'
_F: Char
  ascii(t0)(t1)(t0)(t0)(t0)(t1)(t1)(t0)

// 'G'
_G: Char
  ascii(t0)(t1)(t0)(t0)(t0)(t1)(t1)(t1)

// 'H'
_H: Char
  ascii(t0)(t1)(t0)(t0)(t1)(t0)(t0)(t0)

// 'I'
_I: Char
  ascii(t0)(t1)(t0)(t0)(t1)(t0)(t0)(t1)

// 'J'
_J: Char
  ascii(t0)(t1)(t0)(t0)(t1)(t0)(t1)(t0)

// 'K'
_K: Char
  ascii(t0)(t1)(t0)(t0)(t1)(t0)(t1)(t1)

// 'L'
_L: Char
  ascii(t0)(t1)(t0)(t0)(t1)(t1)(t0)(t0)

// 'M'
_M: Char
  ascii(t0)(t1)(t0)(t0)(t1)(t1)(t0)(t1)

// 'N'
_N: Char
  ascii(t0)(t1)(t0)(t0)(t1)(t1)(t1)(t0)

// 'O'
_O: Char
  ascii(t0)(t1)(t0)(t0)(t1)(t1)(t1)(t1)

// 'P'
_P: Char
  ascii(t0)(t1)(t0)(t1)(t0)(t0)(t0)(t0)

// 'Q'
_Q: Char
  ascii(t0)(t1)(t0)(t1)(t0)(t0)(t0)(t1)

// 'R'
_R: Char
  ascii(t0)(t1)(t0)(t1)(t0)(t0)(t1)(t0)

// 'S'
_S: Char
  ascii(t0)(t1)(t0)(t1)(t0)(t0)(t1)(t1)

// 'T'
_T: Char
  ascii(t0)(t1)(t0)(t1)(t0)(t1)(t0)(t0)

// 'U'
_U: Char
  ascii(t0)(t1)(t0)(t1)(t0)(t1)(t0)(t1)

// 'V'
_V: Char
  ascii(t0)(t1)(t0)(t1)(t0)(t1)(t1)(t0)

// 'W'
_W: Char
  ascii(t0)(t1)(t0)(t1)(t0)(t1)(t1)(t1)

// 'X'
_X: Char
  ascii(t0)(t1)(t0)(t1)(t1)(t0)(t0)(t0)

// 'Y'
_Y: Char
  ascii(t0)(t1)(t0)(t1)(t1)(t0)(t0)(t1)

// 'Z'
_Z: Char
  ascii(t0)(t1)(t0)(t1)(t1)(t0)(t1)(t0)

// '['
_lbrack: Char
  ascii(t0)(t1)(t0)(t1)(t1)(t0)(t1)(t1)

// '\\'
_bsol: Char
  ascii(t0)(t1)(t0)(t1)(t1)(t1)(t0)(t0)

// ']'
_rbrack: Char
  ascii(t0)(t1)(t0)(t1)(t1)(t1)(t0)(t1)

// '^'
_caret: Char
  ascii(t0)(t1)(t0)(t1)(t1)(t1)(t1)(t0)

// '_'
_lowbar: Char 
  ascii(t0)(t1)(t0)(t1)(t1)(t1)(t1)(t1)

// '`'
_grave: Char
  ascii(t0)(t1)(t1)(t0)(t0)(t0)(t0)(t0)

// 'a'
_a: Char
  ascii(t0)(t1)(t1)(t0)(t0)(t0)(t0)(t1)

// 'b'
_b: Char
  ascii(t0)(t1)(t1)(t0)(t0)(t0)(t1)(t0)

// 'c'
_c: Char
  ascii(t0)(t1)(t1)(t0)(t0)(t0)(t1)(t1)

// 'd'
_d: Char
  ascii(t0)(t1)(t1)(t0)(t0)(t1)(t0)(t0)

// 'e'
_e: Char
  ascii(t0)(t1)(t1)(t0)(t0)(t1)(t0)(t1)

// 'f'
_f: Char
  ascii(t0)(t1)(t1)(t0)(t0)(t1)(t1)(t0)

// 'g'
_g: Char
  ascii(t0)(t1)(t1)(t0)(t0)(t1)(t1)(t1)

// 'h'
_h: Char
  ascii(t0)(t1)(t1)(t0)(t1)(t0)(t0)(t0)

// 'i'
_i: Char
  ascii(t0)(t1)(t1)(t0)(t1)(t0)(t0)(t1)

// 'j'
_j: Char
  ascii(t0)(t1)(t1)(t0)(t1)(t0)(t1)(t0)

// 'k'
_k: Char
  ascii(t0)(t1)(t1)(t0)(t1)(t0)(t1)(t1)

// 'l'
_l: Char
  ascii(t0)(t1)(t1)(t0)(t1)(t1)(t0)(t0)

// 'm'
_m: Char
  ascii(t0)(t1)(t1)(t0)(t1)(t1)(t0)(t1)

// 'n'
_n: Char
  ascii(t0)(t1)(t1)(t0)(t1)(t1)(t1)(t0)

// 'o'
_o: Char
  ascii(t0)(t1)(t1)(t0)(t1)(t1)(t1)(t1)

// 'p'
_p: Char
  ascii(t0)(t1)(t1)(t1)(t0)(t0)(t0)(t0)

// 'q'
_q: Char
  ascii(t0)(t1)(t1)(t1)(t0)(t0)(t0)(t1)

// 'r'
_r: Char
  ascii(t0)(t1)(t1)(t1)(t0)(t0)(t1)(t0)

// 's'
_s: Char
  ascii(t0)(t1)(t1)(t1)(t0)(t0)(t1)(t1)

// 't'
_t: Char
  ascii(t0)(t1)(t1)(t1)(t0)(t1)(t0)(t0)

// 'u'
_u: Char
  ascii(t0)(t1)(t1)(t1)(t0)(t1)(t0)(t1)

// 'v'
_v: Char
  ascii(t0)(t1)(t1)(t1)(t0)(t1)(t1)(t0)

// 'w'
_w: Char
  ascii(t0)(t1)(t1)(t1)(t0)(t1)(t1)(t1)

// 'x'
_x: Char
  ascii(t0)(t1)(t1)(t1)(t1)(t0)(t0)(t0)

// 'y'
_y: Char
  ascii(t0)(t1)(t1)(t1)(t1)(t0)(t0)(t1)

// 'z'
_z: Char
  ascii(t0)(t1)(t1)(t1)(t1)(t0)(t1)(t0)

// '{'
_lbrace: Char
  ascii(t0)(t1)(t1)(t1)(t1)(t0)(t1)(t1)

// '|'
_vert: Char
  ascii(t0)(t1)(t1)(t1)(t1)(t1)(t0)(t0)

// '}'
_rbrace: Char
  ascii(t0)(t1)(t1)(t1)(t1)(t1)(t0)(t1)

// '~'
_tilde: Char
  ascii(t0)(t1)(t1)(t1)(t1)(t1)(t1)(t0)

// \DEL
_DEL: Char
  ascii(t0)(t1)(t1)(t1)(t1)(t1)(t1)(t1)

// Appendix B: String Constants

// "("
LPAR: String
  single<Char>(_lpar)

// ")"
RPAR: String
  single<Char>(_rpar)

// "{"
LSIG: String
  single<Char>(_lbrace)

// "}"
RSIG: String
  single<Char>(_rbrace)

// "<"
LT: String
  single<Char>(_lt)

// ">"
GT: String
  single<Char>(_gt)

// ":"
COLO: String
  single<Char>(_colon)

// ":"
SEMI: String
  single<Char>(_semi)

// "-"
DASH: String
  single<Char>(_dash)

// "|"
PIPE: String
 single<Char>(_vert)

// "::"
COLS: String
  cons<Char>(_colon)(single<Char>(_colon))

// "->"
ARR0: String
  cons<Char>(_dash)(single<Char>(_gt))

// "="
EQLS: String
  single<Char>(_equals)

// Type
TYPS: String
  cons<Char>(_T)(cons<Char>(_y)(cons<Char>(_p)(single<Char>(_e))))

// "let "
LETS: String
  cons<Char>(_l)(cons<Char>(_e)(cons<Char>(_t)(single<Char>(_space))))

// "main"
MAIN: String
  cons<Char>(_m) |
  cons<Char>(_a) |
  cons<Char>(_i) |
  cons<Char>(_n) |
  nil<Char>;;;;

// " "
SPAC: String
  single<Char>(_space)

// ["(","{"]
OPEN: Pair(String)(String)
  pair<String><String>(LT)(LPAR)

// [")","}']
CLOS: Pair(String)(String)
  pair<String><String>(GT)(RPAR)

// Main
// ====

example_0: Word(n4)
  let w0011 = w1<n3>(w1<n2>(w0<n1>(w0<n0>(we))))
  let w0101 = w1<n3>(w0<n2>(w1<n1>(w0<n0>(we))))
  word_add<n4>(w0011)(w0101) // 3 + 5 == 8

example_1: String -> String
  (code)
  parse_term(code)(nil<String>)<() String>
  | nil<Char>;
  | (parsed) parsed<() String>((code) (term) stringify_term(term));

example_2: Equal(Nat)(mul(n8)(n4))(n32)
  equal<Nat><n32>

// Parses a Formality-Core source, evaluates and prints 'main'
main: String -> String
  (code)
  parse_file(code)<() String>
  | ERR;
  | (parsed)
    let file = snd<String><File>(parsed)
    get_term(file)(MAIN)<() String>
    | ERR;
    //| (term) stringify_term(term);;
    | (term) stringify_term(normalize(term)(file));;
    //| (term) stringify_term(to_low_order(to_high_order(term)(nil<HTerm>)(zero))(zero));;

foo : <A : Type> -> (f : (a : A) -> A) -> (x : A) -> A
  <> (f) (x) f(x)<|MERGE_RESOLUTION|>--- conflicted
+++ resolved
@@ -479,7 +479,13 @@
 b1: (bs: Bits) -> Bits
   (bs) <P> (be) (b0) (b1) b1(bs)
 
-<<<<<<< HEAD
+bits_concat: Bits -> Bits -> Bits
+  (a) (b)
+  a<() Bits>
+  | b;
+  | (a.pred) b0(bits_concat(a.pred)(b));
+  | (a.pred) b1(bits_concat(a.pred)(b));
+
 equal_bits: Bits -> Bits -> Bool
   (bs1)
   bs1<() Bits -> Bool>
@@ -626,14 +632,6 @@
        (Bits -> Nat -> B) -> B
   <B> (b) (uf) (path) (k)
   from_maybe<B>(b)(ufind<B>(uf)(path)(k))
-=======
-bits_concat: Bits -> Bits -> Bits
-  (a) (b)
-  a<() Bits>
-  | b;
-  | (a.pred) b0(bits_concat(a.pred)(b));
-  | (a.pred) b1(bits_concat(a.pred)(b));
->>>>>>> b62b9c57
 
 // Word
 // ====
