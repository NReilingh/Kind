{
  "name": "formality-core",
  "version": "0.1.41",
  "description": "",
  "main": "exports.js",
  "bin": {
    "fmc": "main.js"
  },
  "scripts": {
    "test": "echo \"Error: no test specified\" && exit 1"
  },
  "repository": {
    "type": "git",
    "url": "git+https://github.com/moonad/formality-core.git"
  },
  "author": "Victor Maia",
  "license": "MIT",
  "bugs": {
    "url": "https://github.com/moonad/formality-core/issues"
  },
  "homepage": "https://github.com/moonad/formality-core#readme",
  "dependencies": {
<<<<<<< HEAD
    "formality-net": "^0.1.8"
=======
    "formality-net": "^0.1.5"
>>>>>>> 056c82bd
  }
}<|MERGE_RESOLUTION|>--- conflicted
+++ resolved
@@ -1,6 +1,6 @@
 {
   "name": "formality-core",
-  "version": "0.1.41",
+  "version": "0.1.42",
   "description": "",
   "main": "exports.js",
   "bin": {
@@ -20,10 +20,6 @@
   },
   "homepage": "https://github.com/moonad/formality-core#readme",
   "dependencies": {
-<<<<<<< HEAD
     "formality-net": "^0.1.8"
-=======
-    "formality-net": "^0.1.5"
->>>>>>> 056c82bd
   }
 }