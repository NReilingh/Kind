main = App.example

// Identity

the
: {A : Type} {u : A} A
= [A] [u] u

// A self-referential type

Self
: {T : (Self T)} Type
= [T] {self : (T self)} Type

// The empty, uninhabited type

Empty
: (Self Empty)
= [self]
  {-Prop : (Self Empty)}
  (Prop self)

// The unit type

Unit
: (Self Unit)
= [self]
  {-Prop : (Self Unit)}
  {new   : (Prop Unit.new)}
  (Prop self)

Unit.new
: (Unit Unit.new)
= [-Prop] [new] new

// The booleans true and false

Bool
: (Self Bool)
= [self]
  {-Prop : (Self Bool)}
  {true  : (Prop Bool.true)}
  {false : (Prop Bool.false)}
  (Prop self)

Bool.true
: (Bool Bool.true)
= [-Prop] [true] [false] true

Bool.false
: (Bool Bool.false)
= [-Prop] [true] [false] false

Bool.induct
: {self  : (Bool self)}
  {-Prop : (Self Bool)}
  {true  : (Prop Bool.true)}
  {false : (Prop Bool.false)}
  (Prop self)
= [self] [-Prop] [true] [false]
  (self -Prop true false)

Bool.equals
: {x : (Bool x)}
  {y : (Bool y)}
  (Bool (Bool.equals x y))
= [x] [y] [-Prop] [true] [false]
  (x -[x] (Prop (Bool.equals x y))
    (y -[y](Prop (Bool.equals Bool.true y))
      true
      false)
    (y -[y](Prop (Bool.equals Bool.false y))
      false
      true))

Bool.not
: {self : (Bool self)} (Bool (Bool.not self))
= [self]
  (self
    -[self] (Bool (Bool.not self))
    Bool.false
    Bool.true)

Bool.not2
: {self : (Bool self)} (Bool (Bool.not self))
= [self] [-Prop] [T] [F]
  (self -[self] (Prop (Bool.not self)) F T)

// Natural numbers

Nat
: (Self Nat)
= [self]
  {-Prop : (Self Nat)}
  {succ  : {pred : (Nat pred)} (Prop (Nat.succ pred))}
  {zero  : (Prop Nat.zero)}
  (Prop self)

Nat.succ
: {pred : (Nat pred)} (Nat (Nat.succ pred))
= [pred] [-Prop] [succ] [zero]
  (succ pred)

Nat.zero
: (Nat Nat.zero)
= [-Prop] [succ] [zero] zero

Nat.0 : (Nat Nat.0) = Nat.zero
Nat.1 : (Nat Nat.1) = (Nat.succ Nat.0)
Nat.2 : (Nat Nat.2) = (Nat.succ Nat.1)
Nat.3 : (Nat Nat.3) = (Nat.succ Nat.2)
Nat.4 : (Nat Nat.4) = (Nat.succ Nat.3)
Nat.5 : (Nat Nat.5) = (Nat.succ Nat.4)
Nat.6 : (Nat Nat.6) = (Nat.succ Nat.5)
Nat.7 : (Nat Nat.7) = (Nat.succ Nat.6)
Nat.8 : (Nat Nat.8) = (Nat.succ Nat.7)
Nat.9 : (Nat Nat.9) = (Nat.succ Nat.8)

Nat.id
: {a : (Nat a)} (Nat (Nat.id a))
= [a] [-Prop] [succ] [zero]
  (a
    -[a] (Prop (Nat.id a))
    [pred] (succ (Nat.id pred))
    zero)

Nat.copy
: {a : (Nat a)} (Nat (Nat.copy a))
= [a]
  (a
    -[a] (Nat (Nat.copy a))
    [pred] (Nat.succ (Nat.copy pred))
    Nat.zero)

Nat.double
: {n : (Nat n)} (Nat (Nat.double n))
= [n]
  (n
    -[n] (Nat (Nat.double n))
    [pred] (Nat.succ (Nat.succ (Nat.double pred)))
    Nat.zero)

Nat.add
: {a : (Nat a)} {b : (Nat b)} (Nat (Nat.add a b))
= [a] [b]
  (a
    -[a] (Nat (Nat.add a b))
    [a] (Nat.succ (Nat.add a b))
    b)

Nat.add_zero_r
: {a : (Nat a)} (Eq Nat (Nat.add a Nat.zero) a (Nat.add_zero_r a))
= [a]
  let motive [self]
    (Eq Nat (Nat.add self Nat.zero) self (Nat.add_zero_r self))
  let case_succ [pred]
    (Eq.cong Nat Nat (Nat.add pred Nat.zero) pred (Nat.add_zero_r pred) Nat.succ)
  let case_zero (Eq.refl Nat Nat.zero)
  (a -motive case_succ case_zero)

Nat.add_succ_r
: {a : (Nat a)} {b : (Nat b)} (Eq Nat (Nat.add a (Nat.succ b)) (Nat.succ (Nat.add a b)) (Nat.add_succ_r a b))
= [a] [b]
  let motive [self]
    (Eq Nat (Nat.add self (Nat.succ b)) (Nat.succ (Nat.add self b)) (Nat.add_succ_r self b))
  let case_succ [pred]
    (Eq.cong Nat Nat (Nat.add pred (Nat.succ b)) (Nat.succ (Nat.add pred b)) (Nat.add_succ_r pred b) Nat.succ)
  let case_zero (Eq.refl Nat (Nat.succ b))
  (a -motive case_succ case_zero)

Nat.add_comm
: {a : (Nat a)} {b : (Nat b)} (Eq Nat (Nat.add a b) (Nat.add b a) (Nat.add_comm a b))
= [a : (Nat a)]
  let motive [self]
    {b : (Nat b)} (Eq Nat (Nat.add self b) (Nat.add b self) (Nat.add_comm self b))
  let case_succ [pred] [b]
      (Eq.subst Nat
        (Nat.add b pred) (Nat.add pred b) (Eq.sym Nat (Nat.add pred b) (Nat.add b pred) (Nat.add_comm pred b))
        [x : (Nat x)] (Eq Nat (Nat.succ x) (Nat.add b (Nat.succ pred)))
        (Eq.sym Nat (Nat.add b (Nat.succ pred)) (Nat.succ (Nat.add b pred)) (Nat.add_succ_r b pred)))
  let case_zero [b]
    (Eq.sym Nat (Nat.add b Nat.zero) b (Nat.add_zero_r b))
  (a -motive case_succ case_zero)


Nat.add_assoc
: {a : (Nat a)} {b : (Nat b)} {c : (Nat c)} (Eq Nat (Nat.add (Nat.add a b) c) (Nat.add a (Nat.add b c)) (Nat.add_assoc a b c))
= [a] [b] [c]
  let motive [self]
    (Eq Nat (Nat.add (Nat.add self b) c) (Nat.add self (Nat.add b c)) (Nat.add_assoc self b c))
  let case_succ [a]
    let ab_c (Nat.add (Nat.add a b) c)
    let a_bc (Nat.add a (Nat.add b c))
    (Eq.cong Nat Nat ab_c a_bc (Nat.add_assoc a b c) Nat.succ)
  let case_zero
    (Eq.refl Nat (Nat.add b c))
  (a -motive case_succ case_zero)

Nat.add_assoc_r
: {a : (Nat a)} {b : (Nat b)} {c : (Nat c)} (Eq Nat (Nat.add a (Nat.add b c)) (Nat.add (Nat.add a b) c) (Nat.add_assoc_r a b c))
= [a] [b] [c]
  (Eq.sym Nat (Nat.add (Nat.add a b) c) (Nat.add a (Nat.add b c)) (Nat.add_assoc a b c))

// Proof that `a + (b + c) = b + (a + c)`
Nat.add_swap
: {a : (Nat a)} {b : (Nat b)} {c : (Nat c)} (Eq Nat (Nat.add a (Nat.add b c)) (Nat.add b (Nat.add a c)) (Nat.add_swap a b c))
= [a] [b] [c]
  (Eq.r_trans Nat
    (Nat.add a (Nat.add b c)) (Nat.add (Nat.add a b) c) (Nat.add b (Nat.add a c)) (Nat.add_assoc a b c)
    (Eq.trans Nat (Nat.add (Nat.add a b) c) (Nat.add (Nat.add b a) c) (Nat.add b (Nat.add a c))
      (Eq.cong Nat Nat (Nat.add a b) (Nat.add b a) (Nat.add_comm a b) [x : (Nat x)] (Nat.add x c))
      (Nat.add_assoc b a c)))

Nat.mul
: {a : (Nat a)} {b : (Nat b)} (Nat (Nat.mul a b))
= [a] [b]
  (a -[a] (Nat (Nat.mul a b))
    [pred] (Nat.add b (Nat.mul pred b))
    Nat.zero)

Nat.mul_zero_r
: {a : (Nat a)} (Eq Nat (Nat.mul a Nat.zero) Nat.zero (Nat.mul_zero_r a))
= [a]
  let motive [self]
    (Eq Nat (Nat.mul self Nat.zero) Nat.zero (Nat.mul_zero_r self))
  let case_succ [a]
    (Eq.cong Nat Nat (Nat.mul a Nat.zero) Nat.zero (Nat.mul_zero_r a) (Nat.add Nat.zero))
  let case_zero
    (Eq.refl Nat Nat.zero)
  (a -motive case_succ case_zero)

Nat.mul_one_r
: {a : (Nat a)} (Eq Nat (Nat.mul a (Nat.succ Nat.zero)) a (Nat.mul_one_r a))
= [a]
  let motive [self]
    (Eq Nat (Nat.mul self (Nat.succ Nat.zero)) self (Nat.mul_a_one self))
  let case_succ [a]
    (Eq.cong Nat Nat (Nat.mul a (Nat.succ Nat.zero)) a (Nat.mul_one_r a) Nat.succ)
  let case_zero
    (Eq.refl Nat Nat.zero)
  (a -motive case_succ case_zero)

Nat.mul_succ_r
: {a : (Nat a)} {b : (Nat b)} (Eq Nat (Nat.mul a (Nat.succ b)) (Nat.add a (Nat.mul a b)) (Nat.mul_succ_r a b))
= [a]
  let motive [self] {b : (Nat b)}
    (Eq Nat (Nat.mul self (Nat.succ b)) (Nat.add self (Nat.mul self b)) (Nat.mul_succ_r self b))
  let case_succ [a] [b]
    (Eq.cong Nat Nat
      (Nat.add b (Nat.mul a (Nat.succ b)))
      (Nat.add a (Nat.add b (Nat.mul a b)))
      (Eq.trans Nat
        (Nat.add b (Nat.mul a (Nat.succ b)))
        (Nat.add b (Nat.add a (Nat.mul a b)))
        (Nat.add a (Nat.add b (Nat.mul a b)))
        (Eq.cong Nat Nat
          (Nat.mul a (Nat.succ b))
          (Nat.add a (Nat.mul a b))
          (Nat.mul_succ_r a b)
          [x : (Nat x)] (Nat.add b x))
        (Nat.add_swap b a (Nat.mul a b)))
      Nat.succ)
  let case_zero [b]
    (Eq.refl Nat Nat.zero)
  (a -motive case_succ case_zero)

Nat.mul_comm
: {a : (Nat a)} {b : (Nat b)} (Eq Nat (Nat.mul a b) (Nat.mul b a) (Nat.mul_comm a b))
= [a]
  let motive [self] {b : (Nat b)}
    (Eq Nat (Nat.mul self b) (Nat.mul b self) (Nat.mul_comm self b))
  let case_succ [a] [b]
    (Eq.trans_r Nat (Nat.add b (Nat.mul a b)) (Nat.add b (Nat.mul b a))
      (Nat.mul b (Nat.succ a))
      (Eq.cong Nat Nat (Nat.mul a b) (Nat.mul b a) (Nat.mul_comm a b) [x : (Nat x)] (Nat.add b x))
      (Nat.mul_succ_r b a))
  let case_zero [b]
    (Eq.sym Nat (Nat.mul b Nat.zero) Nat.zero (Nat.mul_zero_r b))
  (a -motive case_succ case_zero)

// Proof that `(a + b) * c == (a * c) + (b * c)`
Nat.mul_distr_r
: {a : (Nat a)} {b : (Nat b)} {c : (Nat c)}
  (Eq Nat (Nat.mul (Nat.add a b) c) (Nat.add (Nat.mul a c) (Nat.mul b c)) (Nat.mul_distr_r a b c))
= [a]
  let motive [self] {b : (Nat b)} {c : (Nat c)}
    (Eq Nat (Nat.mul (Nat.add self b) c) (Nat.add (Nat.mul self c) (Nat.mul b c)) (Nat.mul_distr_r self b c))
  let case_succ [a] [b] [c]
    (Eq.subst Nat (Nat.add (Nat.mul a c) (Nat.mul b c)) (Nat.mul (Nat.add a b) c)
      (Eq.sym Nat (Nat.mul (Nat.add a b) c) (Nat.add (Nat.mul a c) (Nat.mul b c)) (Nat.mul_distr_r a b c))
      [x : (Nat x)] (Eq Nat (Nat.add c x) (Nat.add (Nat.add c (Nat.mul a c)) (Nat.mul b c)))
      (Nat.add_assoc_r c (Nat.mul a c) (Nat.mul b c)))
   let case_zero [b] [c] (Eq.refl Nat (Nat.mul b c))
 (a -motive case_succ case_zero)

// Proof that `a * (b + c) == (a * b) + (a * c)`
Nat.mul_distr_l
: {a : (Nat a)} {b : (Nat b)} {c : (Nat c)}
  (Eq Nat (Nat.mul a (Nat.add b c)) (Nat.add (Nat.mul a b) (Nat.mul a c)) (Nat.mul_distr_l a b c))
= [a] [b] [c]
  let mul Nat.mul
  let add Nat.add
  (Eq.subst Nat (mul c a) (mul a c) (Nat.mul_comm c a)
    [x : (Nat x)] (Eq Nat (Nat.mul a (Nat.add b c)) (Nat.add (Nat.mul a b) x))
    (Eq.subst Nat (mul b a) (mul a b) (Nat.mul_comm b a)
      [x : (Nat x)] (Eq Nat (Nat.mul a (Nat.add b c)) (Nat.add x (Nat.mul c a)))
      (Eq.trans Nat (mul a (add b c)) (mul (add b c) a) (add (mul b a) (mul c a))
        (Nat.mul_comm a (add b c))
        (Nat.mul_distr_r b c a))))

Nat.mul_assoc
: {a : (Nat a)} {b : (Nat b)} {c : (Nat c)}
  (Eq Nat (Nat.mul (Nat.mul a b) c) (Nat.mul a (Nat.mul b c)) (Nat.mul_assoc a b c))
= [a]
  let mul Nat.mul
  let add Nat.add
  let motive [self]
    {b : (Nat b)} {c : (Nat c)} (Eq Nat (Nat.mul (Nat.mul self b) c) (Nat.mul self (Nat.mul b c)) (Nat.mul_assoc self b c))
  let case_succ [a] [b] [c]
   (Eq.trans Nat
      (mul (add b (mul a b)) c)
      (add (mul b c) (mul (mul a b) c))
      (add (mul b c) (mul a (mul b c)))
      (Nat.mul_distr_r b (mul a b) c)
      (Eq.cong Nat Nat (mul (mul a b) c) (mul a (mul b c)) (Nat.mul_assoc a b c) [x: (Nat x)] (add (mul b c) x)))
  let case_zero [b] [c] (Eq.refl Nat Nat.zero)
  (a -motive case_succ case_zero)

Nat.mul_assoc_r
: {a : (Nat a)} {b : (Nat b)} {c : (Nat c)}
  (Eq Nat (Nat.mul a (Nat.mul b c)) (Nat.mul (Nat.mul a b) c) (Nat.mul_assoc_r a b c))
= [a] [b] [c]
  (Eq.sym Nat (Nat.mul (Nat.mul a b) c) (Nat.mul a (Nat.mul b c)) (Nat.mul_assoc a b c))

// Natural numbers (Church)

Cat
: (Self Cat)
= [self]
  {-P : (Self P)}
  {s  : {x : (P x)} (P (s x))}
  {z  : (P z)}
  (P (self -P s z))

Cat.succ
: {n : (Cat n)} (Cat (Cat.succ n))
= [n] [-P] [s] [z]
  (s (n -P s z))

Cat.zero
: (Cat Cat.zero)
= [-P] [s] [z]
  z

Cat.0 : (Cat Cat.0) = Cat.zero
Cat.1 : (Cat Cat.1) = (Cat.succ Cat.0)
Cat.2 : (Cat Cat.2) = (Cat.succ Cat.1)
Cat.3 : (Cat Cat.3) = (Cat.succ Cat.2)
Cat.4 : (Cat Cat.4) = (Cat.succ Cat.3)
Cat.5 : (Cat Cat.5) = (Cat.succ Cat.4)
Cat.6 : (Cat Cat.6) = (Cat.succ Cat.5)
Cat.7 : (Cat Cat.7) = (Cat.succ Cat.6)
Cat.8 : (Cat Cat.8) = (Cat.succ Cat.7)
Cat.9 : (Cat Cat.9) = (Cat.succ Cat.8)

Cat.add
: {n : (Cat n)} {m : (Cat m)} (Cat (Cat.add n m))
= [n] [m] [-P] [s] [z]
  (n -P s (m -P s z))

Cat.mul
: {n : (Cat n)} {m : (Cat m)} (Cat (Cat.mul n m))
= [n] [m] [-P] [s] [z]
  (n -P (m -P s) z)

Cat.example
: (Eq Cat Cat.zero Cat.zero (Eq.refl Cat Cat.zero))
= (Eq.refl Cat Cat.zero)

Cat.is_even
: {n : (Cat n)} (Bool (Cat.is_even n))
= [n]
  (n
    -[n : (Bool n)] (Bool n)
    [n : (Bool n)] (Bool.not n)
    Bool.true)

// Natural numbers (Parigot)

Rat
: (Self Rat)
= [self]
  {-Prop : {self : (Rat self)} {fold : (Prop self fold)} Type}
  {succ  : {pred : (Rat pred)} {fold : (Prop pred fold)} (Prop (Rat.succ pred) (succ pred fold))}
  {zero  : (Prop Rat.zero zero)}
  (Prop self (self -Prop succ zero))

Rat.succ
: {pred : (Rat pred)} (Rat (Rat.succ pred))
= [pred] [-Prop] [succ] [zero]
  (succ pred (pred -Prop succ zero))

Rat.zero
: (Rat Rat.zero)
= [-Prop] [succ] [zero] zero

Rat.0 : (Rat Rat.0) = Rat.zero
Rat.1 : (Rat Rat.1) = (Rat.succ Rat.0)
Rat.2 : (Rat Rat.2) = (Rat.succ Rat.1)
Rat.3 : (Rat Rat.3) = (Rat.succ Rat.2)
Rat.4 : (Rat Rat.4) = (Rat.succ Rat.3)
Rat.5 : (Rat Rat.5) = (Rat.succ Rat.4)
Rat.6 : (Rat Rat.6) = (Rat.succ Rat.5)
Rat.7 : (Rat Rat.7) = (Rat.succ Rat.6)
Rat.8 : (Rat Rat.8) = (Rat.succ Rat.7)
Rat.9 : (Rat Rat.9) = (Rat.succ Rat.8)

Rat.to_cat
: {n : (Rat n)} (Cat (Rat.to_cat n))
= [n] (n
  -[self : (Rat self)] [fold : (Cat fold)] (Cat fold)
  [pred : (Rat pred)] [fold : (Cat fold)] (Cat.succ fold)
  Cat.zero)

Rat.id
: {n : (Rat n)} (Rat (Rat.id n))
= [n] (n
  -[self : (Rat self)] [fold : (Rat fold)] (Rat fold)
  [pred : (Rat pred)] [fold : (Rat fold)] (Rat.succ (Rat.succ (Rat.succ fold)))
  Rat.zero)

Rat.add_n_zero
: {n : (Rat n)} (Eq Rat (Rat.add n Rat.zero) n (Rat.add_n_zero n))
= [n]
  let motive [self : (Rat self)] [fold : (Eq Rat (Rat.add self Rat.zero) self fold)]
    (Eq Rat (Rat.add self Rat.zero) self fold)
  let case_succ [pred : (Rat pred)] [fold : (Eq Rat (Rat.add pred Rat.zero) pred fold)]
    (Eq.cong Rat Rat (Rat.add pred Rat.zero) pred (Rat.add_n_zero pred) Rat.succ)
  let case_zero
    (Eq.refl Rat Rat.zero)
  (n -motive case_succ case_zero)

Rat.add
: {n : (Rat n)} {m : (Rat m)} (Rat (Rat.add n m))
= [n] [m] (n
  -[n : (Rat n)] [r : (Rat r)] (Rat r)
  [n : (Rat n)] [r : (Rat r)] (Rat.succ r)
  m)

// Binary

Bin
: (Self Bin)
= [self]
  {-Prop : (Self Bin)}
  {O     : {pred : (Bin pred)} (Prop (Bin.O pred))}
  {I     : {pred : (Bin pred)} (Prop (Bin.I pred))}
  {E     : (Prop Bin.E)}
  (Prop self)

Bin.O
: {pred : (Bin pred)}
  (Bin (Bin.O pred))
= [pred] [-Prop] [O] [I] [E]
  (O pred)

Bin.I
: {pred : (Bin pred)}
  (Bin (Bin.I pred))
= [pred] [-Prop] [O] [I] [E]
  (I pred)

Bin.E
: (Bin Bin.E)
= [-Prop] [O] [I] [E]
  E

Bin.inc
: {x : (Bin x)}
  (Bin (Bin.inc x))
= [xs] (xs -[self : (Bin self)] (Bin (Bin.inc self))
  [pred] (Bin.I pred)
  [pred] (Bin.O (Bin.inc pred))
  Bin.E)

Bin.equals
: {x : (Bin x)}
  {y : (Bin y)}
  (Bool (Bin.equals x y))
= [x] (x -[x] {y : (Bin y)} (Bool (Bin.equals x y))
  [xp] [y] (y -[y](Bool (Bin.equals (Bin.O xp) y))
    [yp] (Bin.equals xp yp)
    [yp] Bool.false
    Bool.false)
  [xp] [y] (y -[y](Bool (Bin.equals (Bin.I xp) y))
    [yp] Bool.false
    [yp] (Bin.equals xp yp)
    Bool.false)
  [y] (y -[y](Bool (Bin.equals Bin.E y))
    [yp] Bool.false
    [yp] Bool.false
    Bool.true))

// Equality

Eq
: {T    : (Self T)}
  {a    : (T a)}
  {b    : (T b)}
  {self : (Eq T a b self)}
  Type
= [T] [a] [b] [self]
  {Prop : {b : (T b)} {self : (Eq T a b self)} Type}
  {refl : (Prop a (Eq.refl T a))}
  (Prop b self)

Eq.refl
: {T : (Self T)}
  {a : (T a)}
  (Eq T a a (Eq.refl T a))
= [T] [a] [Prop] [refl]
  refl

Eq.sym
: {T : {self : (T self)} Type}
  {a : (T a)}
  {b : (T b)}
  {e : (Eq T a b e)}
  (Eq T b a (Eq.sym T a b e))
= [T] [a] [b] [e]
  (e [b] [self] (Eq T b a (Eq.sym T a b self))
    (Eq.refl T a))

Eq.cong
: {A : {self : (A self)} Type}
  {B : {self : (B self)} Type}
  {a : (A a)}
  {b : (A b)}
  {e : (Eq A a b e)}
  {f : {a : (A a)} (B (f a))}
  (Eq B (f a) (f b) (Eq.cong A B a b e f))
= [A] [B] [a] [b] [e] [f]
  (e [b] [self] (Eq B (f a) (f b) (Eq.cong A B a b self f))
    (Eq.refl B (f a)))

Eq.subst
: {T : (Self T)}
  {a : (T a)}
  {b : (T b)}
  {e : (Eq T a b e)}
  {P : {a : (T a)} (Self (P a))}
  {x : (P a x)}
  (P b (Eq.subst T a b e P x))
= [T] [a] [b] [e] [P] [x]
  (e [b] [self] (P b (Eq.subst T a b self P x)) x)

// Transitivity of equality: a proof that `a == b` and `b == c` implies `a == c` (and all other permutations)
Eq.trans
: {T : {self : (T self)} Type}
  {a : (T a)}
  {b : (T b)}
  {c : (T c)}
  {e1 : (Eq T a b e1)}
  {e2 : (Eq T b c e2)}
  (Eq T a c (Eq.trans T a b c e1 e2))
= [T] [a] [b] [c] [e1]
  (e1 [b] [self] {e2 : (Eq T b c e2)} (Eq T a c (Eq.trans T a b c self e2))
    [e2] e2)

Eq.trans_r
: {T : {self : (T self)} Type}
  {a : (T a)}
  {b : (T b)}
  {c : (T c)}
  {e1 : (Eq T a b e1)}
  {e2 : (Eq T c b e2)}
  (Eq T a c (Eq.trans_r T a b c e1 e2))
= [T] [a] [b] [c] [e1]
  (e1 [b] [self] {e2 : (Eq T c b e2)} (Eq T a c (Eq.trans_r T a b c self e2))
    [e2] (Eq.sym T c a e2))

Eq.r_trans
: {T : {self : (T self)} Type}
  {a : (T a)}
  {b : (T b)}
  {c : (T c)}
  {e1 : (Eq T b a e1)}
  {e2 : (Eq T b c e2)}
  (Eq T a c (Eq.r_trans T a b c e1 e2))
= [T] [a] [b] [c] [e1]
  (e1 [a] [self] {e2 : (Eq T b c e2)} (Eq T a c (Eq.r_trans T a b c self e2))
    [e2] e2)

Eq.r_trans_r
: {T : {self : (T self)} Type}
  {a : (T a)}
  {b : (T b)}
  {c : (T c)}
  {e1 : (Eq T b a e1)}
  {e2 : (Eq T c b e2)}
  (Eq T a c (Eq.r_trans_r T a b c e1 e2))
= [T] [a] [b] [c] [e1]
  (e1 [a] [self] {e2 : (Eq T c b e2)} (Eq T a c (Eq.r_trans_r T a b c self e2))
    [e2] (Eq.sym T c b e2))

// Sigma

Sigma
: {A : (Self A)}
  {B : {x : (A x)} (Self (B x))}
  (Self (Sigma A B))
= [A] [B] [self]
  {-Prop : {self : (Sigma A B self)} Type}
  {new   : {a : (A a)} {b : (B a b)} (Prop (Sigma.new A B a b))}
  (Prop self)

Sigma.new
: {A : (Self A)}
  {B : {x : (A x)} (Self (B x))}
  {a : (A a)}
  {b : (B a b)}
  (Sigma A B (Sigma.new A B a b))
= [A] [B] [a] [b] [-Prop] [new]
  (new a b)

Sigma.fst
: {A : (Self A)}
  {B : {x : (A x)} (Self (B x))}
  {sigma : (Sigma A B sigma)}
  (A (Sigma.fst A B sigma))
= [A] [B] [sigma]
  (sigma
    -[self] (A (Sigma.fst A B self))
    [a] [b] a)

Sigma.snd
: {A : (Self A)}
  {B : {x : (A x)} (Self (B x))}
  {sigma : (Sigma A B sigma)}
  (B (Sigma.fst A B sigma) (Sigma.snd A B sigma))
= [A] [B] [sigma]
  (sigma
    -[self] (B (Sigma.fst A B self) (Sigma.snd A B self))
    [a] [b] b)

Sigma.example
= (Sigma.new Nat [x : (Nat x)](Eq Nat x x) Nat.3 (Eq.refl Nat Nat.3))

// Lists

List
: {A : (Self A)}
  (Self (List A))
= [A] [self]
  {-Prop : (Self (List A))}
  {cons  : {head : (A head)} {tail : (List A tail)} (Prop (List.cons A head tail))}
  {nil   : (Prop (List.nil A))}
  (Prop self)

List.cons
: {A    : (Self A)}
  {head : (A head)}
  {tail : (List A tail)}
  (List A (List.cons A head tail))
= [A] [head] [tail] [-Prop] [cons] [nil]
  (cons head tail)

List.nil
: {A : (Self A)}
  (List A (List.nil A))
= [A] [-Prop] [cons] [nil]
  nil

List.length
: {A : (Self A)}
  {l : (List A l)}
  (Nat (List.length A l))
= [A] [l]
  let motive [self]
    (Nat (List.length A self))
  let case_cons [head] [tail]
    (Nat.succ (List.length A tail))
  let case_nil
    Nat.zero
  (l -motive case_cons case_nil)

List.map
: {A : (Self A)}
  {f : {x : (A x)} (A (f x))}
  {l : (List A l)}
  (List A (List.map A f l))
= [A] [f] [l]
  let motive [self]
    (List A (List.map A f self))
  let case_cons [head] [tail]
    (List.cons A (f head) (List.map A f tail))
  let case_nil
    (List.nil A)
  (l -motive case_cons case_nil)

// Byte

Byte
: (Self Byte)
= [self]
  {-Prop : (Self Byte)}
  {new :
    {x0 : (Bool x0)}
    {x1 : (Bool x1)}
    {x2 : (Bool x2)}
    {x3 : (Bool x3)}
    {x4 : (Bool x4)}
    {x5 : (Bool x5)}
    {x6 : (Bool x6)}
    {x7 : (Bool x7)}
    (Prop (Byte.new x0 x1 x2 x3 x4 x5 x6 x7))}
  (Prop self)

Byte.new
: {x0 : (Bool x0)}
  {x1 : (Bool x1)}
  {x2 : (Bool x2)}
  {x3 : (Bool x3)}
  {x4 : (Bool x4)}
  {x5 : (Bool x5)}
  {x6 : (Bool x6)}
  {x7 : (Bool x7)}
  (Byte (Byte.new x0 x1 x2 x3 x4 x5 x6 x7))
= [x0] [x1] [x2] [x3] [x4] [x5] [x6] [x7] [-Prop] [new]
  (new x0 x1 x2 x3 x4 x5 x6 x7)

Byte.0
: (Byte Byte.0)
= let 0 Bool.false
  let 1 Bool.true
  (Byte.new 0 0 1 1 0 0 0 0)

Byte.1
: (Byte Byte.1)
= let 0 Bool.false
  let 1 Bool.true
  (Byte.new 0 0 1 1 0 0 0 1)

Bin.to_bytes
: {b : (Bin b)} (List Byte (Bin.to_bytes b))
= [b] (b -[b](List Byte (Bin.to_bytes b))
  [bs](List.cons Byte Byte.0 (Bin.to_bytes bs))
  [bs](List.cons Byte Byte.1 (Bin.to_bytes bs))
  (List.nil Byte))

// App

App
: (Self App)
= [self]
  {-Prop : (Self App)}
  {new :
    {init : (Bin init)}
    {next : {event : (Bin event)} {state : (Bin state)} (Bin (next event state))}
    {draw : {state : (Bin state)} (Bin (draw state))}
    (Prop (App.new init next draw))}
  (Prop self)

App.new
: {init : (Bin init)}
  {next : {event : (Bin event)} {state : (Bin state)} (Bin (next event state))}
  {draw : {state : (Bin state)} (Bin (draw state))}
  (App (App.new init next draw))
= [init] [next] [draw] [-Prop] [new]
  (new init next draw)
<<<<<<< HEAD
=======

Bin.to_bytes
: {b : (Bin b)} (List Byte (Bin.to_bytes b))
= [b] (b -[b](List Byte (Bin.to_bytes b))
  [bs](List.cons Byte Byte.0 (Bin.to_bytes bs))
  [bs](List.cons Byte Byte.1 (Bin.to_bytes bs))
  (List.nil Byte))
>>>>>>> bfa37419

App.init
: {app : (App app)}
  (Bin (App.init app))
= [app]
  let motive [self]
    (Bin (App.init self))
  let case_new [init] [next] [draw]
    init
  (app -motive case_new)

App.next
: {app : (App app)}
  {event : (Bin event)}
  {state : (Bin state)}
  (Bin (App.next app event state))
= [app]
  let motive [self]
    {event : (Bin event)}
    {state : (Bin state)}
    (Bin (App.next self event state))
  let case_new [init] [next] [draw]
    next
  (app -motive case_new)

App.draw
: {app : (App app)}
  {state : (Bin state)}
  (Bin (App.draw app state))
= [app]
  let motive [self]
    {state : (Bin state)} (Bin (App.draw self state))
  let case_new [init] [next] [draw]
    draw
  (app -motive case_new)
  
App.example
: (App App.example)
= let init (Bin.O (Bin.O (Bin.O (Bin.O Bin.E))))
<<<<<<< HEAD
  let next [event : (Bin event)] [state : (Bin state)] (Bin.inc state)
  let draw [state : (Bin state)] state
  (App.new init next draw)
=======
  let next [key] [state] (Bin.inc state)
  let draw [state] (Bin.to_bytes state)
  (TextApp.new init next draw)

main = Nat.mul_assoc_r
>>>>>>> bfa37419
<|MERGE_RESOLUTION|>--- conflicted
+++ resolved
@@ -768,8 +768,6 @@
   (App (App.new init next draw))
 = [init] [next] [draw] [-Prop] [new]
   (new init next draw)
-<<<<<<< HEAD
-=======
 
 Bin.to_bytes
 : {b : (Bin b)} (List Byte (Bin.to_bytes b))
@@ -777,7 +775,6 @@
   [bs](List.cons Byte Byte.0 (Bin.to_bytes bs))
   [bs](List.cons Byte Byte.1 (Bin.to_bytes bs))
   (List.nil Byte))
->>>>>>> bfa37419
 
 App.init
 : {app : (App app)}
@@ -817,14 +814,8 @@
 App.example
 : (App App.example)
 = let init (Bin.O (Bin.O (Bin.O (Bin.O Bin.E))))
-<<<<<<< HEAD
   let next [event : (Bin event)] [state : (Bin state)] (Bin.inc state)
   let draw [state : (Bin state)] state
   (App.new init next draw)
-=======
-  let next [key] [state] (Bin.inc state)
-  let draw [state] (Bin.to_bytes state)
-  (TextApp.new init next draw)
-
-main = Nat.mul_assoc_r
->>>>>>> bfa37419
+
+main = Nat.mul_assoc_r